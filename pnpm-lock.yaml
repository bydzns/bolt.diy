lockfileVersion: '9.0'

settings:
  autoInstallPeers: true
  excludeLinksFromLockfile: false

overrides:
  '@typescript-eslint/utils': ^8.0.0-alpha.30

importers:

  .:
    dependencies:
      '@ai-sdk/anthropic':
        specifier: ^0.0.39
        version: 0.0.39(zod@3.23.8)
      '@ai-sdk/cohere':
        specifier: ^1.0.3
        version: 1.0.3(zod@3.23.8)
      '@ai-sdk/google':
        specifier: ^0.0.52
        version: 0.0.52(zod@3.23.8)
      '@ai-sdk/mistral':
        specifier: ^0.0.43
        version: 0.0.43(zod@3.23.8)
      '@ai-sdk/openai':
        specifier: ^0.0.66
        version: 0.0.66(zod@3.23.8)
      '@codemirror/autocomplete':
        specifier: ^6.18.3
        version: 6.18.3(@codemirror/language@6.10.6)(@codemirror/state@6.4.1)(@codemirror/view@6.35.0)(@lezer/common@1.2.3)
      '@codemirror/commands':
        specifier: ^6.7.1
        version: 6.7.1
      '@codemirror/lang-cpp':
        specifier: ^6.0.2
        version: 6.0.2
      '@codemirror/lang-css':
        specifier: ^6.3.1
        version: 6.3.1(@codemirror/view@6.35.0)
      '@codemirror/lang-html':
        specifier: ^6.4.9
        version: 6.4.9
      '@codemirror/lang-javascript':
        specifier: ^6.2.2
        version: 6.2.2
      '@codemirror/lang-json':
        specifier: ^6.0.1
        version: 6.0.1
      '@codemirror/lang-markdown':
        specifier: ^6.3.1
        version: 6.3.1
      '@codemirror/lang-python':
        specifier: ^6.1.6
        version: 6.1.6(@codemirror/view@6.35.0)
      '@codemirror/lang-sass':
        specifier: ^6.0.2
        version: 6.0.2(@codemirror/view@6.35.0)
      '@codemirror/lang-vue':
        specifier: ^0.1.3
        version: 0.1.3
      '@codemirror/lang-wast':
        specifier: ^6.0.2
        version: 6.0.2
      '@codemirror/language':
        specifier: ^6.10.6
        version: 6.10.6
      '@codemirror/search':
        specifier: ^6.5.8
        version: 6.5.8
      '@codemirror/state':
        specifier: ^6.4.1
        version: 6.4.1
      '@codemirror/view':
        specifier: ^6.35.0
        version: 6.35.0
      '@iconify-json/ph':
        specifier: ^1.2.1
        version: 1.2.1
      '@iconify-json/svg-spinners':
        specifier: ^1.2.1
        version: 1.2.1
      '@lezer/highlight':
        specifier: ^1.2.1
        version: 1.2.1
      '@nanostores/react':
        specifier: ^0.7.3
        version: 0.7.3(nanostores@0.10.3)(react@18.3.1)
      '@octokit/rest':
        specifier: ^21.0.2
        version: 21.0.2
      '@octokit/types':
        specifier: ^13.6.2
        version: 13.6.2
      '@openrouter/ai-sdk-provider':
        specifier: ^0.0.5
        version: 0.0.5(zod@3.23.8)
      '@radix-ui/react-dialog':
        specifier: ^1.1.2
        version: 1.1.2(@types/react-dom@18.3.1)(@types/react@18.3.12)(react-dom@18.3.1(react@18.3.1))(react@18.3.1)
      '@radix-ui/react-dropdown-menu':
        specifier: ^2.1.2
        version: 2.1.2(@types/react-dom@18.3.1)(@types/react@18.3.12)(react-dom@18.3.1(react@18.3.1))(react@18.3.1)
      '@radix-ui/react-separator':
        specifier: ^1.1.0
        version: 1.1.0(@types/react-dom@18.3.1)(@types/react@18.3.12)(react-dom@18.3.1(react@18.3.1))(react@18.3.1)
<<<<<<< HEAD
=======
      '@radix-ui/react-switch':
        specifier: ^1.1.1
        version: 1.1.1(@types/react-dom@18.3.1)(@types/react@18.3.12)(react-dom@18.3.1(react@18.3.1))(react@18.3.1)
>>>>>>> 9efc7097
      '@radix-ui/react-tooltip':
        specifier: ^1.1.4
        version: 1.1.4(@types/react-dom@18.3.1)(@types/react@18.3.12)(react-dom@18.3.1(react@18.3.1))(react@18.3.1)
      '@remix-run/cloudflare':
        specifier: ^2.15.0
        version: 2.15.0(@cloudflare/workers-types@4.20241127.0)(typescript@5.7.2)
      '@remix-run/cloudflare-pages':
        specifier: ^2.15.0
        version: 2.15.0(@cloudflare/workers-types@4.20241127.0)(typescript@5.7.2)
      '@remix-run/react':
        specifier: ^2.15.0
        version: 2.15.0(react-dom@18.3.1(react@18.3.1))(react@18.3.1)(typescript@5.7.2)
      '@uiw/codemirror-theme-vscode':
        specifier: ^4.23.6
        version: 4.23.6(@codemirror/language@6.10.6)(@codemirror/state@6.4.1)(@codemirror/view@6.35.0)
      '@unocss/reset':
        specifier: ^0.61.9
        version: 0.61.9
      '@webcontainer/api':
        specifier: 1.3.0-internal.10
        version: 1.3.0-internal.10
      '@xterm/addon-fit':
        specifier: ^0.10.0
        version: 0.10.0(@xterm/xterm@5.5.0)
      '@xterm/addon-web-links':
        specifier: ^0.11.0
        version: 0.11.0(@xterm/xterm@5.5.0)
      '@xterm/xterm':
        specifier: ^5.5.0
        version: 5.5.0
      ai:
<<<<<<< HEAD
        specifier: ^4.0.13
        version: 4.0.13(react@18.3.1)(zod@3.23.8)
=======
        specifier: ^3.4.33
        version: 3.4.33(react@18.3.1)(sswr@2.1.0(svelte@5.4.0))(svelte@5.4.0)(vue@3.5.13(typescript@5.7.2))(zod@3.23.8)
>>>>>>> 9efc7097
      date-fns:
        specifier: ^3.6.0
        version: 3.6.0
      diff:
        specifier: ^5.2.0
        version: 5.2.0
      file-saver:
        specifier: ^2.0.5
        version: 2.0.5
      framer-motion:
        specifier: ^11.12.0
        version: 11.12.0(react-dom@18.3.1(react@18.3.1))(react@18.3.1)
      ignore:
        specifier: ^6.0.2
        version: 6.0.2
      isbot:
        specifier: ^4.4.0
        version: 4.4.0
      isomorphic-git:
        specifier: ^1.27.2
        version: 1.27.2
      istextorbinary:
        specifier: ^9.5.0
        version: 9.5.0
      jose:
        specifier: ^5.9.6
        version: 5.9.6
      js-cookie:
        specifier: ^3.0.5
        version: 3.0.5
      jszip:
        specifier: ^3.10.1
        version: 3.10.1
      nanostores:
        specifier: ^0.10.3
        version: 0.10.3
      ollama-ai-provider:
        specifier: ^0.15.2
        version: 0.15.2(zod@3.23.8)
      react:
        specifier: ^18.3.1
        version: 18.3.1
      react-dom:
        specifier: ^18.3.1
        version: 18.3.1(react@18.3.1)
      react-hotkeys-hook:
        specifier: ^4.6.1
        version: 4.6.1(react-dom@18.3.1(react@18.3.1))(react@18.3.1)
      react-markdown:
        specifier: ^9.0.1
        version: 9.0.1(@types/react@18.3.12)(react@18.3.1)
      react-resizable-panels:
        specifier: ^2.1.7
        version: 2.1.7(react-dom@18.3.1(react@18.3.1))(react@18.3.1)
      react-toastify:
        specifier: ^10.0.6
        version: 10.0.6(react-dom@18.3.1(react@18.3.1))(react@18.3.1)
      rehype-raw:
        specifier: ^7.0.0
        version: 7.0.0
      rehype-sanitize:
        specifier: ^6.0.0
        version: 6.0.0
      remark-gfm:
        specifier: ^4.0.0
        version: 4.0.0
      remix-island:
        specifier: ^0.2.0
        version: 0.2.0(@remix-run/react@2.15.0(react-dom@18.3.1(react@18.3.1))(react@18.3.1)(typescript@5.7.2))(@remix-run/server-runtime@2.15.0(typescript@5.7.2))(react-dom@18.3.1(react@18.3.1))(react@18.3.1)
      remix-utils:
        specifier: ^7.7.0
        version: 7.7.0(@remix-run/cloudflare@2.15.0(@cloudflare/workers-types@4.20241127.0)(typescript@5.7.2))(@remix-run/node@2.15.0(typescript@5.7.2))(@remix-run/react@2.15.0(react-dom@18.3.1(react@18.3.1))(react@18.3.1)(typescript@5.7.2))(@remix-run/router@1.21.0)(react@18.3.1)(zod@3.23.8)
      shiki:
        specifier: ^1.24.0
        version: 1.24.0
      unist-util-visit:
        specifier: ^5.0.0
        version: 5.0.0
    devDependencies:
      '@blitz/eslint-plugin':
        specifier: 0.1.0
        version: 0.1.0(@types/eslint@8.56.10)(jiti@1.21.6)(prettier@3.4.1)(typescript@5.7.2)
      '@cloudflare/workers-types':
        specifier: ^4.20241127.0
        version: 4.20241127.0
      '@remix-run/dev':
        specifier: ^2.15.0
        version: 2.15.0(@remix-run/react@2.15.0(react-dom@18.3.1(react@18.3.1))(react@18.3.1)(typescript@5.7.2))(@types/node@22.10.1)(sass-embedded@1.81.0)(typescript@5.7.2)(vite@5.4.11(@types/node@22.10.1)(sass-embedded@1.81.0))(wrangler@3.91.0(@cloudflare/workers-types@4.20241127.0))
      '@types/diff':
        specifier: ^5.2.3
        version: 5.2.3
      '@types/dom-speech-recognition':
        specifier: ^0.0.4
        version: 0.0.4
      '@types/file-saver':
        specifier: ^2.0.7
        version: 2.0.7
      '@types/js-cookie':
        specifier: ^3.0.6
        version: 3.0.6
      '@types/react':
        specifier: ^18.3.12
        version: 18.3.12
      '@types/react-dom':
        specifier: ^18.3.1
        version: 18.3.1
      fast-glob:
        specifier: ^3.3.2
        version: 3.3.2
      husky:
        specifier: 9.1.7
        version: 9.1.7
      is-ci:
        specifier: ^3.0.1
        version: 3.0.1
      node-fetch:
        specifier: ^3.3.2
        version: 3.3.2
      pnpm:
        specifier: ^9.14.4
        version: 9.14.4
      prettier:
        specifier: ^3.4.1
        version: 3.4.1
      sass-embedded:
        specifier: ^1.81.0
        version: 1.81.0
      typescript:
        specifier: ^5.7.2
        version: 5.7.2
      unified:
        specifier: ^11.0.5
        version: 11.0.5
      unocss:
        specifier: ^0.61.9
        version: 0.61.9(postcss@8.4.49)(rollup@4.28.0)(vite@5.4.11(@types/node@22.10.1)(sass-embedded@1.81.0))
      vite:
        specifier: ^5.4.11
        version: 5.4.11(@types/node@22.10.1)(sass-embedded@1.81.0)
      vite-plugin-node-polyfills:
        specifier: ^0.22.0
        version: 0.22.0(rollup@4.28.0)(vite@5.4.11(@types/node@22.10.1)(sass-embedded@1.81.0))
      vite-plugin-optimize-css-modules:
        specifier: ^1.1.0
        version: 1.1.0(vite@5.4.11(@types/node@22.10.1)(sass-embedded@1.81.0))
      vite-tsconfig-paths:
        specifier: ^4.3.2
        version: 4.3.2(typescript@5.7.2)(vite@5.4.11(@types/node@22.10.1)(sass-embedded@1.81.0))
      vitest:
        specifier: ^2.1.7
        version: 2.1.8(@types/node@22.10.1)(sass-embedded@1.81.0)
      wrangler:
        specifier: ^3.91.0
        version: 3.91.0(@cloudflare/workers-types@4.20241127.0)
      zod:
        specifier: ^3.23.8
        version: 3.23.8

packages:

  '@ai-sdk/anthropic@0.0.39':
    resolution: {integrity: sha512-Ouku41O9ebyRi0EUW7pB8+lk4sI74SfJKydzK7FjynhNmCSvi42+U4WPlEjP64NluXUzpkYLvBa6BAd36VY4/g==}
    engines: {node: '>=18'}
    peerDependencies:
      zod: ^3.0.0

  '@ai-sdk/cohere@1.0.3':
    resolution: {integrity: sha512-SDjPinUcGzTNiSMN+9zs1fuAcP8rU1/+CmDWAGu7eMhwVGDurgiOqscC0Oqs/aLsodLt/sFeOvyqj86DAknpbg==}
    engines: {node: '>=18'}
    peerDependencies:
      zod: ^3.0.0

  '@ai-sdk/google@0.0.52':
    resolution: {integrity: sha512-bfsA/1Ae0SQ6NfLwWKs5SU4MBwlzJjVhK6bTVBicYFjUxg9liK/W76P1Tq/qK9OlrODACz3i1STOIWsFPpIOuQ==}
    engines: {node: '>=18'}
    peerDependencies:
      zod: ^3.0.0

  '@ai-sdk/mistral@0.0.43':
    resolution: {integrity: sha512-YcneVvO57bbmseUmnvQaj6OolMj7/q1W/oeiFj1h+CJZsXIOX8P9i2Cmo2B7HMBbt73NIcvtyPze3GjaczZRqw==}
    engines: {node: '>=18'}
    peerDependencies:
      zod: ^3.0.0

  '@ai-sdk/openai@0.0.66':
    resolution: {integrity: sha512-V4XeDnlNl5/AY3GB3ozJUjqnBLU5pK3DacKTbCNH3zH8/MggJoH6B8wRGdLUPVFMcsMz60mtvh4DC9JsIVFrKw==}
    engines: {node: '>=18'}
    peerDependencies:
      zod: ^3.0.0

  '@ai-sdk/provider-utils@1.0.2':
    resolution: {integrity: sha512-57f6O4OFVNEpI8Z8o+K40tIB3YQiTw+VCql/qrAO9Utq7Ti1o6+X9tvm177DlZJL7ft0Rwzvgy48S9YhrEKgmA==}
    engines: {node: '>=18'}
    peerDependencies:
      zod: ^3.0.0
    peerDependenciesMeta:
      zod:
        optional: true

  '@ai-sdk/provider-utils@1.0.20':
    resolution: {integrity: sha512-ngg/RGpnA00eNOWEtXHenpX1MsM2QshQh4QJFjUfwcqHpM5kTfG7je7Rc3HcEDP+OkRVv2GF+X4fC1Vfcnl8Ow==}
    engines: {node: '>=18'}
    peerDependencies:
      zod: ^3.0.0
    peerDependenciesMeta:
      zod:
        optional: true

  '@ai-sdk/provider-utils@1.0.9':
    resolution: {integrity: sha512-yfdanjUiCJbtGoRGXrcrmXn0pTyDfRIeY6ozDG96D66f2wupZaZvAgKptUa3zDYXtUCQQvcNJ+tipBBfQD/UYA==}
    engines: {node: '>=18'}
    peerDependencies:
      zod: ^3.0.0
    peerDependenciesMeta:
      zod:
        optional: true

  '@ai-sdk/provider-utils@2.0.2':
    resolution: {integrity: sha512-IAvhKhdlXqiSmvx/D4uNlFYCl8dWT+M9K+IuEcSgnE2Aj27GWu8sDIpAf4r4Voc+wOUkOECVKQhFo8g9pozdjA==}
    engines: {node: '>=18'}
    peerDependencies:
      zod: ^3.0.0
    peerDependenciesMeta:
      zod:
        optional: true

  '@ai-sdk/provider-utils@2.0.3':
    resolution: {integrity: sha512-Cyk7GlFEse2jQ4I3FWYuZ1Zhr5w1mD9SHMJTYm/in1rd7r89nmEoQiOy3h8YV2ZvTa2/6aR10xZ4M0k4B3BluA==}
    engines: {node: '>=18'}
    peerDependencies:
      zod: ^3.0.0
    peerDependenciesMeta:
      zod:
        optional: true

  '@ai-sdk/provider@0.0.12':
    resolution: {integrity: sha512-oOwPQD8i2Ynpn22cur4sk26FW3mSy6t6/X/K1Ay2yGBKYiSpRyLfObhOrZEGsXDx+3euKy4nEZ193R36NM+tpQ==}
    engines: {node: '>=18'}

  '@ai-sdk/provider@0.0.17':
    resolution: {integrity: sha512-f9j+P5yYRkqKFHxvWae5FI0j6nqROPCoPnMkpc2hc2vC7vKjqzrxBJucD8rpSaUjqiBnY/QuRJ0QeV717Uz5tg==}
    engines: {node: '>=18'}

  '@ai-sdk/provider@0.0.24':
    resolution: {integrity: sha512-XMsNGJdGO+L0cxhhegtqZ8+T6nn4EoShS819OvCgI2kLbYTIvk0GWFGD0AXJmxkxs3DrpsJxKAFukFR7bvTkgQ==}
    engines: {node: '>=18'}

  '@ai-sdk/provider@1.0.1':
    resolution: {integrity: sha512-mV+3iNDkzUsZ0pR2jG0sVzU6xtQY5DtSCBy3JFycLp6PwjyLw/iodfL3MwdmMCRJWgs3dadcHejRnMvF9nGTBg==}
    engines: {node: '>=18'}

  '@ai-sdk/react@1.0.5':
    resolution: {integrity: sha512-OPqYhltJE9dceWxw5pTXdYtAhs1Ca6Ly8xR7z/T+JZ0lrcgembFIMvnJ0dMBkba07P4GQBmuvd5DVTeAqPM9SQ==}
    engines: {node: '>=18'}
    peerDependencies:
      react: ^18 || ^19 || ^19.0.0-rc
      zod: ^3.0.0
    peerDependenciesMeta:
      react:
        optional: true
      zod:
        optional: true

  '@ai-sdk/ui-utils@1.0.4':
    resolution: {integrity: sha512-P2vDvASaGsD+lmbsQ5WYjELxJBQgse3CpxyLSA+usZiZxspwYbLFsSWiYz3zhIemcnS0T6/OwQdU6UlMB4N5BQ==}
    engines: {node: '>=18'}
    peerDependencies:
      zod: ^3.0.0
    peerDependenciesMeta:
      zod:
        optional: true

  '@ampproject/remapping@2.3.0':
    resolution: {integrity: sha512-30iZtAPgz+LTIYoeivqYo853f02jBYSd5uGnGpkFV0M3xOt9aN73erkgYAmZU43x4VfqcnLxW9Kpg3R5LC4YYw==}
    engines: {node: '>=6.0.0'}

  '@antfu/install-pkg@0.4.1':
    resolution: {integrity: sha512-T7yB5QNG29afhWVkVq7XeIMBa5U/vs9mX69YqayXypPRmYzUmzwnYltplHmPtZ4HPCn+sQKeXW8I47wCbuBOjw==}

  '@antfu/utils@0.7.10':
    resolution: {integrity: sha512-+562v9k4aI80m1+VuMHehNJWLOFjBnXn3tdOitzD0il5b7smkSBal4+a3oKiQTbrwMmN/TBUMDvbdoWDehgOww==}

  '@babel/code-frame@7.26.2':
    resolution: {integrity: sha512-RJlIHRueQgwWitWgF8OdFYGZX328Ax5BCemNGlqHfplnRT9ESi8JkFlvaVYbS+UubVY6dpv87Fs2u5M29iNFVQ==}
    engines: {node: '>=6.9.0'}

  '@babel/compat-data@7.26.2':
    resolution: {integrity: sha512-Z0WgzSEa+aUcdiJuCIqgujCshpMWgUpgOxXotrYPSA53hA3qopNaqcJpyr0hVb1FeWdnqFA35/fUtXgBK8srQg==}
    engines: {node: '>=6.9.0'}

  '@babel/core@7.26.0':
    resolution: {integrity: sha512-i1SLeK+DzNnQ3LL/CswPCa/E5u4lh1k6IAEphON8F+cXt0t9euTshDru0q7/IqMa1PMPz5RnHuHscF8/ZJsStg==}
    engines: {node: '>=6.9.0'}

  '@babel/generator@7.26.2':
    resolution: {integrity: sha512-zevQbhbau95nkoxSq3f/DC/SC+EEOUZd3DYqfSkMhY2/wfSeaHV1Ew4vk8e+x8lja31IbyuUa2uQ3JONqKbysw==}
    engines: {node: '>=6.9.0'}

  '@babel/helper-annotate-as-pure@7.25.9':
    resolution: {integrity: sha512-gv7320KBUFJz1RnylIg5WWYPRXKZ884AGkYpgpWW02TH66Dl+HaC1t1CKd0z3R4b6hdYEcmrNZHUmfCP+1u3/g==}
    engines: {node: '>=6.9.0'}

  '@babel/helper-compilation-targets@7.25.9':
    resolution: {integrity: sha512-j9Db8Suy6yV/VHa4qzrj9yZfZxhLWQdVnRlXxmKLYlhWUVB1sB2G5sxuWYXk/whHD9iW76PmNzxZ4UCnTQTVEQ==}
    engines: {node: '>=6.9.0'}

  '@babel/helper-create-class-features-plugin@7.25.9':
    resolution: {integrity: sha512-UTZQMvt0d/rSz6KI+qdu7GQze5TIajwTS++GUozlw8VBJDEOAqSXwm1WvmYEZwqdqSGQshRocPDqrt4HBZB3fQ==}
    engines: {node: '>=6.9.0'}
    peerDependencies:
      '@babel/core': ^7.0.0

  '@babel/helper-member-expression-to-functions@7.25.9':
    resolution: {integrity: sha512-wbfdZ9w5vk0C0oyHqAJbc62+vet5prjj01jjJ8sKn3j9h3MQQlflEdXYvuqRWjHnM12coDEqiC1IRCi0U/EKwQ==}
    engines: {node: '>=6.9.0'}

  '@babel/helper-module-imports@7.25.9':
    resolution: {integrity: sha512-tnUA4RsrmflIM6W6RFTLFSXITtl0wKjgpnLgXyowocVPrbYrLUXSBXDgTs8BlbmIzIdlBySRQjINYs2BAkiLtw==}
    engines: {node: '>=6.9.0'}

  '@babel/helper-module-transforms@7.26.0':
    resolution: {integrity: sha512-xO+xu6B5K2czEnQye6BHA7DolFFmS3LB7stHZFaOLb1pAwO1HWLS8fXA+eh0A2yIvltPVmx3eNNDBJA2SLHXFw==}
    engines: {node: '>=6.9.0'}
    peerDependencies:
      '@babel/core': ^7.0.0

  '@babel/helper-optimise-call-expression@7.25.9':
    resolution: {integrity: sha512-FIpuNaz5ow8VyrYcnXQTDRGvV6tTjkNtCK/RYNDXGSLlUD6cBuQTSw43CShGxjvfBTfcUA/r6UhUCbtYqkhcuQ==}
    engines: {node: '>=6.9.0'}

  '@babel/helper-plugin-utils@7.25.9':
    resolution: {integrity: sha512-kSMlyUVdWe25rEsRGviIgOWnoT/nfABVWlqt9N19/dIPWViAOW2s9wznP5tURbs/IDuNk4gPy3YdYRgH3uxhBw==}
    engines: {node: '>=6.9.0'}

  '@babel/helper-replace-supers@7.25.9':
    resolution: {integrity: sha512-IiDqTOTBQy0sWyeXyGSC5TBJpGFXBkRynjBeXsvbhQFKj2viwJC76Epz35YLU1fpe/Am6Vppb7W7zM4fPQzLsQ==}
    engines: {node: '>=6.9.0'}
    peerDependencies:
      '@babel/core': ^7.0.0

  '@babel/helper-simple-access@7.25.9':
    resolution: {integrity: sha512-c6WHXuiaRsJTyHYLJV75t9IqsmTbItYfdj99PnzYGQZkYKvan5/2jKJ7gu31J3/BJ/A18grImSPModuyG/Eo0Q==}
    engines: {node: '>=6.9.0'}

  '@babel/helper-skip-transparent-expression-wrappers@7.25.9':
    resolution: {integrity: sha512-K4Du3BFa3gvyhzgPcntrkDgZzQaq6uozzcpGbOO1OEJaI+EJdqWIMTLgFgQf6lrfiDFo5FU+BxKepI9RmZqahA==}
    engines: {node: '>=6.9.0'}

  '@babel/helper-string-parser@7.25.9':
    resolution: {integrity: sha512-4A/SCr/2KLd5jrtOMFzaKjVtAei3+2r/NChoBNoZ3EyP/+GlhoaEGoWOZUmFmoITP7zOJyHIMm+DYRd8o3PvHA==}
    engines: {node: '>=6.9.0'}

  '@babel/helper-validator-identifier@7.25.9':
    resolution: {integrity: sha512-Ed61U6XJc3CVRfkERJWDz4dJwKe7iLmmJsbOGu9wSloNSFttHV0I8g6UAgb7qnK5ly5bGLPd4oXZlxCdANBOWQ==}
    engines: {node: '>=6.9.0'}

  '@babel/helper-validator-option@7.25.9':
    resolution: {integrity: sha512-e/zv1co8pp55dNdEcCynfj9X7nyUKUXoUEwfXqaZt0omVOmDe9oOTdKStH4GmAw6zxMFs50ZayuMfHDKlO7Tfw==}
    engines: {node: '>=6.9.0'}

  '@babel/helpers@7.26.0':
    resolution: {integrity: sha512-tbhNuIxNcVb21pInl3ZSjksLCvgdZy9KwJ8brv993QtIVKJBBkYXz4q4ZbAv31GdnC+R90np23L5FbEBlthAEw==}
    engines: {node: '>=6.9.0'}

  '@babel/parser@7.26.2':
    resolution: {integrity: sha512-DWMCZH9WA4Maitz2q21SRKHo9QXZxkDsbNZoVD62gusNtNBBqDg9i7uOhASfTfIGNzW+O+r7+jAlM8dwphcJKQ==}
    engines: {node: '>=6.0.0'}
    hasBin: true

  '@babel/plugin-syntax-decorators@7.25.9':
    resolution: {integrity: sha512-ryzI0McXUPJnRCvMo4lumIKZUzhYUO/ScI+Mz4YVaTLt04DHNSjEUjKVvbzQjZFLuod/cYEc07mJWhzl6v4DPg==}
    engines: {node: '>=6.9.0'}
    peerDependencies:
      '@babel/core': ^7.0.0-0

  '@babel/plugin-syntax-jsx@7.25.9':
    resolution: {integrity: sha512-ld6oezHQMZsZfp6pWtbjaNDF2tiiCYYDqQszHt5VV437lewP9aSi2Of99CK0D0XB21k7FLgnLcmQKyKzynfeAA==}
    engines: {node: '>=6.9.0'}
    peerDependencies:
      '@babel/core': ^7.0.0-0

  '@babel/plugin-syntax-typescript@7.25.9':
    resolution: {integrity: sha512-hjMgRy5hb8uJJjUcdWunWVcoi9bGpJp8p5Ol1229PoN6aytsLwNMgmdftO23wnCLMfVmTwZDWMPNq/D1SY60JQ==}
    engines: {node: '>=6.9.0'}
    peerDependencies:
      '@babel/core': ^7.0.0-0

  '@babel/plugin-transform-modules-commonjs@7.25.9':
    resolution: {integrity: sha512-dwh2Ol1jWwL2MgkCzUSOvfmKElqQcuswAZypBSUsScMXvgdT8Ekq5YA6TtqpTVWH+4903NmboMuH1o9i8Rxlyg==}
    engines: {node: '>=6.9.0'}
    peerDependencies:
      '@babel/core': ^7.0.0-0

  '@babel/plugin-transform-typescript@7.25.9':
    resolution: {integrity: sha512-7PbZQZP50tzv2KGGnhh82GSyMB01yKY9scIjf1a+GfZCtInOWqUH5+1EBU4t9fyR5Oykkkc9vFTs4OHrhHXljQ==}
    engines: {node: '>=6.9.0'}
    peerDependencies:
      '@babel/core': ^7.0.0-0

  '@babel/preset-typescript@7.26.0':
    resolution: {integrity: sha512-NMk1IGZ5I/oHhoXEElcm+xUnL/szL6xflkFZmoEU9xj1qSJXpiS7rsspYo92B4DRCDvZn2erT5LdsCeXAKNCkg==}
    engines: {node: '>=6.9.0'}
    peerDependencies:
      '@babel/core': ^7.0.0-0

  '@babel/runtime@7.26.0':
    resolution: {integrity: sha512-FDSOghenHTiToteC/QRlv2q3DhPZ/oOXTBoirfWNx1Cx3TMVcGWQtMMmQcSvb/JjpNeGzx8Pq/b4fKEJuWm1sw==}
    engines: {node: '>=6.9.0'}

  '@babel/template@7.25.9':
    resolution: {integrity: sha512-9DGttpmPvIxBb/2uwpVo3dqJ+O6RooAFOS+lB+xDqoE2PVCE8nfoHMdZLpfCQRLwvohzXISPZcgxt80xLfsuwg==}
    engines: {node: '>=6.9.0'}

  '@babel/traverse@7.25.9':
    resolution: {integrity: sha512-ZCuvfwOwlz/bawvAuvcj8rrithP2/N55Tzz342AkTvq4qaWbGfmCk/tKhNaV2cthijKrPAA8SRJV5WWe7IBMJw==}
    engines: {node: '>=6.9.0'}

  '@babel/types@7.26.0':
    resolution: {integrity: sha512-Z/yiTPj+lDVnF7lWeKCIJzaIkI0vYO87dMpZ4bg4TDrFe4XXLFWL1TbXU27gBP3QccxV9mZICCrnjnYlJjXHOA==}
    engines: {node: '>=6.9.0'}

  '@blitz/eslint-plugin@0.1.0':
    resolution: {integrity: sha512-mGEAFWCI5AQ4nrePhjp2WzvRen+UWR+SF4MvH70icIBClR08Gm3dT9MRa2jszOpfY00NyIYfm7/1CFZ37GvW4g==}
    engines: {node: ^18.0.0 || ^20.0.0}

  '@bufbuild/protobuf@2.2.2':
    resolution: {integrity: sha512-UNtPCbrwrenpmrXuRwn9jYpPoweNXj8X5sMvYgsqYyaH8jQ6LfUJSk3dJLnBK+6sfYPrF4iAIo5sd5HQ+tg75A==}

  '@cloudflare/kv-asset-handler@0.1.3':
    resolution: {integrity: sha512-FNcunDuTmEfQTLRLtA6zz+buIXUHj1soPvSWzzQFBC+n2lsy+CGf/NIrR3SEPCmsVNQj70/Jx2lViCpq+09YpQ==}

  '@cloudflare/kv-asset-handler@0.3.4':
    resolution: {integrity: sha512-YLPHc8yASwjNkmcDMQMY35yiWjoKAKnhUbPRszBRS0YgH+IXtsMp61j+yTcnCE3oO2DgP0U3iejLC8FTtKDC8Q==}
    engines: {node: '>=16.13'}

  '@cloudflare/workerd-darwin-64@1.20241106.1':
    resolution: {integrity: sha512-zxvaToi1m0qzAScrxFt7UvFVqU8DxrCO2CinM1yQkv5no7pA1HolpIrwZ0xOhR3ny64Is2s/J6BrRjpO5dM9Zw==}
    engines: {node: '>=16'}
    cpu: [x64]
    os: [darwin]

  '@cloudflare/workerd-darwin-arm64@1.20241106.1':
    resolution: {integrity: sha512-j3dg/42D/bPgfNP3cRUBxF+4waCKO/5YKwXNj+lnVOwHxDu+ne5pFw9TIkKYcWTcwn0ZUkbNZNM5rhJqRn4xbg==}
    engines: {node: '>=16'}
    cpu: [arm64]
    os: [darwin]

  '@cloudflare/workerd-linux-64@1.20241106.1':
    resolution: {integrity: sha512-Ih+Ye8E1DMBXcKrJktGfGztFqHKaX1CeByqshmTbODnWKHt6O65ax3oTecUwyC0+abuyraOpAtdhHNpFMhUkmw==}
    engines: {node: '>=16'}
    cpu: [x64]
    os: [linux]

  '@cloudflare/workerd-linux-arm64@1.20241106.1':
    resolution: {integrity: sha512-mdQFPk4+14Yywn7n1xIzI+6olWM8Ybz10R7H3h+rk0XulMumCWUCy1CzIDauOx6GyIcSgKIibYMssVHZR30ObA==}
    engines: {node: '>=16'}
    cpu: [arm64]
    os: [linux]

  '@cloudflare/workerd-windows-64@1.20241106.1':
    resolution: {integrity: sha512-4rtcss31E/Rb/PeFocZfr+B9i1MdrkhsTBWizh8siNR4KMmkslU2xs2wPaH1z8+ErxkOsHrKRa5EPLh5rIiFeg==}
    engines: {node: '>=16'}
    cpu: [x64]
    os: [win32]

  '@cloudflare/workers-shared@0.9.0':
    resolution: {integrity: sha512-eP6Ir45uPbKnpADVzUCtkRUYxYxjB1Ew6n/whTJvHu8H4m93USHAceCMm736VBZdlxuhXXUjEP3fCUxKPn+cfw==}
    engines: {node: '>=16.7.0'}

  '@cloudflare/workers-types@4.20241127.0':
    resolution: {integrity: sha512-UqlvtqV8eI0CdPR7nxlbVlE52+lcjHvGdbYXEPwisy23+39RsFV7OOy0da0moJAhqnL2OhDmWTOaKdsVcPHiJQ==}

  '@codemirror/autocomplete@6.18.3':
    resolution: {integrity: sha512-1dNIOmiM0z4BIBwxmxEfA1yoxh1MF/6KPBbh20a5vphGV0ictKlgQsbJs6D6SkR6iJpGbpwRsa6PFMNlg9T9pQ==}
    peerDependencies:
      '@codemirror/language': ^6.0.0
      '@codemirror/state': ^6.0.0
      '@codemirror/view': ^6.0.0
      '@lezer/common': ^1.0.0

  '@codemirror/commands@6.7.1':
    resolution: {integrity: sha512-llTrboQYw5H4THfhN4U3qCnSZ1SOJ60ohhz+SzU0ADGtwlc533DtklQP0vSFaQuCPDn3BPpOd1GbbnUtwNjsrw==}

  '@codemirror/lang-cpp@6.0.2':
    resolution: {integrity: sha512-6oYEYUKHvrnacXxWxYa6t4puTlbN3dgV662BDfSH8+MfjQjVmP697/KYTDOqpxgerkvoNm7q5wlFMBeX8ZMocg==}

  '@codemirror/lang-css@6.3.1':
    resolution: {integrity: sha512-kr5fwBGiGtmz6l0LSJIbno9QrifNMUusivHbnA1H6Dmqy4HZFte3UAICix1VuKo0lMPKQr2rqB+0BkKi/S3Ejg==}

  '@codemirror/lang-html@6.4.9':
    resolution: {integrity: sha512-aQv37pIMSlueybId/2PVSP6NPnmurFDVmZwzc7jszd2KAF8qd4VBbvNYPXWQq90WIARjsdVkPbw29pszmHws3Q==}

  '@codemirror/lang-javascript@6.2.2':
    resolution: {integrity: sha512-VGQfY+FCc285AhWuwjYxQyUQcYurWlxdKYT4bqwr3Twnd5wP5WSeu52t4tvvuWmljT4EmgEgZCqSieokhtY8hg==}

  '@codemirror/lang-json@6.0.1':
    resolution: {integrity: sha512-+T1flHdgpqDDlJZ2Lkil/rLiRy684WMLc74xUnjJH48GQdfJo/pudlTRreZmKwzP8/tGdKf83wlbAdOCzlJOGQ==}

  '@codemirror/lang-markdown@6.3.1':
    resolution: {integrity: sha512-y3sSPuQjBKZQbQwe3ZJKrSW6Silyl9PnrU/Mf0m2OQgIlPoSYTtOvEL7xs94SVMkb8f4x+SQFnzXPdX4Wk2lsg==}

  '@codemirror/lang-python@6.1.6':
    resolution: {integrity: sha512-ai+01WfZhWqM92UqjnvorkxosZ2aq2u28kHvr+N3gu012XqY2CThD67JPMHnGceRfXPDBmn1HnyqowdpF57bNg==}

  '@codemirror/lang-sass@6.0.2':
    resolution: {integrity: sha512-l/bdzIABvnTo1nzdY6U+kPAC51czYQcOErfzQ9zSm9D8GmNPD0WTW8st/CJwBTPLO8jlrbyvlSEcN20dc4iL0Q==}

  '@codemirror/lang-vue@0.1.3':
    resolution: {integrity: sha512-QSKdtYTDRhEHCfo5zOShzxCmqKJvgGrZwDQSdbvCRJ5pRLWBS7pD/8e/tH44aVQT6FKm0t6RVNoSUWHOI5vNug==}

  '@codemirror/lang-wast@6.0.2':
    resolution: {integrity: sha512-Imi2KTpVGm7TKuUkqyJ5NRmeFWF7aMpNiwHnLQe0x9kmrxElndyH0K6H/gXtWwY6UshMRAhpENsgfpSwsgmC6Q==}

  '@codemirror/language@6.10.6':
    resolution: {integrity: sha512-KrsbdCnxEztLVbB5PycWXFxas4EOyk/fPAfruSOnDDppevQgid2XZ+KbJ9u+fDikP/e7MW7HPBTvTb8JlZK9vA==}

  '@codemirror/lint@6.8.4':
    resolution: {integrity: sha512-u4q7PnZlJUojeRe8FJa/njJcMctISGgPQ4PnWsd9268R4ZTtU+tfFYmwkBvgcrK2+QQ8tYFVALVb5fVJykKc5A==}

  '@codemirror/search@6.5.8':
    resolution: {integrity: sha512-PoWtZvo7c1XFeZWmmyaOp2G0XVbOnm+fJzvghqGAktBW3cufwJUWvSCcNG0ppXiBEM05mZu6RhMtXPv2hpllig==}

  '@codemirror/state@6.4.1':
    resolution: {integrity: sha512-QkEyUiLhsJoZkbumGZlswmAhA7CBU02Wrz7zvH4SrcifbsqwlXShVXg65f3v/ts57W3dqyamEriMhij1Z3Zz4A==}

  '@codemirror/view@6.35.0':
    resolution: {integrity: sha512-I0tYy63q5XkaWsJ8QRv5h6ves7kvtrBWjBcnf/bzohFJQc5c14a1AQRdE8QpPF9eMp5Mq2FMm59TCj1gDfE7kw==}

  '@cspotcode/source-map-support@0.8.1':
    resolution: {integrity: sha512-IchNf6dN4tHoMFIn/7OE8LWZ19Y6q/67Bmf6vnGREv8RSbBVb9LPJxEcnwrcwX6ixSvaiGoomAUvu4YSxXrVgw==}
    engines: {node: '>=12'}

  '@emotion/hash@0.9.2':
    resolution: {integrity: sha512-MyqliTZGuOm3+5ZRSaaBGP3USLw6+EGykkwZns2EPC5g8jJ4z9OrdZY9apkl3+UP9+sdz76YYkwCKP5gh8iY3g==}

  '@esbuild-plugins/node-globals-polyfill@0.2.3':
    resolution: {integrity: sha512-r3MIryXDeXDOZh7ih1l/yE9ZLORCd5e8vWg02azWRGj5SPTuoh69A2AIyn0Z31V/kHBfZ4HgWJ+OK3GTTwLmnw==}
    peerDependencies:
      esbuild: '*'

  '@esbuild-plugins/node-modules-polyfill@0.2.2':
    resolution: {integrity: sha512-LXV7QsWJxRuMYvKbiznh+U1ilIop3g2TeKRzUxOG5X3YITc8JyyTa90BmLwqqv0YnX4v32CSlG+vsziZp9dMvA==}
    peerDependencies:
      esbuild: '*'

  '@esbuild/aix-ppc64@0.21.5':
    resolution: {integrity: sha512-1SDgH6ZSPTlggy1yI6+Dbkiz8xzpHJEVAlF/AM1tHPLsf5STom9rwtjE4hKAF20FfXXNTFqEYXyJNWh1GiZedQ==}
    engines: {node: '>=12'}
    cpu: [ppc64]
    os: [aix]

  '@esbuild/aix-ppc64@0.23.1':
    resolution: {integrity: sha512-6VhYk1diRqrhBAqpJEdjASR/+WVRtfjpqKuNw11cLiaWpAT/Uu+nokB+UJnevzy/P9C/ty6AOe0dwueMrGh/iQ==}
    engines: {node: '>=18'}
    cpu: [ppc64]
    os: [aix]

  '@esbuild/android-arm64@0.17.19':
    resolution: {integrity: sha512-KBMWvEZooR7+kzY0BtbTQn0OAYY7CsiydT63pVEaPtVYF0hXbUaOyZog37DKxK7NF3XacBJOpYT4adIJh+avxA==}
    engines: {node: '>=12'}
    cpu: [arm64]
    os: [android]

  '@esbuild/android-arm64@0.17.6':
    resolution: {integrity: sha512-YnYSCceN/dUzUr5kdtUzB+wZprCafuD89Hs0Aqv9QSdwhYQybhXTaSTcrl6X/aWThn1a/j0eEpUBGOE7269REg==}
    engines: {node: '>=12'}
    cpu: [arm64]
    os: [android]

  '@esbuild/android-arm64@0.21.5':
    resolution: {integrity: sha512-c0uX9VAUBQ7dTDCjq+wdyGLowMdtR/GoC2U5IYk/7D1H1JYC0qseD7+11iMP2mRLN9RcCMRcjC4YMclCzGwS/A==}
    engines: {node: '>=12'}
    cpu: [arm64]
    os: [android]

  '@esbuild/android-arm64@0.23.1':
    resolution: {integrity: sha512-xw50ipykXcLstLeWH7WRdQuysJqejuAGPd30vd1i5zSyKK3WE+ijzHmLKxdiCMtH1pHz78rOg0BKSYOSB/2Khw==}
    engines: {node: '>=18'}
    cpu: [arm64]
    os: [android]

  '@esbuild/android-arm@0.17.19':
    resolution: {integrity: sha512-rIKddzqhmav7MSmoFCmDIb6e2W57geRsM94gV2l38fzhXMwq7hZoClug9USI2pFRGL06f4IOPHHpFNOkWieR8A==}
    engines: {node: '>=12'}
    cpu: [arm]
    os: [android]

  '@esbuild/android-arm@0.17.6':
    resolution: {integrity: sha512-bSC9YVUjADDy1gae8RrioINU6e1lCkg3VGVwm0QQ2E1CWcC4gnMce9+B6RpxuSsrsXsk1yojn7sp1fnG8erE2g==}
    engines: {node: '>=12'}
    cpu: [arm]
    os: [android]

  '@esbuild/android-arm@0.21.5':
    resolution: {integrity: sha512-vCPvzSjpPHEi1siZdlvAlsPxXl7WbOVUBBAowWug4rJHb68Ox8KualB+1ocNvT5fjv6wpkX6o/iEpbDrf68zcg==}
    engines: {node: '>=12'}
    cpu: [arm]
    os: [android]

  '@esbuild/android-arm@0.23.1':
    resolution: {integrity: sha512-uz6/tEy2IFm9RYOyvKl88zdzZfwEfKZmnX9Cj1BHjeSGNuGLuMD1kR8y5bteYmwqKm1tj8m4cb/aKEorr6fHWQ==}
    engines: {node: '>=18'}
    cpu: [arm]
    os: [android]

  '@esbuild/android-x64@0.17.19':
    resolution: {integrity: sha512-uUTTc4xGNDT7YSArp/zbtmbhO0uEEK9/ETW29Wk1thYUJBz3IVnvgEiEwEa9IeLyvnpKrWK64Utw2bgUmDveww==}
    engines: {node: '>=12'}
    cpu: [x64]
    os: [android]

  '@esbuild/android-x64@0.17.6':
    resolution: {integrity: sha512-MVcYcgSO7pfu/x34uX9u2QIZHmXAB7dEiLQC5bBl5Ryqtpj9lT2sg3gNDEsrPEmimSJW2FXIaxqSQ501YLDsZQ==}
    engines: {node: '>=12'}
    cpu: [x64]
    os: [android]

  '@esbuild/android-x64@0.21.5':
    resolution: {integrity: sha512-D7aPRUUNHRBwHxzxRvp856rjUHRFW1SdQATKXH2hqA0kAZb1hKmi02OpYRacl0TxIGz/ZmXWlbZgjwWYaCakTA==}
    engines: {node: '>=12'}
    cpu: [x64]
    os: [android]

  '@esbuild/android-x64@0.23.1':
    resolution: {integrity: sha512-nlN9B69St9BwUoB+jkyU090bru8L0NA3yFvAd7k8dNsVH8bi9a8cUAUSEcEEgTp2z3dbEDGJGfP6VUnkQnlReg==}
    engines: {node: '>=18'}
    cpu: [x64]
    os: [android]

  '@esbuild/darwin-arm64@0.17.19':
    resolution: {integrity: sha512-80wEoCfF/hFKM6WE1FyBHc9SfUblloAWx6FJkFWTWiCoht9Mc0ARGEM47e67W9rI09YoUxJL68WHfDRYEAvOhg==}
    engines: {node: '>=12'}
    cpu: [arm64]
    os: [darwin]

  '@esbuild/darwin-arm64@0.17.6':
    resolution: {integrity: sha512-bsDRvlbKMQMt6Wl08nHtFz++yoZHsyTOxnjfB2Q95gato+Yi4WnRl13oC2/PJJA9yLCoRv9gqT/EYX0/zDsyMA==}
    engines: {node: '>=12'}
    cpu: [arm64]
    os: [darwin]

  '@esbuild/darwin-arm64@0.21.5':
    resolution: {integrity: sha512-DwqXqZyuk5AiWWf3UfLiRDJ5EDd49zg6O9wclZ7kUMv2WRFr4HKjXp/5t8JZ11QbQfUS6/cRCKGwYhtNAY88kQ==}
    engines: {node: '>=12'}
    cpu: [arm64]
    os: [darwin]

  '@esbuild/darwin-arm64@0.23.1':
    resolution: {integrity: sha512-YsS2e3Wtgnw7Wq53XXBLcV6JhRsEq8hkfg91ESVadIrzr9wO6jJDMZnCQbHm1Guc5t/CdDiFSSfWP58FNuvT3Q==}
    engines: {node: '>=18'}
    cpu: [arm64]
    os: [darwin]

  '@esbuild/darwin-x64@0.17.19':
    resolution: {integrity: sha512-IJM4JJsLhRYr9xdtLytPLSH9k/oxR3boaUIYiHkAawtwNOXKE8KoU8tMvryogdcT8AU+Bflmh81Xn6Q0vTZbQw==}
    engines: {node: '>=12'}
    cpu: [x64]
    os: [darwin]

  '@esbuild/darwin-x64@0.17.6':
    resolution: {integrity: sha512-xh2A5oPrYRfMFz74QXIQTQo8uA+hYzGWJFoeTE8EvoZGHb+idyV4ATaukaUvnnxJiauhs/fPx3vYhU4wiGfosg==}
    engines: {node: '>=12'}
    cpu: [x64]
    os: [darwin]

  '@esbuild/darwin-x64@0.21.5':
    resolution: {integrity: sha512-se/JjF8NlmKVG4kNIuyWMV/22ZaerB+qaSi5MdrXtd6R08kvs2qCN4C09miupktDitvh8jRFflwGFBQcxZRjbw==}
    engines: {node: '>=12'}
    cpu: [x64]
    os: [darwin]

  '@esbuild/darwin-x64@0.23.1':
    resolution: {integrity: sha512-aClqdgTDVPSEGgoCS8QDG37Gu8yc9lTHNAQlsztQ6ENetKEO//b8y31MMu2ZaPbn4kVsIABzVLXYLhCGekGDqw==}
    engines: {node: '>=18'}
    cpu: [x64]
    os: [darwin]

  '@esbuild/freebsd-arm64@0.17.19':
    resolution: {integrity: sha512-pBwbc7DufluUeGdjSU5Si+P3SoMF5DQ/F/UmTSb8HXO80ZEAJmrykPyzo1IfNbAoaqw48YRpv8shwd1NoI0jcQ==}
    engines: {node: '>=12'}
    cpu: [arm64]
    os: [freebsd]

  '@esbuild/freebsd-arm64@0.17.6':
    resolution: {integrity: sha512-EnUwjRc1inT4ccZh4pB3v1cIhohE2S4YXlt1OvI7sw/+pD+dIE4smwekZlEPIwY6PhU6oDWwITrQQm5S2/iZgg==}
    engines: {node: '>=12'}
    cpu: [arm64]
    os: [freebsd]

  '@esbuild/freebsd-arm64@0.21.5':
    resolution: {integrity: sha512-5JcRxxRDUJLX8JXp/wcBCy3pENnCgBR9bN6JsY4OmhfUtIHe3ZW0mawA7+RDAcMLrMIZaf03NlQiX9DGyB8h4g==}
    engines: {node: '>=12'}
    cpu: [arm64]
    os: [freebsd]

  '@esbuild/freebsd-arm64@0.23.1':
    resolution: {integrity: sha512-h1k6yS8/pN/NHlMl5+v4XPfikhJulk4G+tKGFIOwURBSFzE8bixw1ebjluLOjfwtLqY0kewfjLSrO6tN2MgIhA==}
    engines: {node: '>=18'}
    cpu: [arm64]
    os: [freebsd]

  '@esbuild/freebsd-x64@0.17.19':
    resolution: {integrity: sha512-4lu+n8Wk0XlajEhbEffdy2xy53dpR06SlzvhGByyg36qJw6Kpfk7cp45DR/62aPH9mtJRmIyrXAS5UWBrJT6TQ==}
    engines: {node: '>=12'}
    cpu: [x64]
    os: [freebsd]

  '@esbuild/freebsd-x64@0.17.6':
    resolution: {integrity: sha512-Uh3HLWGzH6FwpviUcLMKPCbZUAFzv67Wj5MTwK6jn89b576SR2IbEp+tqUHTr8DIl0iDmBAf51MVaP7pw6PY5Q==}
    engines: {node: '>=12'}
    cpu: [x64]
    os: [freebsd]

  '@esbuild/freebsd-x64@0.21.5':
    resolution: {integrity: sha512-J95kNBj1zkbMXtHVH29bBriQygMXqoVQOQYA+ISs0/2l3T9/kj42ow2mpqerRBxDJnmkUDCaQT/dfNXWX/ZZCQ==}
    engines: {node: '>=12'}
    cpu: [x64]
    os: [freebsd]

  '@esbuild/freebsd-x64@0.23.1':
    resolution: {integrity: sha512-lK1eJeyk1ZX8UklqFd/3A60UuZ/6UVfGT2LuGo3Wp4/z7eRTRYY+0xOu2kpClP+vMTi9wKOfXi2vjUpO1Ro76g==}
    engines: {node: '>=18'}
    cpu: [x64]
    os: [freebsd]

  '@esbuild/linux-arm64@0.17.19':
    resolution: {integrity: sha512-ct1Tg3WGwd3P+oZYqic+YZF4snNl2bsnMKRkb3ozHmnM0dGWuxcPTTntAF6bOP0Sp4x0PjSF+4uHQ1xvxfRKqg==}
    engines: {node: '>=12'}
    cpu: [arm64]
    os: [linux]

  '@esbuild/linux-arm64@0.17.6':
    resolution: {integrity: sha512-bUR58IFOMJX523aDVozswnlp5yry7+0cRLCXDsxnUeQYJik1DukMY+apBsLOZJblpH+K7ox7YrKrHmJoWqVR9w==}
    engines: {node: '>=12'}
    cpu: [arm64]
    os: [linux]

  '@esbuild/linux-arm64@0.21.5':
    resolution: {integrity: sha512-ibKvmyYzKsBeX8d8I7MH/TMfWDXBF3db4qM6sy+7re0YXya+K1cem3on9XgdT2EQGMu4hQyZhan7TeQ8XkGp4Q==}
    engines: {node: '>=12'}
    cpu: [arm64]
    os: [linux]

  '@esbuild/linux-arm64@0.23.1':
    resolution: {integrity: sha512-/93bf2yxencYDnItMYV/v116zff6UyTjo4EtEQjUBeGiVpMmffDNUyD9UN2zV+V3LRV3/on4xdZ26NKzn6754g==}
    engines: {node: '>=18'}
    cpu: [arm64]
    os: [linux]

  '@esbuild/linux-arm@0.17.19':
    resolution: {integrity: sha512-cdmT3KxjlOQ/gZ2cjfrQOtmhG4HJs6hhvm3mWSRDPtZ/lP5oe8FWceS10JaSJC13GBd4eH/haHnqf7hhGNLerA==}
    engines: {node: '>=12'}
    cpu: [arm]
    os: [linux]

  '@esbuild/linux-arm@0.17.6':
    resolution: {integrity: sha512-7YdGiurNt7lqO0Bf/U9/arrPWPqdPqcV6JCZda4LZgEn+PTQ5SMEI4MGR52Bfn3+d6bNEGcWFzlIxiQdS48YUw==}
    engines: {node: '>=12'}
    cpu: [arm]
    os: [linux]

  '@esbuild/linux-arm@0.21.5':
    resolution: {integrity: sha512-bPb5AHZtbeNGjCKVZ9UGqGwo8EUu4cLq68E95A53KlxAPRmUyYv2D6F0uUI65XisGOL1hBP5mTronbgo+0bFcA==}
    engines: {node: '>=12'}
    cpu: [arm]
    os: [linux]

  '@esbuild/linux-arm@0.23.1':
    resolution: {integrity: sha512-CXXkzgn+dXAPs3WBwE+Kvnrf4WECwBdfjfeYHpMeVxWE0EceB6vhWGShs6wi0IYEqMSIzdOF1XjQ/Mkm5d7ZdQ==}
    engines: {node: '>=18'}
    cpu: [arm]
    os: [linux]

  '@esbuild/linux-ia32@0.17.19':
    resolution: {integrity: sha512-w4IRhSy1VbsNxHRQpeGCHEmibqdTUx61Vc38APcsRbuVgK0OPEnQ0YD39Brymn96mOx48Y2laBQGqgZ0j9w6SQ==}
    engines: {node: '>=12'}
    cpu: [ia32]
    os: [linux]

  '@esbuild/linux-ia32@0.17.6':
    resolution: {integrity: sha512-ujp8uoQCM9FRcbDfkqECoARsLnLfCUhKARTP56TFPog8ie9JG83D5GVKjQ6yVrEVdMie1djH86fm98eY3quQkQ==}
    engines: {node: '>=12'}
    cpu: [ia32]
    os: [linux]

  '@esbuild/linux-ia32@0.21.5':
    resolution: {integrity: sha512-YvjXDqLRqPDl2dvRODYmmhz4rPeVKYvppfGYKSNGdyZkA01046pLWyRKKI3ax8fbJoK5QbxblURkwK/MWY18Tg==}
    engines: {node: '>=12'}
    cpu: [ia32]
    os: [linux]

  '@esbuild/linux-ia32@0.23.1':
    resolution: {integrity: sha512-VTN4EuOHwXEkXzX5nTvVY4s7E/Krz7COC8xkftbbKRYAl96vPiUssGkeMELQMOnLOJ8k3BY1+ZY52tttZnHcXQ==}
    engines: {node: '>=18'}
    cpu: [ia32]
    os: [linux]

  '@esbuild/linux-loong64@0.17.19':
    resolution: {integrity: sha512-2iAngUbBPMq439a+z//gE+9WBldoMp1s5GWsUSgqHLzLJ9WoZLZhpwWuym0u0u/4XmZ3gpHmzV84PonE+9IIdQ==}
    engines: {node: '>=12'}
    cpu: [loong64]
    os: [linux]

  '@esbuild/linux-loong64@0.17.6':
    resolution: {integrity: sha512-y2NX1+X/Nt+izj9bLoiaYB9YXT/LoaQFYvCkVD77G/4F+/yuVXYCWz4SE9yr5CBMbOxOfBcy/xFL4LlOeNlzYQ==}
    engines: {node: '>=12'}
    cpu: [loong64]
    os: [linux]

  '@esbuild/linux-loong64@0.21.5':
    resolution: {integrity: sha512-uHf1BmMG8qEvzdrzAqg2SIG/02+4/DHB6a9Kbya0XDvwDEKCoC8ZRWI5JJvNdUjtciBGFQ5PuBlpEOXQj+JQSg==}
    engines: {node: '>=12'}
    cpu: [loong64]
    os: [linux]

  '@esbuild/linux-loong64@0.23.1':
    resolution: {integrity: sha512-Vx09LzEoBa5zDnieH8LSMRToj7ir/Jeq0Gu6qJ/1GcBq9GkfoEAoXvLiW1U9J1qE/Y/Oyaq33w5p2ZWrNNHNEw==}
    engines: {node: '>=18'}
    cpu: [loong64]
    os: [linux]

  '@esbuild/linux-mips64el@0.17.19':
    resolution: {integrity: sha512-LKJltc4LVdMKHsrFe4MGNPp0hqDFA1Wpt3jE1gEyM3nKUvOiO//9PheZZHfYRfYl6AwdTH4aTcXSqBerX0ml4A==}
    engines: {node: '>=12'}
    cpu: [mips64el]
    os: [linux]

  '@esbuild/linux-mips64el@0.17.6':
    resolution: {integrity: sha512-09AXKB1HDOzXD+j3FdXCiL/MWmZP0Ex9eR8DLMBVcHorrWJxWmY8Nms2Nm41iRM64WVx7bA/JVHMv081iP2kUA==}
    engines: {node: '>=12'}
    cpu: [mips64el]
    os: [linux]

  '@esbuild/linux-mips64el@0.21.5':
    resolution: {integrity: sha512-IajOmO+KJK23bj52dFSNCMsz1QP1DqM6cwLUv3W1QwyxkyIWecfafnI555fvSGqEKwjMXVLokcV5ygHW5b3Jbg==}
    engines: {node: '>=12'}
    cpu: [mips64el]
    os: [linux]

  '@esbuild/linux-mips64el@0.23.1':
    resolution: {integrity: sha512-nrFzzMQ7W4WRLNUOU5dlWAqa6yVeI0P78WKGUo7lg2HShq/yx+UYkeNSE0SSfSure0SqgnsxPvmAUu/vu0E+3Q==}
    engines: {node: '>=18'}
    cpu: [mips64el]
    os: [linux]

  '@esbuild/linux-ppc64@0.17.19':
    resolution: {integrity: sha512-/c/DGybs95WXNS8y3Ti/ytqETiW7EU44MEKuCAcpPto3YjQbyK3IQVKfF6nbghD7EcLUGl0NbiL5Rt5DMhn5tg==}
    engines: {node: '>=12'}
    cpu: [ppc64]
    os: [linux]

  '@esbuild/linux-ppc64@0.17.6':
    resolution: {integrity: sha512-AmLhMzkM8JuqTIOhxnX4ubh0XWJIznEynRnZAVdA2mMKE6FAfwT2TWKTwdqMG+qEaeyDPtfNoZRpJbD4ZBv0Tg==}
    engines: {node: '>=12'}
    cpu: [ppc64]
    os: [linux]

  '@esbuild/linux-ppc64@0.21.5':
    resolution: {integrity: sha512-1hHV/Z4OEfMwpLO8rp7CvlhBDnjsC3CttJXIhBi+5Aj5r+MBvy4egg7wCbe//hSsT+RvDAG7s81tAvpL2XAE4w==}
    engines: {node: '>=12'}
    cpu: [ppc64]
    os: [linux]

  '@esbuild/linux-ppc64@0.23.1':
    resolution: {integrity: sha512-dKN8fgVqd0vUIjxuJI6P/9SSSe/mB9rvA98CSH2sJnlZ/OCZWO1DJvxj8jvKTfYUdGfcq2dDxoKaC6bHuTlgcw==}
    engines: {node: '>=18'}
    cpu: [ppc64]
    os: [linux]

  '@esbuild/linux-riscv64@0.17.19':
    resolution: {integrity: sha512-FC3nUAWhvFoutlhAkgHf8f5HwFWUL6bYdvLc/TTuxKlvLi3+pPzdZiFKSWz/PF30TB1K19SuCxDTI5KcqASJqA==}
    engines: {node: '>=12'}
    cpu: [riscv64]
    os: [linux]

  '@esbuild/linux-riscv64@0.17.6':
    resolution: {integrity: sha512-Y4Ri62PfavhLQhFbqucysHOmRamlTVK10zPWlqjNbj2XMea+BOs4w6ASKwQwAiqf9ZqcY9Ab7NOU4wIgpxwoSQ==}
    engines: {node: '>=12'}
    cpu: [riscv64]
    os: [linux]

  '@esbuild/linux-riscv64@0.21.5':
    resolution: {integrity: sha512-2HdXDMd9GMgTGrPWnJzP2ALSokE/0O5HhTUvWIbD3YdjME8JwvSCnNGBnTThKGEB91OZhzrJ4qIIxk/SBmyDDA==}
    engines: {node: '>=12'}
    cpu: [riscv64]
    os: [linux]

  '@esbuild/linux-riscv64@0.23.1':
    resolution: {integrity: sha512-5AV4Pzp80fhHL83JM6LoA6pTQVWgB1HovMBsLQ9OZWLDqVY8MVobBXNSmAJi//Csh6tcY7e7Lny2Hg1tElMjIA==}
    engines: {node: '>=18'}
    cpu: [riscv64]
    os: [linux]

  '@esbuild/linux-s390x@0.17.19':
    resolution: {integrity: sha512-IbFsFbxMWLuKEbH+7sTkKzL6NJmG2vRyy6K7JJo55w+8xDk7RElYn6xvXtDW8HCfoKBFK69f3pgBJSUSQPr+4Q==}
    engines: {node: '>=12'}
    cpu: [s390x]
    os: [linux]

  '@esbuild/linux-s390x@0.17.6':
    resolution: {integrity: sha512-SPUiz4fDbnNEm3JSdUW8pBJ/vkop3M1YwZAVwvdwlFLoJwKEZ9L98l3tzeyMzq27CyepDQ3Qgoba44StgbiN5Q==}
    engines: {node: '>=12'}
    cpu: [s390x]
    os: [linux]

  '@esbuild/linux-s390x@0.21.5':
    resolution: {integrity: sha512-zus5sxzqBJD3eXxwvjN1yQkRepANgxE9lgOW2qLnmr8ikMTphkjgXu1HR01K4FJg8h1kEEDAqDcZQtbrRnB41A==}
    engines: {node: '>=12'}
    cpu: [s390x]
    os: [linux]

  '@esbuild/linux-s390x@0.23.1':
    resolution: {integrity: sha512-9ygs73tuFCe6f6m/Tb+9LtYxWR4c9yg7zjt2cYkjDbDpV/xVn+68cQxMXCjUpYwEkze2RcU/rMnfIXNRFmSoDw==}
    engines: {node: '>=18'}
    cpu: [s390x]
    os: [linux]

  '@esbuild/linux-x64@0.17.19':
    resolution: {integrity: sha512-68ngA9lg2H6zkZcyp22tsVt38mlhWde8l3eJLWkyLrp4HwMUr3c1s/M2t7+kHIhvMjglIBrFpncX1SzMckomGw==}
    engines: {node: '>=12'}
    cpu: [x64]
    os: [linux]

  '@esbuild/linux-x64@0.17.6':
    resolution: {integrity: sha512-a3yHLmOodHrzuNgdpB7peFGPx1iJ2x6m+uDvhP2CKdr2CwOaqEFMeSqYAHU7hG+RjCq8r2NFujcd/YsEsFgTGw==}
    engines: {node: '>=12'}
    cpu: [x64]
    os: [linux]

  '@esbuild/linux-x64@0.21.5':
    resolution: {integrity: sha512-1rYdTpyv03iycF1+BhzrzQJCdOuAOtaqHTWJZCWvijKD2N5Xu0TtVC8/+1faWqcP9iBCWOmjmhoH94dH82BxPQ==}
    engines: {node: '>=12'}
    cpu: [x64]
    os: [linux]

  '@esbuild/linux-x64@0.23.1':
    resolution: {integrity: sha512-EV6+ovTsEXCPAp58g2dD68LxoP/wK5pRvgy0J/HxPGB009omFPv3Yet0HiaqvrIrgPTBuC6wCH1LTOY91EO5hQ==}
    engines: {node: '>=18'}
    cpu: [x64]
    os: [linux]

  '@esbuild/netbsd-x64@0.17.19':
    resolution: {integrity: sha512-CwFq42rXCR8TYIjIfpXCbRX0rp1jo6cPIUPSaWwzbVI4aOfX96OXY8M6KNmtPcg7QjYeDmN+DD0Wp3LaBOLf4Q==}
    engines: {node: '>=12'}
    cpu: [x64]
    os: [netbsd]

  '@esbuild/netbsd-x64@0.17.6':
    resolution: {integrity: sha512-EanJqcU/4uZIBreTrnbnre2DXgXSa+Gjap7ifRfllpmyAU7YMvaXmljdArptTHmjrkkKm9BK6GH5D5Yo+p6y5A==}
    engines: {node: '>=12'}
    cpu: [x64]
    os: [netbsd]

  '@esbuild/netbsd-x64@0.21.5':
    resolution: {integrity: sha512-Woi2MXzXjMULccIwMnLciyZH4nCIMpWQAs049KEeMvOcNADVxo0UBIQPfSmxB3CWKedngg7sWZdLvLczpe0tLg==}
    engines: {node: '>=12'}
    cpu: [x64]
    os: [netbsd]

  '@esbuild/netbsd-x64@0.23.1':
    resolution: {integrity: sha512-aevEkCNu7KlPRpYLjwmdcuNz6bDFiE7Z8XC4CPqExjTvrHugh28QzUXVOZtiYghciKUacNktqxdpymplil1beA==}
    engines: {node: '>=18'}
    cpu: [x64]
    os: [netbsd]

  '@esbuild/openbsd-arm64@0.23.1':
    resolution: {integrity: sha512-3x37szhLexNA4bXhLrCC/LImN/YtWis6WXr1VESlfVtVeoFJBRINPJ3f0a/6LV8zpikqoUg4hyXw0sFBt5Cr+Q==}
    engines: {node: '>=18'}
    cpu: [arm64]
    os: [openbsd]

  '@esbuild/openbsd-x64@0.17.19':
    resolution: {integrity: sha512-cnq5brJYrSZ2CF6c35eCmviIN3k3RczmHz8eYaVlNasVqsNY+JKohZU5MKmaOI+KkllCdzOKKdPs762VCPC20g==}
    engines: {node: '>=12'}
    cpu: [x64]
    os: [openbsd]

  '@esbuild/openbsd-x64@0.17.6':
    resolution: {integrity: sha512-xaxeSunhQRsTNGFanoOkkLtnmMn5QbA0qBhNet/XLVsc+OVkpIWPHcr3zTW2gxVU5YOHFbIHR9ODuaUdNza2Vw==}
    engines: {node: '>=12'}
    cpu: [x64]
    os: [openbsd]

  '@esbuild/openbsd-x64@0.21.5':
    resolution: {integrity: sha512-HLNNw99xsvx12lFBUwoT8EVCsSvRNDVxNpjZ7bPn947b8gJPzeHWyNVhFsaerc0n3TsbOINvRP2byTZ5LKezow==}
    engines: {node: '>=12'}
    cpu: [x64]
    os: [openbsd]

  '@esbuild/openbsd-x64@0.23.1':
    resolution: {integrity: sha512-aY2gMmKmPhxfU+0EdnN+XNtGbjfQgwZj43k8G3fyrDM/UdZww6xrWxmDkuz2eCZchqVeABjV5BpildOrUbBTqA==}
    engines: {node: '>=18'}
    cpu: [x64]
    os: [openbsd]

  '@esbuild/sunos-x64@0.17.19':
    resolution: {integrity: sha512-vCRT7yP3zX+bKWFeP/zdS6SqdWB8OIpaRq/mbXQxTGHnIxspRtigpkUcDMlSCOejlHowLqII7K2JKevwyRP2rg==}
    engines: {node: '>=12'}
    cpu: [x64]
    os: [sunos]

  '@esbuild/sunos-x64@0.17.6':
    resolution: {integrity: sha512-gnMnMPg5pfMkZvhHee21KbKdc6W3GR8/JuE0Da1kjwpK6oiFU3nqfHuVPgUX2rsOx9N2SadSQTIYV1CIjYG+xw==}
    engines: {node: '>=12'}
    cpu: [x64]
    os: [sunos]

  '@esbuild/sunos-x64@0.21.5':
    resolution: {integrity: sha512-6+gjmFpfy0BHU5Tpptkuh8+uw3mnrvgs+dSPQXQOv3ekbordwnzTVEb4qnIvQcYXq6gzkyTnoZ9dZG+D4garKg==}
    engines: {node: '>=12'}
    cpu: [x64]
    os: [sunos]

  '@esbuild/sunos-x64@0.23.1':
    resolution: {integrity: sha512-RBRT2gqEl0IKQABT4XTj78tpk9v7ehp+mazn2HbUeZl1YMdaGAQqhapjGTCe7uw7y0frDi4gS0uHzhvpFuI1sA==}
    engines: {node: '>=18'}
    cpu: [x64]
    os: [sunos]

  '@esbuild/win32-arm64@0.17.19':
    resolution: {integrity: sha512-yYx+8jwowUstVdorcMdNlzklLYhPxjniHWFKgRqH7IFlUEa0Umu3KuYplf1HUZZ422e3NU9F4LGb+4O0Kdcaag==}
    engines: {node: '>=12'}
    cpu: [arm64]
    os: [win32]

  '@esbuild/win32-arm64@0.17.6':
    resolution: {integrity: sha512-G95n7vP1UnGJPsVdKXllAJPtqjMvFYbN20e8RK8LVLhlTiSOH1sd7+Gt7rm70xiG+I5tM58nYgwWrLs6I1jHqg==}
    engines: {node: '>=12'}
    cpu: [arm64]
    os: [win32]

  '@esbuild/win32-arm64@0.21.5':
    resolution: {integrity: sha512-Z0gOTd75VvXqyq7nsl93zwahcTROgqvuAcYDUr+vOv8uHhNSKROyU961kgtCD1e95IqPKSQKH7tBTslnS3tA8A==}
    engines: {node: '>=12'}
    cpu: [arm64]
    os: [win32]

  '@esbuild/win32-arm64@0.23.1':
    resolution: {integrity: sha512-4O+gPR5rEBe2FpKOVyiJ7wNDPA8nGzDuJ6gN4okSA1gEOYZ67N8JPk58tkWtdtPeLz7lBnY6I5L3jdsr3S+A6A==}
    engines: {node: '>=18'}
    cpu: [arm64]
    os: [win32]

  '@esbuild/win32-ia32@0.17.19':
    resolution: {integrity: sha512-eggDKanJszUtCdlVs0RB+h35wNlb5v4TWEkq4vZcmVt5u/HiDZrTXe2bWFQUez3RgNHwx/x4sk5++4NSSicKkw==}
    engines: {node: '>=12'}
    cpu: [ia32]
    os: [win32]

  '@esbuild/win32-ia32@0.17.6':
    resolution: {integrity: sha512-96yEFzLhq5bv9jJo5JhTs1gI+1cKQ83cUpyxHuGqXVwQtY5Eq54ZEsKs8veKtiKwlrNimtckHEkj4mRh4pPjsg==}
    engines: {node: '>=12'}
    cpu: [ia32]
    os: [win32]

  '@esbuild/win32-ia32@0.21.5':
    resolution: {integrity: sha512-SWXFF1CL2RVNMaVs+BBClwtfZSvDgtL//G/smwAc5oVK/UPu2Gu9tIaRgFmYFFKrmg3SyAjSrElf0TiJ1v8fYA==}
    engines: {node: '>=12'}
    cpu: [ia32]
    os: [win32]

  '@esbuild/win32-ia32@0.23.1':
    resolution: {integrity: sha512-BcaL0Vn6QwCwre3Y717nVHZbAa4UBEigzFm6VdsVdT/MbZ38xoj1X9HPkZhbmaBGUD1W8vxAfffbDe8bA6AKnQ==}
    engines: {node: '>=18'}
    cpu: [ia32]
    os: [win32]

  '@esbuild/win32-x64@0.17.19':
    resolution: {integrity: sha512-lAhycmKnVOuRYNtRtatQR1LPQf2oYCkRGkSFnseDAKPl8lu5SOsK/e1sXe5a0Pc5kHIHe6P2I/ilntNv2xf3cA==}
    engines: {node: '>=12'}
    cpu: [x64]
    os: [win32]

  '@esbuild/win32-x64@0.17.6':
    resolution: {integrity: sha512-n6d8MOyUrNp6G4VSpRcgjs5xj4A91svJSaiwLIDWVWEsZtpN5FA9NlBbZHDmAJc2e8e6SF4tkBD3HAvPF+7igA==}
    engines: {node: '>=12'}
    cpu: [x64]
    os: [win32]

  '@esbuild/win32-x64@0.21.5':
    resolution: {integrity: sha512-tQd/1efJuzPC6rCFwEvLtci/xNFcTZknmXs98FYDfGE4wP9ClFV98nyKrzJKVPMhdDnjzLhdUyMX4PsQAPjwIw==}
    engines: {node: '>=12'}
    cpu: [x64]
    os: [win32]

  '@esbuild/win32-x64@0.23.1':
    resolution: {integrity: sha512-BHpFFeslkWrXWyUPnbKm+xYYVYruCinGcftSBaa8zoF9hZO4BcSCFUvHVTtzpIY6YzUnYtuEhZ+C9iEXjxnasg==}
    engines: {node: '>=18'}
    cpu: [x64]
    os: [win32]

  '@eslint-community/eslint-utils@4.4.1':
    resolution: {integrity: sha512-s3O3waFUrMV8P/XaF/+ZTp1X9XBZW1a4B97ZnjQF2KYWaFD2A8KyFBsrsfSjEmjn3RGWAIuvlneuZm3CUK3jbA==}
    engines: {node: ^12.22.0 || ^14.17.0 || >=16.0.0}
    peerDependencies:
      eslint: ^6.0.0 || ^7.0.0 || >=8.0.0

  '@eslint-community/regexpp@4.12.1':
    resolution: {integrity: sha512-CCZCDJuduB9OUkFkY2IgppNZMi2lBQgD2qzwXkEia16cge2pijY/aXi96CJMquDMn3nJdlPV1A5KrJEXwfLNzQ==}
    engines: {node: ^12.0.0 || ^14.0.0 || >=16.0.0}

  '@eslint/config-array@0.19.0':
    resolution: {integrity: sha512-zdHg2FPIFNKPdcHWtiNT+jEFCHYVplAXRDlQDyqy0zGx/q2parwh7brGJSiTxRk/TSMkbM//zt/f5CHgyTyaSQ==}
    engines: {node: ^18.18.0 || ^20.9.0 || >=21.1.0}

  '@eslint/core@0.9.0':
    resolution: {integrity: sha512-7ATR9F0e4W85D/0w7cU0SNj7qkAexMG+bAHEZOjo9akvGuhHE2m7umzWzfnpa0XAg5Kxc1BWmtPMV67jJ+9VUg==}
    engines: {node: ^18.18.0 || ^20.9.0 || >=21.1.0}

  '@eslint/eslintrc@3.2.0':
    resolution: {integrity: sha512-grOjVNN8P3hjJn/eIETF1wwd12DdnwFDoyceUJLYYdkpbwq3nLi+4fqrTAONx7XDALqlL220wC/RHSC/QTI/0w==}
    engines: {node: ^18.18.0 || ^20.9.0 || >=21.1.0}

  '@eslint/js@9.16.0':
    resolution: {integrity: sha512-tw2HxzQkrbeuvyj1tG2Yqq+0H9wGoI2IMk4EOsQeX+vmd75FtJAzf+gTA69WF+baUKRYQ3x2kbLE08js5OsTVg==}
    engines: {node: ^18.18.0 || ^20.9.0 || >=21.1.0}

  '@eslint/object-schema@2.1.4':
    resolution: {integrity: sha512-BsWiH1yFGjXXS2yvrf5LyuoSIIbPrGUWob917o+BTKuZ7qJdxX8aJLRxs1fS9n6r7vESrq1OUqb68dANcFXuQQ==}
    engines: {node: ^18.18.0 || ^20.9.0 || >=21.1.0}

  '@eslint/plugin-kit@0.2.3':
    resolution: {integrity: sha512-2b/g5hRmpbb1o4GnTZax9N9m0FXzz9OV42ZzI4rDDMDuHUqigAiQCEWChBWCY4ztAGVRjoWT19v0yMmc5/L5kA==}
    engines: {node: ^18.18.0 || ^20.9.0 || >=21.1.0}

  '@fastify/busboy@2.1.1':
    resolution: {integrity: sha512-vBZP4NlzfOlerQTnba4aqZoMhE/a9HY7HRqoOPaETQcSQuWEIyZMHGfVu6w9wGtGK5fED5qRs2DteVCjOH60sA==}
    engines: {node: '>=14'}

  '@floating-ui/core@1.6.8':
    resolution: {integrity: sha512-7XJ9cPU+yI2QeLS+FCSlqNFZJq8arvswefkZrYI1yQBbftw6FyrZOxYSh+9S7z7TpeWlRt9zJ5IhM1WIL334jA==}

  '@floating-ui/dom@1.6.12':
    resolution: {integrity: sha512-NP83c0HjokcGVEMeoStg317VD9W7eDlGK7457dMBANbKA6GJZdc7rjujdgqzTaz93jkGgc5P/jeWbaCHnMNc+w==}

  '@floating-ui/react-dom@2.1.2':
    resolution: {integrity: sha512-06okr5cgPzMNBy+Ycse2A6udMi4bqwW/zgBF/rwjcNqWkyr82Mcg8b0vjX8OJpZFy/FKjJmw6wV7t44kK6kW7A==}
    peerDependencies:
      react: '>=16.8.0'
      react-dom: '>=16.8.0'

  '@floating-ui/utils@0.2.8':
    resolution: {integrity: sha512-kym7SodPp8/wloecOpcmSnWJsK7M0E5Wg8UcFA+uO4B9s5d0ywXOEro/8HM9x0rW+TljRzul/14UYz3TleT3ig==}

  '@humanfs/core@0.19.1':
    resolution: {integrity: sha512-5DyQ4+1JEUzejeK1JGICcideyfUbGixgS9jNgex5nqkW+cY7WZhxBigmieN5Qnw9ZosSNVC9KQKyb+GUaGyKUA==}
    engines: {node: '>=18.18.0'}

  '@humanfs/node@0.16.6':
    resolution: {integrity: sha512-YuI2ZHQL78Q5HbhDiBA1X4LmYdXCKCMQIfw0pw7piHJwyREFebJUvrQN4cMssyES6x+vfUbx1CIpaQUKYdQZOw==}
    engines: {node: '>=18.18.0'}

  '@humanwhocodes/module-importer@1.0.1':
    resolution: {integrity: sha512-bxveV4V8v5Yb4ncFTT3rPSgZBOpCkjfK0y4oVVVJwIuDVBRMDXrPyXRL988i5ap9m9bnyEEjWfm5WkBmtffLfA==}
    engines: {node: '>=12.22'}

  '@humanwhocodes/retry@0.3.1':
    resolution: {integrity: sha512-JBxkERygn7Bv/GbN5Rv8Ul6LVknS+5Bp6RgDC/O8gEBU/yeH5Ui5C/OlWrTb6qct7LjjfT6Re2NxB0ln0yYybA==}
    engines: {node: '>=18.18'}

  '@humanwhocodes/retry@0.4.1':
    resolution: {integrity: sha512-c7hNEllBlenFTHBky65mhq8WD2kbN9Q6gk0bTk8lSBvc554jpXSkST1iePudpt7+A/AQvuHs9EMqjHDXMY1lrA==}
    engines: {node: '>=18.18'}

  '@iconify-json/ph@1.2.1':
    resolution: {integrity: sha512-x0DNfwWrS18dbsBYOq3XGiZnGz4CgRyC+YSl/TZvMQiKhIUl1woWqUbMYqqfMNUBzjyk7ulvaRovpRsIlqIf8g==}

  '@iconify-json/svg-spinners@1.2.1':
    resolution: {integrity: sha512-QZNA4YzFD2zqdC6nIBJM6WlAGakUCjvMt92Ks1R4XFxkd76Ps3rdiauYWESDRZvNYURAByp2b9cwZarFula65g==}

  '@iconify/types@2.0.0':
    resolution: {integrity: sha512-+wluvCrRhXrhyOmRDJ3q8mux9JkKy5SJ/v8ol2tu4FVjyYvtEzkc/3pK15ET6RKg4b4w4BmTk1+gsCUhf21Ykg==}

  '@iconify/utils@2.1.33':
    resolution: {integrity: sha512-jP9h6v/g0BIZx0p7XGJJVtkVnydtbgTgt9mVNcGDYwaa7UhdHdI9dvoq+gKj9sijMSJKxUPEG2JyjsgXjxL7Kw==}

  '@isaacs/cliui@8.0.2':
    resolution: {integrity: sha512-O8jcjabXaleOG9DQ0+ARXWZBTfnP4WNAqzuiJK7ll44AmxGKv/J2M4TPjxjY3znBCfvBXFzucm1twdyFybFqEA==}
    engines: {node: '>=12'}

  '@jridgewell/gen-mapping@0.3.5':
    resolution: {integrity: sha512-IzL8ZoEDIBRWEzlCcRhOaCupYyN5gdIK+Q6fbFdPDg6HqX6jpkItn7DFIpW9LQzXG6Df9sA7+OKnq0qlz/GaQg==}
    engines: {node: '>=6.0.0'}

  '@jridgewell/resolve-uri@3.1.2':
    resolution: {integrity: sha512-bRISgCIjP20/tbWSPWMEi54QVPRZExkuD9lJL+UIxUKtwVJA8wW1Trb1jMs1RFXo1CBTNZ/5hpC9QvmKWdopKw==}
    engines: {node: '>=6.0.0'}

  '@jridgewell/set-array@1.2.1':
    resolution: {integrity: sha512-R8gLRTZeyp03ymzP/6Lil/28tGeGEzhx1q2k703KGWRAI1VdvPIXdG70VJc2pAMw3NA6JKL5hhFu1sJX0Mnn/A==}
    engines: {node: '>=6.0.0'}

  '@jridgewell/sourcemap-codec@1.5.0':
    resolution: {integrity: sha512-gv3ZRaISU3fjPAgNsriBRqGWQL6quFx04YMPW/zD8XMLsU32mhCCbfbO6KZFLjvYpCZ8zyDEgqsgf+PwPaM7GQ==}

  '@jridgewell/trace-mapping@0.3.25':
    resolution: {integrity: sha512-vNk6aEwybGtawWmy/PzwnGDOjCkLWSD2wqvjGGAgOAwCGWySYXfYoxt00IJkTF+8Lb57DwOb3Aa0o9CApepiYQ==}

  '@jridgewell/trace-mapping@0.3.9':
    resolution: {integrity: sha512-3Belt6tdc8bPgAtbcmdtNJlirVoTmEb5e2gC94PnkwEW9jI6CAHUeoG85tjWP5WquqfavoMtMwiG4P926ZKKuQ==}

  '@jspm/core@2.0.1':
    resolution: {integrity: sha512-Lg3PnLp0QXpxwLIAuuJboLeRaIhrgJjeuh797QADg3xz8wGLugQOS5DpsE8A6i6Adgzf+bacllkKZG3J0tGfDw==}

  '@lezer/common@1.2.3':
    resolution: {integrity: sha512-w7ojc8ejBqr2REPsWxJjrMFsA/ysDCFICn8zEOR9mrqzOu2amhITYuLD8ag6XZf0CFXDrhKqw7+tW8cX66NaDA==}

  '@lezer/cpp@1.1.2':
    resolution: {integrity: sha512-macwKtyeUO0EW86r3xWQCzOV9/CF8imJLpJlPv3sDY57cPGeUZ8gXWOWNlJr52TVByMV3PayFQCA5SHEERDmVQ==}

  '@lezer/css@1.1.9':
    resolution: {integrity: sha512-TYwgljcDv+YrV0MZFFvYFQHCfGgbPMR6nuqLabBdmZoFH3EP1gvw8t0vae326Ne3PszQkbXfVBjCnf3ZVCr0bA==}

  '@lezer/highlight@1.2.1':
    resolution: {integrity: sha512-Z5duk4RN/3zuVO7Jq0pGLJ3qynpxUVsh7IbUbGj88+uV2ApSAn6kWg2au3iJb+0Zi7kKtqffIESgNcRXWZWmSA==}

  '@lezer/html@1.3.10':
    resolution: {integrity: sha512-dqpT8nISx/p9Do3AchvYGV3qYc4/rKr3IBZxlHmpIKam56P47RSHkSF5f13Vu9hebS1jM0HmtJIwLbWz1VIY6w==}

  '@lezer/javascript@1.4.20':
    resolution: {integrity: sha512-Qhl3x+hVPnZkylv+BS//zx77KR4GLxM4PiL02r/D1Zoa4WLQI1A0cHuOr6k0FOTTSCPNNfeNANax0I5DWcXBYw==}

  '@lezer/json@1.0.2':
    resolution: {integrity: sha512-xHT2P4S5eeCYECyKNPhr4cbEL9tc8w83SPwRC373o9uEdrvGKTZoJVAGxpOsZckMlEh9W23Pc72ew918RWQOBQ==}

  '@lezer/lr@1.4.2':
    resolution: {integrity: sha512-pu0K1jCIdnQ12aWNaAVU5bzi7Bd1w54J3ECgANPmYLtQKP0HBj2cE/5coBD66MT10xbtIuUr7tg0Shbsvk0mDA==}

  '@lezer/markdown@1.3.2':
    resolution: {integrity: sha512-Wu7B6VnrKTbBEohqa63h5vxXjiC4pO5ZQJ/TDbhJxPQaaIoRD/6UVDhSDtVsCwVZV12vvN9KxuLL3ATMnlG0oQ==}

  '@lezer/python@1.1.14':
    resolution: {integrity: sha512-ykDOb2Ti24n76PJsSa4ZoDF0zH12BSw1LGfQXCYJhJyOGiFTfGaX0Du66Ze72R+u/P35U+O6I9m8TFXov1JzsA==}

  '@lezer/sass@1.0.7':
    resolution: {integrity: sha512-8HLlOkuX/SMHOggI2DAsXUw38TuURe+3eQ5hiuk9QmYOUyC55B1dYEIMkav5A4IELVaW4e1T4P9WRiI5ka4mdw==}

  '@mdx-js/mdx@2.3.0':
    resolution: {integrity: sha512-jLuwRlz8DQfQNiUCJR50Y09CGPq3fLtmtUQfVrj79E0JWu3dvsVcxVIcfhR5h0iXu+/z++zDrYeiJqifRynJkA==}

  '@nanostores/react@0.7.3':
    resolution: {integrity: sha512-/XuLAMENRu/Q71biW4AZ4qmU070vkZgiQ28gaTSNRPm2SZF5zGAR81zPE1MaMB4SeOp6ZTst92NBaG75XSspNg==}
    engines: {node: ^18.0.0 || >=20.0.0}
    peerDependencies:
      nanostores: ^0.9.0 || ^0.10.0 || ^0.11.0
      react: '>=18.0.0'

  '@nodelib/fs.scandir@2.1.5':
    resolution: {integrity: sha512-vq24Bq3ym5HEQm2NKCr3yXDwjc7vTsEThRDnkp2DK9p1uqLR+DHurm/NOTo0KG7HYHU7eppKZj3MyqYuMBf62g==}
    engines: {node: '>= 8'}

  '@nodelib/fs.stat@2.0.5':
    resolution: {integrity: sha512-RkhPPp2zrqDAQA/2jNhnztcPAlv64XdhIp7a7454A5ovI7Bukxgt7MX7udwAu3zg1DcpPU0rz3VV1SeaqvY4+A==}
    engines: {node: '>= 8'}

  '@nodelib/fs.walk@1.2.8':
    resolution: {integrity: sha512-oGB+UxlgWcgQkgwo8GcEGwemoTFt3FIO9ababBmaGwXIoBKZ+GTy0pP185beGg7Llih/NSHSV2XAs1lnznocSg==}
    engines: {node: '>= 8'}

  '@npmcli/fs@3.1.1':
    resolution: {integrity: sha512-q9CRWjpHCMIh5sVyefoD1cA7PkvILqCZsnSOEUUivORLjxCO/Irmue2DprETiNgEqktDBZaM1Bi+jrarx1XdCg==}
    engines: {node: ^14.17.0 || ^16.13.0 || >=18.0.0}

  '@npmcli/git@4.1.0':
    resolution: {integrity: sha512-9hwoB3gStVfa0N31ymBmrX+GuDGdVA/QWShZVqE0HK2Af+7QGGrCTbZia/SW0ImUTjTne7SP91qxDmtXvDHRPQ==}
    engines: {node: ^14.17.0 || ^16.13.0 || >=18.0.0}

  '@npmcli/package-json@4.0.1':
    resolution: {integrity: sha512-lRCEGdHZomFsURroh522YvA/2cVb9oPIJrjHanCJZkiasz1BzcnLr3tBJhlV7S86MBJBuAQ33is2D60YitZL2Q==}
    engines: {node: ^14.17.0 || ^16.13.0 || >=18.0.0}

  '@npmcli/promise-spawn@6.0.2':
    resolution: {integrity: sha512-gGq0NJkIGSwdbUt4yhdF8ZrmkGKVz9vAdVzpOfnom+V8PLSmSOVhZwbNvZZS1EYcJN5hzzKBxmmVVAInM6HQLg==}
    engines: {node: ^14.17.0 || ^16.13.0 || >=18.0.0}

  '@octokit/auth-token@5.1.1':
    resolution: {integrity: sha512-rh3G3wDO8J9wSjfI436JUKzHIxq8NaiL0tVeB2aXmG6p/9859aUOAjA9pmSPNGGZxfwmaJ9ozOJImuNVJdpvbA==}
    engines: {node: '>= 18'}

  '@octokit/core@6.1.2':
    resolution: {integrity: sha512-hEb7Ma4cGJGEUNOAVmyfdB/3WirWMg5hDuNFVejGEDFqupeOysLc2sG6HJxY2etBp5YQu5Wtxwi020jS9xlUwg==}
    engines: {node: '>= 18'}

  '@octokit/endpoint@10.1.1':
    resolution: {integrity: sha512-JYjh5rMOwXMJyUpj028cu0Gbp7qe/ihxfJMLc8VZBMMqSwLgOxDI1911gV4Enl1QSavAQNJcwmwBF9M0VvLh6Q==}
    engines: {node: '>= 18'}

  '@octokit/graphql@8.1.1':
    resolution: {integrity: sha512-ukiRmuHTi6ebQx/HFRCXKbDlOh/7xEV6QUXaE7MJEKGNAncGI/STSbOkl12qVXZrfZdpXctx5O9X1AIaebiDBg==}
    engines: {node: '>= 18'}

  '@octokit/openapi-types@22.2.0':
    resolution: {integrity: sha512-QBhVjcUa9W7Wwhm6DBFu6ZZ+1/t/oYxqc2tp81Pi41YNuJinbFRx8B133qVOrAaBbF7D/m0Et6f9/pZt9Rc+tg==}

  '@octokit/plugin-paginate-rest@11.3.6':
    resolution: {integrity: sha512-zcvqqf/+TicbTCa/Z+3w4eBJcAxCFymtc0UAIsR3dEVoNilWld4oXdscQ3laXamTszUZdusw97K8+DrbFiOwjw==}
    engines: {node: '>= 18'}
    peerDependencies:
      '@octokit/core': '>=6'

  '@octokit/plugin-request-log@5.3.1':
    resolution: {integrity: sha512-n/lNeCtq+9ofhC15xzmJCNKP2BWTv8Ih2TTy+jatNCCq/gQP/V7rK3fjIfuz0pDWDALO/o/4QY4hyOF6TQQFUw==}
    engines: {node: '>= 18'}
    peerDependencies:
      '@octokit/core': '>=6'

  '@octokit/plugin-rest-endpoint-methods@13.2.6':
    resolution: {integrity: sha512-wMsdyHMjSfKjGINkdGKki06VEkgdEldIGstIEyGX0wbYHGByOwN/KiM+hAAlUwAtPkP3gvXtVQA9L3ITdV2tVw==}
    engines: {node: '>= 18'}
    peerDependencies:
      '@octokit/core': '>=6'

  '@octokit/request-error@6.1.5':
    resolution: {integrity: sha512-IlBTfGX8Yn/oFPMwSfvugfncK2EwRLjzbrpifNaMY8o/HTEAFqCA1FZxjD9cWvSKBHgrIhc4CSBIzMxiLsbzFQ==}
    engines: {node: '>= 18'}

  '@octokit/request@9.1.3':
    resolution: {integrity: sha512-V+TFhu5fdF3K58rs1pGUJIDH5RZLbZm5BI+MNF+6o/ssFNT4vWlCh/tVpF3NxGtP15HUxTTMUbsG5llAuU2CZA==}
    engines: {node: '>= 18'}

  '@octokit/rest@21.0.2':
    resolution: {integrity: sha512-+CiLisCoyWmYicH25y1cDfCrv41kRSvTq6pPWtRroRJzhsCZWZyCqGyI8foJT5LmScADSwRAnr/xo+eewL04wQ==}
    engines: {node: '>= 18'}

  '@octokit/types@13.6.2':
    resolution: {integrity: sha512-WpbZfZUcZU77DrSW4wbsSgTPfKcp286q3ItaIgvSbBpZJlu6mnYXAkjZz6LVZPXkEvLIM8McanyZejKTYUHipA==}

  '@openrouter/ai-sdk-provider@0.0.5':
    resolution: {integrity: sha512-AfxXQhISpxQSeUjU/4jo9waM5GRNX6eIkfTFS9l7vHkD1TKDP81Y/dXrE0ttJeN/Kap3tPF3Jwh49me0gWwjSw==}
    engines: {node: '>=18'}
    peerDependencies:
      zod: ^3.0.0

  '@opentelemetry/api@1.9.0':
    resolution: {integrity: sha512-3giAOQvZiH5F9bMlMiv8+GSPMeqg0dbaeo58/0SlA9sxSqZhnUtxzX9/2FzyhS9sWQf5S0GJE0AKBrFqjpeYcg==}
    engines: {node: '>=8.0.0'}

  '@pkgjs/parseargs@0.11.0':
    resolution: {integrity: sha512-+1VkjdD0QBLPodGrJUeqarH8VAIvQODIbwh9XpP5Syisf7YoQgsJKPNFoqqLQlu+VQ/tVSshMR6loPMn8U+dPg==}
    engines: {node: '>=14'}

  '@pkgr/core@0.1.1':
    resolution: {integrity: sha512-cq8o4cWH0ibXh9VGi5P20Tu9XF/0fFXl9EUinr9QfTM7a7p0oTA4iJRCQWppXR1Pg8dSM0UCItCkPwsk9qWWYA==}
    engines: {node: ^12.20.0 || ^14.18.0 || >=16.0.0}

  '@polka/url@1.0.0-next.28':
    resolution: {integrity: sha512-8LduaNlMZGwdZ6qWrKlfa+2M4gahzFkprZiAt2TF8uS0qQgBizKXpXURqvTJ4WtmupWxaLqjRb2UCTe72mu+Aw==}

  '@radix-ui/primitive@1.1.0':
    resolution: {integrity: sha512-4Z8dn6Upk0qk4P74xBhZ6Hd/w0mPEzOOLxy4xiPXOXqjF7jZS0VAKk7/x/H6FyY2zCkYJqePf1G5KmkmNJ4RBA==}

  '@radix-ui/react-arrow@1.1.0':
    resolution: {integrity: sha512-FmlW1rCg7hBpEBwFbjHwCW6AmWLQM6g/v0Sn8XbP9NvmSZ2San1FpQeyPtufzOMSIx7Y4dzjlHoifhp+7NkZhw==}
    peerDependencies:
      '@types/react': '*'
      '@types/react-dom': '*'
      react: ^16.8 || ^17.0 || ^18.0 || ^19.0 || ^19.0.0-rc
      react-dom: ^16.8 || ^17.0 || ^18.0 || ^19.0 || ^19.0.0-rc
    peerDependenciesMeta:
      '@types/react':
        optional: true
      '@types/react-dom':
        optional: true

  '@radix-ui/react-collection@1.1.0':
    resolution: {integrity: sha512-GZsZslMJEyo1VKm5L1ZJY8tGDxZNPAoUeQUIbKeJfoi7Q4kmig5AsgLMYYuyYbfjd8fBmFORAIwYAkXMnXZgZw==}
    peerDependencies:
      '@types/react': '*'
      '@types/react-dom': '*'
      react: ^16.8 || ^17.0 || ^18.0 || ^19.0 || ^19.0.0-rc
      react-dom: ^16.8 || ^17.0 || ^18.0 || ^19.0 || ^19.0.0-rc
    peerDependenciesMeta:
      '@types/react':
        optional: true
      '@types/react-dom':
        optional: true

  '@radix-ui/react-compose-refs@1.1.0':
    resolution: {integrity: sha512-b4inOtiaOnYf9KWyO3jAeeCG6FeyfY6ldiEPanbUjWd+xIk5wZeHa8yVwmrJ2vderhu/BQvzCrJI0lHd+wIiqw==}
    peerDependencies:
      '@types/react': '*'
      react: ^16.8 || ^17.0 || ^18.0 || ^19.0 || ^19.0.0-rc
    peerDependenciesMeta:
      '@types/react':
        optional: true

  '@radix-ui/react-context@1.1.0':
    resolution: {integrity: sha512-OKrckBy+sMEgYM/sMmqmErVn0kZqrHPJze+Ql3DzYsDDp0hl0L62nx/2122/Bvps1qz645jlcu2tD9lrRSdf8A==}
    peerDependencies:
      '@types/react': '*'
      react: ^16.8 || ^17.0 || ^18.0 || ^19.0 || ^19.0.0-rc
    peerDependenciesMeta:
      '@types/react':
        optional: true

  '@radix-ui/react-context@1.1.1':
    resolution: {integrity: sha512-UASk9zi+crv9WteK/NU4PLvOoL3OuE6BWVKNF6hPRBtYBDXQ2u5iu3O59zUlJiTVvkyuycnqrztsHVJwcK9K+Q==}
    peerDependencies:
      '@types/react': '*'
      react: ^16.8 || ^17.0 || ^18.0 || ^19.0 || ^19.0.0-rc
    peerDependenciesMeta:
      '@types/react':
        optional: true

  '@radix-ui/react-dialog@1.1.2':
    resolution: {integrity: sha512-Yj4dZtqa2o+kG61fzB0H2qUvmwBA2oyQroGLyNtBj1beo1khoQ3q1a2AO8rrQYjd8256CO9+N8L9tvsS+bnIyA==}
    peerDependencies:
      '@types/react': '*'
      '@types/react-dom': '*'
      react: ^16.8 || ^17.0 || ^18.0 || ^19.0 || ^19.0.0-rc
      react-dom: ^16.8 || ^17.0 || ^18.0 || ^19.0 || ^19.0.0-rc
    peerDependenciesMeta:
      '@types/react':
        optional: true
      '@types/react-dom':
        optional: true

  '@radix-ui/react-direction@1.1.0':
    resolution: {integrity: sha512-BUuBvgThEiAXh2DWu93XsT+a3aWrGqolGlqqw5VU1kG7p/ZH2cuDlM1sRLNnY3QcBS69UIz2mcKhMxDsdewhjg==}
    peerDependencies:
      '@types/react': '*'
      react: ^16.8 || ^17.0 || ^18.0 || ^19.0 || ^19.0.0-rc
    peerDependenciesMeta:
      '@types/react':
        optional: true

  '@radix-ui/react-dismissable-layer@1.1.1':
    resolution: {integrity: sha512-QSxg29lfr/xcev6kSz7MAlmDnzbP1eI/Dwn3Tp1ip0KT5CUELsxkekFEMVBEoykI3oV39hKT4TKZzBNMbcTZYQ==}
    peerDependencies:
      '@types/react': '*'
      '@types/react-dom': '*'
      react: ^16.8 || ^17.0 || ^18.0 || ^19.0 || ^19.0.0-rc
      react-dom: ^16.8 || ^17.0 || ^18.0 || ^19.0 || ^19.0.0-rc
    peerDependenciesMeta:
      '@types/react':
        optional: true
      '@types/react-dom':
        optional: true

  '@radix-ui/react-dropdown-menu@2.1.2':
    resolution: {integrity: sha512-GVZMR+eqK8/Kes0a36Qrv+i20bAPXSn8rCBTHx30w+3ECnR5o3xixAlqcVaYvLeyKUsm0aqyhWfmUcqufM8nYA==}
    peerDependencies:
      '@types/react': '*'
      '@types/react-dom': '*'
      react: ^16.8 || ^17.0 || ^18.0 || ^19.0 || ^19.0.0-rc
      react-dom: ^16.8 || ^17.0 || ^18.0 || ^19.0 || ^19.0.0-rc
    peerDependenciesMeta:
      '@types/react':
        optional: true
      '@types/react-dom':
        optional: true

  '@radix-ui/react-focus-guards@1.1.1':
    resolution: {integrity: sha512-pSIwfrT1a6sIoDASCSpFwOasEwKTZWDw/iBdtnqKO7v6FeOzYJ7U53cPzYFVR3geGGXgVHaH+CdngrrAzqUGxg==}
    peerDependencies:
      '@types/react': '*'
      react: ^16.8 || ^17.0 || ^18.0 || ^19.0 || ^19.0.0-rc
    peerDependenciesMeta:
      '@types/react':
        optional: true

  '@radix-ui/react-focus-scope@1.1.0':
    resolution: {integrity: sha512-200UD8zylvEyL8Bx+z76RJnASR2gRMuxlgFCPAe/Q/679a/r0eK3MBVYMb7vZODZcffZBdob1EGnky78xmVvcA==}
    peerDependencies:
      '@types/react': '*'
      '@types/react-dom': '*'
      react: ^16.8 || ^17.0 || ^18.0 || ^19.0 || ^19.0.0-rc
      react-dom: ^16.8 || ^17.0 || ^18.0 || ^19.0 || ^19.0.0-rc
    peerDependenciesMeta:
      '@types/react':
        optional: true
      '@types/react-dom':
        optional: true

  '@radix-ui/react-id@1.1.0':
    resolution: {integrity: sha512-EJUrI8yYh7WOjNOqpoJaf1jlFIH2LvtgAl+YcFqNCa+4hj64ZXmPkAKOFs/ukjz3byN6bdb/AVUqHkI8/uWWMA==}
    peerDependencies:
      '@types/react': '*'
      react: ^16.8 || ^17.0 || ^18.0 || ^19.0 || ^19.0.0-rc
    peerDependenciesMeta:
      '@types/react':
        optional: true

  '@radix-ui/react-menu@2.1.2':
    resolution: {integrity: sha512-lZ0R4qR2Al6fZ4yCCZzu/ReTFrylHFxIqy7OezIpWF4bL0o9biKo0pFIvkaew3TyZ9Fy5gYVrR5zCGZBVbO1zg==}
    peerDependencies:
      '@types/react': '*'
      '@types/react-dom': '*'
      react: ^16.8 || ^17.0 || ^18.0 || ^19.0 || ^19.0.0-rc
      react-dom: ^16.8 || ^17.0 || ^18.0 || ^19.0 || ^19.0.0-rc
    peerDependenciesMeta:
      '@types/react':
        optional: true
      '@types/react-dom':
        optional: true

  '@radix-ui/react-popper@1.2.0':
    resolution: {integrity: sha512-ZnRMshKF43aBxVWPWvbj21+7TQCvhuULWJ4gNIKYpRlQt5xGRhLx66tMp8pya2UkGHTSlhpXwmjqltDYHhw7Vg==}
    peerDependencies:
      '@types/react': '*'
      '@types/react-dom': '*'
      react: ^16.8 || ^17.0 || ^18.0 || ^19.0 || ^19.0.0-rc
      react-dom: ^16.8 || ^17.0 || ^18.0 || ^19.0 || ^19.0.0-rc
    peerDependenciesMeta:
      '@types/react':
        optional: true
      '@types/react-dom':
        optional: true

  '@radix-ui/react-portal@1.1.2':
    resolution: {integrity: sha512-WeDYLGPxJb/5EGBoedyJbT0MpoULmwnIPMJMSldkuiMsBAv7N1cRdsTWZWht9vpPOiN3qyiGAtbK2is47/uMFg==}
    peerDependencies:
      '@types/react': '*'
      '@types/react-dom': '*'
      react: ^16.8 || ^17.0 || ^18.0 || ^19.0 || ^19.0.0-rc
      react-dom: ^16.8 || ^17.0 || ^18.0 || ^19.0 || ^19.0.0-rc
    peerDependenciesMeta:
      '@types/react':
        optional: true
      '@types/react-dom':
        optional: true

  '@radix-ui/react-presence@1.1.1':
    resolution: {integrity: sha512-IeFXVi4YS1K0wVZzXNrbaaUvIJ3qdY+/Ih4eHFhWA9SwGR9UDX7Ck8abvL57C4cv3wwMvUE0OG69Qc3NCcTe/A==}
    peerDependencies:
      '@types/react': '*'
      '@types/react-dom': '*'
      react: ^16.8 || ^17.0 || ^18.0 || ^19.0 || ^19.0.0-rc
      react-dom: ^16.8 || ^17.0 || ^18.0 || ^19.0 || ^19.0.0-rc
    peerDependenciesMeta:
      '@types/react':
        optional: true
      '@types/react-dom':
        optional: true

  '@radix-ui/react-primitive@2.0.0':
    resolution: {integrity: sha512-ZSpFm0/uHa8zTvKBDjLFWLo8dkr4MBsiDLz0g3gMUwqgLHz9rTaRRGYDgvZPtBJgYCBKXkS9fzmoySgr8CO6Cw==}
    peerDependencies:
      '@types/react': '*'
      '@types/react-dom': '*'
      react: ^16.8 || ^17.0 || ^18.0 || ^19.0 || ^19.0.0-rc
      react-dom: ^16.8 || ^17.0 || ^18.0 || ^19.0 || ^19.0.0-rc
    peerDependenciesMeta:
      '@types/react':
        optional: true
      '@types/react-dom':
        optional: true

  '@radix-ui/react-roving-focus@1.1.0':
    resolution: {integrity: sha512-EA6AMGeq9AEeQDeSH0aZgG198qkfHSbvWTf1HvoDmOB5bBG/qTxjYMWUKMnYiV6J/iP/J8MEFSuB2zRU2n7ODA==}
    peerDependencies:
      '@types/react': '*'
      '@types/react-dom': '*'
      react: ^16.8 || ^17.0 || ^18.0 || ^19.0 || ^19.0.0-rc
      react-dom: ^16.8 || ^17.0 || ^18.0 || ^19.0 || ^19.0.0-rc
    peerDependenciesMeta:
      '@types/react':
        optional: true
      '@types/react-dom':
        optional: true

  '@radix-ui/react-separator@1.1.0':
    resolution: {integrity: sha512-3uBAs+egzvJBDZAzvb/n4NxxOYpnspmWxO2u5NbZ8Y6FM/NdrGSF9bop3Cf6F6C71z1rTSn8KV0Fo2ZVd79lGA==}
    peerDependencies:
      '@types/react': '*'
      '@types/react-dom': '*'
      react: ^16.8 || ^17.0 || ^18.0 || ^19.0 || ^19.0.0-rc
      react-dom: ^16.8 || ^17.0 || ^18.0 || ^19.0 || ^19.0.0-rc
    peerDependenciesMeta:
      '@types/react':
        optional: true
      '@types/react-dom':
        optional: true

  '@radix-ui/react-slot@1.1.0':
    resolution: {integrity: sha512-FUCf5XMfmW4dtYl69pdS4DbxKy8nj4M7SafBgPllysxmdachynNflAdp/gCsnYWNDnge6tI9onzMp5ARYc1KNw==}
    peerDependencies:
      '@types/react': '*'
      react: ^16.8 || ^17.0 || ^18.0 || ^19.0 || ^19.0.0-rc
    peerDependenciesMeta:
      '@types/react':
        optional: true

  '@radix-ui/react-switch@1.1.1':
    resolution: {integrity: sha512-diPqDDoBcZPSicYoMWdWx+bCPuTRH4QSp9J+65IvtdS0Kuzt67bI6n32vCj8q6NZmYW/ah+2orOtMwcX5eQwIg==}
    peerDependencies:
      '@types/react': '*'
      '@types/react-dom': '*'
      react: ^16.8 || ^17.0 || ^18.0 || ^19.0 || ^19.0.0-rc
      react-dom: ^16.8 || ^17.0 || ^18.0 || ^19.0 || ^19.0.0-rc
    peerDependenciesMeta:
      '@types/react':
        optional: true
      '@types/react-dom':
        optional: true

  '@radix-ui/react-tooltip@1.1.4':
    resolution: {integrity: sha512-QpObUH/ZlpaO4YgHSaYzrLO2VuO+ZBFFgGzjMUPwtiYnAzzNNDPJeEGRrT7qNOrWm/Jr08M1vlp+vTHtnSQ0Uw==}
    peerDependencies:
      '@types/react': '*'
      '@types/react-dom': '*'
      react: ^16.8 || ^17.0 || ^18.0 || ^19.0 || ^19.0.0-rc
      react-dom: ^16.8 || ^17.0 || ^18.0 || ^19.0 || ^19.0.0-rc
    peerDependenciesMeta:
      '@types/react':
        optional: true
      '@types/react-dom':
        optional: true

  '@radix-ui/react-use-callback-ref@1.1.0':
    resolution: {integrity: sha512-CasTfvsy+frcFkbXtSJ2Zu9JHpN8TYKxkgJGWbjiZhFivxaeW7rMeZt7QELGVLaYVfFMsKHjb7Ak0nMEe+2Vfw==}
    peerDependencies:
      '@types/react': '*'
      react: ^16.8 || ^17.0 || ^18.0 || ^19.0 || ^19.0.0-rc
    peerDependenciesMeta:
      '@types/react':
        optional: true

  '@radix-ui/react-use-controllable-state@1.1.0':
    resolution: {integrity: sha512-MtfMVJiSr2NjzS0Aa90NPTnvTSg6C/JLCV7ma0W6+OMV78vd8OyRpID+Ng9LxzsPbLeuBnWBA1Nq30AtBIDChw==}
    peerDependencies:
      '@types/react': '*'
      react: ^16.8 || ^17.0 || ^18.0 || ^19.0 || ^19.0.0-rc
    peerDependenciesMeta:
      '@types/react':
        optional: true

  '@radix-ui/react-use-escape-keydown@1.1.0':
    resolution: {integrity: sha512-L7vwWlR1kTTQ3oh7g1O0CBF3YCyyTj8NmhLR+phShpyA50HCfBFKVJTpshm9PzLiKmehsrQzTYTpX9HvmC9rhw==}
    peerDependencies:
      '@types/react': '*'
      react: ^16.8 || ^17.0 || ^18.0 || ^19.0 || ^19.0.0-rc
    peerDependenciesMeta:
      '@types/react':
        optional: true

  '@radix-ui/react-use-layout-effect@1.1.0':
    resolution: {integrity: sha512-+FPE0rOdziWSrH9athwI1R0HDVbWlEhd+FR+aSDk4uWGmSJ9Z54sdZVDQPZAinJhJXwfT+qnj969mCsT2gfm5w==}
    peerDependencies:
      '@types/react': '*'
      react: ^16.8 || ^17.0 || ^18.0 || ^19.0 || ^19.0.0-rc
    peerDependenciesMeta:
      '@types/react':
        optional: true

  '@radix-ui/react-use-previous@1.1.0':
    resolution: {integrity: sha512-Z/e78qg2YFnnXcW88A4JmTtm4ADckLno6F7OXotmkQfeuCVaKuYzqAATPhVzl3delXE7CxIV8shofPn3jPc5Og==}
    peerDependencies:
      '@types/react': '*'
      react: ^16.8 || ^17.0 || ^18.0 || ^19.0 || ^19.0.0-rc
    peerDependenciesMeta:
      '@types/react':
        optional: true

  '@radix-ui/react-use-rect@1.1.0':
    resolution: {integrity: sha512-0Fmkebhr6PiseyZlYAOtLS+nb7jLmpqTrJyv61Pe68MKYW6OWdRE2kI70TaYY27u7H0lajqM3hSMMLFq18Z7nQ==}
    peerDependencies:
      '@types/react': '*'
      react: ^16.8 || ^17.0 || ^18.0 || ^19.0 || ^19.0.0-rc
    peerDependenciesMeta:
      '@types/react':
        optional: true

  '@radix-ui/react-use-size@1.1.0':
    resolution: {integrity: sha512-XW3/vWuIXHa+2Uwcc2ABSfcCledmXhhQPlGbfcRXbiUQI5Icjcg19BGCZVKKInYbvUCut/ufbbLLPFC5cbb1hw==}
    peerDependencies:
      '@types/react': '*'
      react: ^16.8 || ^17.0 || ^18.0 || ^19.0 || ^19.0.0-rc
    peerDependenciesMeta:
      '@types/react':
        optional: true

  '@radix-ui/react-visually-hidden@1.1.0':
    resolution: {integrity: sha512-N8MDZqtgCgG5S3aV60INAB475osJousYpZ4cTJ2cFbMpdHS5Y6loLTH8LPtkj2QN0x93J30HT/M3qJXM0+lyeQ==}
    peerDependencies:
      '@types/react': '*'
      '@types/react-dom': '*'
      react: ^16.8 || ^17.0 || ^18.0 || ^19.0 || ^19.0.0-rc
      react-dom: ^16.8 || ^17.0 || ^18.0 || ^19.0 || ^19.0.0-rc
    peerDependenciesMeta:
      '@types/react':
        optional: true
      '@types/react-dom':
        optional: true

  '@radix-ui/rect@1.1.0':
    resolution: {integrity: sha512-A9+lCBZoaMJlVKcRBz2YByCG+Cp2t6nAnMnNba+XiWxnj6r4JUFqfsgwocMBZU9LPtdxC6wB56ySYpc7LQIoJg==}

  '@remix-run/cloudflare-pages@2.15.0':
    resolution: {integrity: sha512-3FjiON0BmEH3fwGdmP6eEf9TL5BejCt9LOMnszefDGdwY7kgXCodJNr8TAYseor6m7LlC4xgSkgkgj/YRIZTGA==}
    engines: {node: '>=18.0.0'}
    peerDependencies:
      '@cloudflare/workers-types': ^4.0.0
      typescript: ^5.1.0
    peerDependenciesMeta:
      typescript:
        optional: true

  '@remix-run/cloudflare@2.15.0':
    resolution: {integrity: sha512-X8Z3EDdlh/8Gjpu27gnJenN06Q9BtkxMEFt5op3y/qahCt0FH9A64DZQ5N47+WnFhySy6mOpzFwCAzPmGIuIeQ==}
    engines: {node: '>=18.0.0'}
    peerDependencies:
      '@cloudflare/workers-types': ^4.0.0
      typescript: ^5.1.0
    peerDependenciesMeta:
      typescript:
        optional: true

  '@remix-run/dev@2.15.0':
    resolution: {integrity: sha512-iXV6u9PBwFc7KriDpVcjqLGJzZZd6ZOrxewen7hoH0OBzGwjkhtm46BTQEJrZ/e/dzlU1IU/0ylH29tN9BZoyg==}
    engines: {node: '>=18.0.0'}
    hasBin: true
    peerDependencies:
      '@remix-run/react': ^2.15.0
      '@remix-run/serve': ^2.15.0
      typescript: ^5.1.0
      vite: ^5.1.0
      wrangler: ^3.28.2
    peerDependenciesMeta:
      '@remix-run/serve':
        optional: true
      typescript:
        optional: true
      vite:
        optional: true
      wrangler:
        optional: true

  '@remix-run/node@2.15.0':
    resolution: {integrity: sha512-tWbR7pQ6gwj+MkGf6WVIYnjgfGfpdU8EOIa6xsCIRlrm0p3BtMz4jA3GvBWEpOuEnN5MV7CarVzhduaRzkZ0SQ==}
    engines: {node: '>=18.0.0'}
    peerDependencies:
      typescript: ^5.1.0
    peerDependenciesMeta:
      typescript:
        optional: true

  '@remix-run/react@2.15.0':
    resolution: {integrity: sha512-puqDbi9N/WfaUhzDnw2pACXtCB7ukrtFJ9ILwpEuhlaTBpjefifJ89igokW+tt1ePphIFMivAm/YspcbZdCQsA==}
    engines: {node: '>=18.0.0'}
    peerDependencies:
      react: ^18.0.0
      react-dom: ^18.0.0
      typescript: ^5.1.0
    peerDependenciesMeta:
      typescript:
        optional: true

  '@remix-run/router@1.21.0':
    resolution: {integrity: sha512-xfSkCAchbdG5PnbrKqFWwia4Bi61nH+wm8wLEqfHDyp7Y3dZzgqS2itV8i4gAq9pC2HsTpwyBC6Ds8VHZ96JlA==}
    engines: {node: '>=14.0.0'}

  '@remix-run/server-runtime@2.15.0':
    resolution: {integrity: sha512-FuM8vAg1sPskf4wn0ivbuj/7s9Qdh2wnKu+sVXqYz0a95gH5b73TuMzk6n3NMSkFVKKc6+UmlG1WLYre7L2LTg==}
    engines: {node: '>=18.0.0'}
    peerDependencies:
      typescript: ^5.1.0
    peerDependenciesMeta:
      typescript:
        optional: true

  '@remix-run/web-blob@3.1.0':
    resolution: {integrity: sha512-owGzFLbqPH9PlKb8KvpNJ0NO74HWE2euAn61eEiyCXX/oteoVzTVSN8mpLgDjaxBf2btj5/nUllSUgpyd6IH6g==}

  '@remix-run/web-fetch@4.4.2':
    resolution: {integrity: sha512-jgKfzA713/4kAW/oZ4bC3MoLWyjModOVDjFPNseVqcJKSafgIscrYL9G50SurEYLswPuoU3HzSbO0jQCMYWHhA==}
    engines: {node: ^10.17 || >=12.3}

  '@remix-run/web-file@3.1.0':
    resolution: {integrity: sha512-dW2MNGwoiEYhlspOAXFBasmLeYshyAyhIdrlXBi06Duex5tDr3ut2LFKVj7tyHLmn8nnNwFf1BjNbkQpygC2aQ==}

  '@remix-run/web-form-data@3.1.0':
    resolution: {integrity: sha512-NdeohLMdrb+pHxMQ/Geuzdp0eqPbea+Ieo8M8Jx2lGC6TBHsgHzYcBvr0LyPdPVycNRDEpWpiDdCOdCryo3f9A==}

  '@remix-run/web-stream@1.1.0':
    resolution: {integrity: sha512-KRJtwrjRV5Bb+pM7zxcTJkhIqWWSy+MYsIxHK+0m5atcznsf15YwUBWHWulZerV2+vvHH1Lp1DD7pw6qKW8SgA==}

  '@rollup/plugin-inject@5.0.5':
    resolution: {integrity: sha512-2+DEJbNBoPROPkgTDNe8/1YXWcqxbN5DTjASVIOx8HS+pITXushyNiBV56RB08zuptzz8gT3YfkqriTBVycepg==}
    engines: {node: '>=14.0.0'}
    peerDependencies:
      rollup: ^1.20.0||^2.0.0||^3.0.0||^4.0.0
    peerDependenciesMeta:
      rollup:
        optional: true

  '@rollup/pluginutils@5.1.3':
    resolution: {integrity: sha512-Pnsb6f32CD2W3uCaLZIzDmeFyQ2b8UWMFI7xtwUezpcGBDVDW6y9XgAWIlARiGAo6eNF5FK5aQTr0LFyNyqq5A==}
    engines: {node: '>=14.0.0'}
    peerDependencies:
      rollup: ^1.20.0||^2.0.0||^3.0.0||^4.0.0
    peerDependenciesMeta:
      rollup:
        optional: true

  '@rollup/rollup-android-arm-eabi@4.28.0':
    resolution: {integrity: sha512-wLJuPLT6grGZsy34g4N1yRfYeouklTgPhH1gWXCYspenKYD0s3cR99ZevOGw5BexMNywkbV3UkjADisozBmpPQ==}
    cpu: [arm]
    os: [android]

  '@rollup/rollup-android-arm64@4.28.0':
    resolution: {integrity: sha512-eiNkznlo0dLmVG/6wf+Ifi/v78G4d4QxRhuUl+s8EWZpDewgk7PX3ZyECUXU0Zq/Ca+8nU8cQpNC4Xgn2gFNDA==}
    cpu: [arm64]
    os: [android]

  '@rollup/rollup-darwin-arm64@4.28.0':
    resolution: {integrity: sha512-lmKx9yHsppblnLQZOGxdO66gT77bvdBtr/0P+TPOseowE7D9AJoBw8ZDULRasXRWf1Z86/gcOdpBrV6VDUY36Q==}
    cpu: [arm64]
    os: [darwin]

  '@rollup/rollup-darwin-x64@4.28.0':
    resolution: {integrity: sha512-8hxgfReVs7k9Js1uAIhS6zq3I+wKQETInnWQtgzt8JfGx51R1N6DRVy3F4o0lQwumbErRz52YqwjfvuwRxGv1w==}
    cpu: [x64]
    os: [darwin]

  '@rollup/rollup-freebsd-arm64@4.28.0':
    resolution: {integrity: sha512-lA1zZB3bFx5oxu9fYud4+g1mt+lYXCoch0M0V/xhqLoGatbzVse0wlSQ1UYOWKpuSu3gyN4qEc0Dxf/DII1bhQ==}
    cpu: [arm64]
    os: [freebsd]

  '@rollup/rollup-freebsd-x64@4.28.0':
    resolution: {integrity: sha512-aI2plavbUDjCQB/sRbeUZWX9qp12GfYkYSJOrdYTL/C5D53bsE2/nBPuoiJKoWp5SN78v2Vr8ZPnB+/VbQ2pFA==}
    cpu: [x64]
    os: [freebsd]

  '@rollup/rollup-linux-arm-gnueabihf@4.28.0':
    resolution: {integrity: sha512-WXveUPKtfqtaNvpf0iOb0M6xC64GzUX/OowbqfiCSXTdi/jLlOmH0Ba94/OkiY2yTGTwteo4/dsHRfh5bDCZ+w==}
    cpu: [arm]
    os: [linux]

  '@rollup/rollup-linux-arm-musleabihf@4.28.0':
    resolution: {integrity: sha512-yLc3O2NtOQR67lI79zsSc7lk31xjwcaocvdD1twL64PK1yNaIqCeWI9L5B4MFPAVGEVjH5k1oWSGuYX1Wutxpg==}
    cpu: [arm]
    os: [linux]

  '@rollup/rollup-linux-arm64-gnu@4.28.0':
    resolution: {integrity: sha512-+P9G9hjEpHucHRXqesY+3X9hD2wh0iNnJXX/QhS/J5vTdG6VhNYMxJ2rJkQOxRUd17u5mbMLHM7yWGZdAASfcg==}
    cpu: [arm64]
    os: [linux]

  '@rollup/rollup-linux-arm64-musl@4.28.0':
    resolution: {integrity: sha512-1xsm2rCKSTpKzi5/ypT5wfc+4bOGa/9yI/eaOLW0oMs7qpC542APWhl4A37AENGZ6St6GBMWhCCMM6tXgTIplw==}
    cpu: [arm64]
    os: [linux]

  '@rollup/rollup-linux-powerpc64le-gnu@4.28.0':
    resolution: {integrity: sha512-zgWxMq8neVQeXL+ouSf6S7DoNeo6EPgi1eeqHXVKQxqPy1B2NvTbaOUWPn/7CfMKL7xvhV0/+fq/Z/J69g1WAQ==}
    cpu: [ppc64]
    os: [linux]

  '@rollup/rollup-linux-riscv64-gnu@4.28.0':
    resolution: {integrity: sha512-VEdVYacLniRxbRJLNtzwGt5vwS0ycYshofI7cWAfj7Vg5asqj+pt+Q6x4n+AONSZW/kVm+5nklde0qs2EUwU2g==}
    cpu: [riscv64]
    os: [linux]

  '@rollup/rollup-linux-s390x-gnu@4.28.0':
    resolution: {integrity: sha512-LQlP5t2hcDJh8HV8RELD9/xlYtEzJkm/aWGsauvdO2ulfl3QYRjqrKW+mGAIWP5kdNCBheqqqYIGElSRCaXfpw==}
    cpu: [s390x]
    os: [linux]

  '@rollup/rollup-linux-x64-gnu@4.28.0':
    resolution: {integrity: sha512-Nl4KIzteVEKE9BdAvYoTkW19pa7LR/RBrT6F1dJCV/3pbjwDcaOq+edkP0LXuJ9kflW/xOK414X78r+K84+msw==}
    cpu: [x64]
    os: [linux]

  '@rollup/rollup-linux-x64-musl@4.28.0':
    resolution: {integrity: sha512-eKpJr4vBDOi4goT75MvW+0dXcNUqisK4jvibY9vDdlgLx+yekxSm55StsHbxUsRxSTt3JEQvlr3cGDkzcSP8bw==}
    cpu: [x64]
    os: [linux]

  '@rollup/rollup-win32-arm64-msvc@4.28.0':
    resolution: {integrity: sha512-Vi+WR62xWGsE/Oj+mD0FNAPY2MEox3cfyG0zLpotZdehPFXwz6lypkGs5y38Jd/NVSbOD02aVad6q6QYF7i8Bg==}
    cpu: [arm64]
    os: [win32]

  '@rollup/rollup-win32-ia32-msvc@4.28.0':
    resolution: {integrity: sha512-kN/Vpip8emMLn/eOza+4JwqDZBL6MPNpkdaEsgUtW1NYN3DZvZqSQrbKzJcTL6hd8YNmFTn7XGWMwccOcJBL0A==}
    cpu: [ia32]
    os: [win32]

  '@rollup/rollup-win32-x64-msvc@4.28.0':
    resolution: {integrity: sha512-Bvno2/aZT6usSa7lRDL2+hMjVAGjuqaymF1ApZm31JXzniR/hvr14jpU+/z4X6Gt5BPlzosscyJZGUvguXIqeQ==}
    cpu: [x64]
    os: [win32]

  '@shikijs/core@1.24.0':
    resolution: {integrity: sha512-6pvdH0KoahMzr6689yh0QJ3rCgF4j1XsXRHNEeEN6M4xJTfQ6QPWrmHzIddotg+xPJUPEPzYzYCKzpYyhTI6Gw==}

  '@shikijs/engine-javascript@1.24.0':
    resolution: {integrity: sha512-ZA6sCeSsF3Mnlxxr+4wGEJ9Tto4RHmfIS7ox8KIAbH0MTVUkw3roHPHZN+LlJMOHJJOVupe6tvuAzRpN8qK1vA==}

  '@shikijs/engine-oniguruma@1.24.0':
    resolution: {integrity: sha512-Eua0qNOL73Y82lGA4GF5P+G2+VXX9XnuUxkiUuwcxQPH4wom+tE39kZpBFXfUuwNYxHSkrSxpB1p4kyRW0moSg==}

  '@shikijs/types@1.24.0':
    resolution: {integrity: sha512-aptbEuq1Pk88DMlCe+FzXNnBZ17LCiLIGWAeCWhoFDzia5Q5Krx3DgnULLiouSdd6+LUM39XwXGppqYE0Ghtug==}

  '@shikijs/vscode-textmate@9.3.0':
    resolution: {integrity: sha512-jn7/7ky30idSkd/O5yDBfAnVt+JJpepofP/POZ1iMOxK59cOfqIgg/Dj0eFsjOTMw+4ycJN0uhZH/Eb0bs/EUA==}

  '@stylistic/eslint-plugin-ts@2.11.0':
    resolution: {integrity: sha512-ZBxnfSjzxUiwCibbVCeYCYwZw+P5xaQw+pNA8B8uR42fdMQIOhUstXjJuS2nTHoW5CF4+vGSxbL4gklI8WxhyA==}
    engines: {node: ^18.18.0 || ^20.9.0 || >=21.1.0}
    peerDependencies:
      eslint: '>=8.40.0'

  '@types/acorn@4.0.6':
    resolution: {integrity: sha512-veQTnWP+1D/xbxVrPC3zHnCZRjSrKfhbMUlEA43iMZLu7EsnTtkJklIuwrCPbOi8YkvDQAiW05VQQFvvz9oieQ==}

  '@types/cookie@0.6.0':
    resolution: {integrity: sha512-4Kh9a6B2bQciAhf7FSuMRRkUWecJgJu9nPnx3yzpsfXX/c50REIqpHY4C82bXP90qrLtXtkDxTZosYO3UpOwlA==}

  '@types/debug@4.1.12':
    resolution: {integrity: sha512-vIChWdVG3LG1SMxEvI/AK+FWJthlrqlTu7fbrlywTkkaONwk/UAGaULXRlf8vkzFBLVm0zkMdCquhL5aOjhXPQ==}

  '@types/diff-match-patch@1.0.36':
    resolution: {integrity: sha512-xFdR6tkm0MWvBfO8xXCSsinYxHcqkQUlcHeSpMC2ukzOb6lwQAfDmW+Qt0AvlGd8HpsS28qKsB+oPeJn9I39jg==}

  '@types/diff@5.2.3':
    resolution: {integrity: sha512-K0Oqlrq3kQMaO2RhfrNQX5trmt+XLyom88zS0u84nnIcLvFnRUMRRHmrGny5GSM+kNO9IZLARsdQHDzkhAgmrQ==}

  '@types/dom-speech-recognition@0.0.4':
    resolution: {integrity: sha512-zf2GwV/G6TdaLwpLDcGTIkHnXf8JEf/viMux+khqKQKDa8/8BAUtXXZS563GnvJ4Fg0PBLGAaFf2GekEVSZ6GQ==}

  '@types/eslint@8.56.10':
    resolution: {integrity: sha512-Shavhk87gCtY2fhXDctcfS3e6FdxWkCx1iUZ9eEUbh7rTqlZT0/IzOkCOVt0fCjcFuZ9FPYfuezTBImfHCDBGQ==}

  '@types/estree-jsx@1.0.5':
    resolution: {integrity: sha512-52CcUVNFyfb1A2ALocQw/Dd1BQFNmSdkuC3BkZ6iqhdMfQz7JWOFRuJFloOzjk+6WijU56m9oKXFAXc7o3Towg==}

  '@types/estree@1.0.6':
    resolution: {integrity: sha512-AYnb1nQyY49te+VRAVgmzfcgjYS91mY5P0TKUDCLEM+gNnA+3T6rWITXRLYCpahpqSQbN5cE+gHpnPyXjHWxcw==}

  '@types/file-saver@2.0.7':
    resolution: {integrity: sha512-dNKVfHd/jk0SkR/exKGj2ggkB45MAkzvWCaqLUUgkyjITkGNzH8H+yUwr+BLJUBjZOe9w8X3wgmXhZDRg1ED6A==}

  '@types/hast@2.3.10':
    resolution: {integrity: sha512-McWspRw8xx8J9HurkVBfYj0xKoE25tOFlHGdx4MJ5xORQrMGZNqJhVQWaIbm6Oyla5kYOXtDiopzKRJzEOkwJw==}

  '@types/hast@3.0.4':
    resolution: {integrity: sha512-WPs+bbQw5aCj+x6laNGWLH3wviHtoCv/P3+otBhbOhJgG8qtpdAMlTCxLtsTWA7LH1Oh/bFCHsBn0TPS5m30EQ==}

  '@types/js-cookie@3.0.6':
    resolution: {integrity: sha512-wkw9yd1kEXOPnvEeEV1Go1MmxtBJL0RR79aOTAApecWFVu7w0NNXNqhcWgvw2YgZDYadliXkl14pa3WXw5jlCQ==}

  '@types/json-schema@7.0.15':
    resolution: {integrity: sha512-5+fP8P8MFNC+AyZCDxrB2pkZFPGzqQWUzpSeuuVLvm8VMcorNYavBqoFcxK8bQz4Qsbn4oUEEem4wDLfcysGHA==}

  '@types/mdast@3.0.15':
    resolution: {integrity: sha512-LnwD+mUEfxWMa1QpDraczIn6k0Ee3SMicuYSSzS6ZYl2gKS09EClnJYGd8Du6rfc5r/GZEk5o1mRb8TaTj03sQ==}

  '@types/mdast@4.0.4':
    resolution: {integrity: sha512-kGaNbPh1k7AFzgpud/gMdvIm5xuECykRR+JnWKQno9TAXVa6WIVCGTPvYGekIDL4uwCZQSYbUxNBSb1aUo79oA==}

  '@types/mdx@2.0.13':
    resolution: {integrity: sha512-+OWZQfAYyio6YkJb3HLxDrvnx6SWWDbC0zVPfBRzUk0/nqoDyf6dNxQi3eArPe8rJ473nobTMQ/8Zk+LxJ+Yuw==}

  '@types/ms@0.7.34':
    resolution: {integrity: sha512-nG96G3Wp6acyAgJqGasjODb+acrI7KltPiRxzHPXnP3NgI28bpQDRv53olbqGXbfcgF5aiiHmO3xpwEpS5Ld9g==}

  '@types/node-forge@1.3.11':
    resolution: {integrity: sha512-FQx220y22OKNTqaByeBGqHWYz4cl94tpcxeFdvBo3wjG6XPBuZ0BNgNZRV5J5TFmmcsJ4IzsLkmGRiQbnYsBEQ==}

  '@types/node@22.10.1':
    resolution: {integrity: sha512-qKgsUwfHZV2WCWLAnVP1JqnpE6Im6h3Y0+fYgMTasNQ7V++CBX5OT1as0g0f+OyubbFqhf6XVNIsmN4IIhEgGQ==}

  '@types/prop-types@15.7.13':
    resolution: {integrity: sha512-hCZTSvwbzWGvhqxp/RqVqwU999pBf2vp7hzIjiYOsl8wqOmUxkQ6ddw1cV3l8811+kdUFus/q4d1Y3E3SyEifA==}

  '@types/react-dom@18.3.1':
    resolution: {integrity: sha512-qW1Mfv8taImTthu4KoXgDfLuk4bydU6Q/TkADnDWWHwi4NX4BR+LWfTp2sVmTqRrsHvyDDTelgelxJ+SsejKKQ==}

  '@types/react@18.3.12':
    resolution: {integrity: sha512-D2wOSq/d6Agt28q7rSI3jhU7G6aiuzljDGZ2hTZHIkrTLUI+AF3WMeKkEZ9nN2fkBAlcktT6vcZjDFiIhMYEQw==}

  '@types/unist@2.0.11':
    resolution: {integrity: sha512-CmBKiL6NNo/OqgmMn95Fk9Whlp2mtvIv+KNpQKN2F4SjvrEesubTRWGYSg+BnWZOnlCaSTU1sMpsBOzgbYhnsA==}

  '@types/unist@3.0.3':
    resolution: {integrity: sha512-ko/gIFJRv177XgZsZcBwnqJN5x/Gien8qNOn0D5bQU/zAzVf9Zt3BlcUiLqhV9y4ARk0GbT3tnUiPNgnTXzc/Q==}

  '@typescript-eslint/eslint-plugin@8.17.0':
    resolution: {integrity: sha512-HU1KAdW3Tt8zQkdvNoIijfWDMvdSweFYm4hWh+KwhPstv+sCmWb89hCIP8msFm9N1R/ooh9honpSuvqKWlYy3w==}
    engines: {node: ^18.18.0 || ^20.9.0 || >=21.1.0}
    peerDependencies:
      '@typescript-eslint/parser': ^8.0.0 || ^8.0.0-alpha.0
      eslint: ^8.57.0 || ^9.0.0
      typescript: '*'
    peerDependenciesMeta:
      typescript:
        optional: true

  '@typescript-eslint/parser@8.17.0':
    resolution: {integrity: sha512-Drp39TXuUlD49F7ilHHCG7TTg8IkA+hxCuULdmzWYICxGXvDXmDmWEjJYZQYgf6l/TFfYNE167m7isnc3xlIEg==}
    engines: {node: ^18.18.0 || ^20.9.0 || >=21.1.0}
    peerDependencies:
      eslint: ^8.57.0 || ^9.0.0
      typescript: '*'
    peerDependenciesMeta:
      typescript:
        optional: true

  '@typescript-eslint/scope-manager@8.17.0':
    resolution: {integrity: sha512-/ewp4XjvnxaREtqsZjF4Mfn078RD/9GmiEAtTeLQ7yFdKnqwTOgRMSvFz4et9U5RiJQ15WTGXPLj89zGusvxBg==}
    engines: {node: ^18.18.0 || ^20.9.0 || >=21.1.0}

  '@typescript-eslint/type-utils@8.17.0':
    resolution: {integrity: sha512-q38llWJYPd63rRnJ6wY/ZQqIzPrBCkPdpIsaCfkR3Q4t3p6sb422zougfad4TFW9+ElIFLVDzWGiGAfbb/v2qw==}
    engines: {node: ^18.18.0 || ^20.9.0 || >=21.1.0}
    peerDependencies:
      eslint: ^8.57.0 || ^9.0.0
      typescript: '*'
    peerDependenciesMeta:
      typescript:
        optional: true

  '@typescript-eslint/types@8.17.0':
    resolution: {integrity: sha512-gY2TVzeve3z6crqh2Ic7Cr+CAv6pfb0Egee7J5UAVWCpVvDI/F71wNfolIim4FE6hT15EbpZFVUj9j5i38jYXA==}
    engines: {node: ^18.18.0 || ^20.9.0 || >=21.1.0}

  '@typescript-eslint/typescript-estree@8.17.0':
    resolution: {integrity: sha512-JqkOopc1nRKZpX+opvKqnM3XUlM7LpFMD0lYxTqOTKQfCWAmxw45e3qlOCsEqEB2yuacujivudOFpCnqkBDNMw==}
    engines: {node: ^18.18.0 || ^20.9.0 || >=21.1.0}
    peerDependencies:
      typescript: '*'
    peerDependenciesMeta:
      typescript:
        optional: true

  '@typescript-eslint/utils@8.17.0':
    resolution: {integrity: sha512-bQC8BnEkxqG8HBGKwG9wXlZqg37RKSMY7v/X8VEWD8JG2JuTHuNK0VFvMPMUKQcbk6B+tf05k+4AShAEtCtJ/w==}
    engines: {node: ^18.18.0 || ^20.9.0 || >=21.1.0}
    peerDependencies:
      eslint: ^8.57.0 || ^9.0.0
      typescript: '*'
    peerDependenciesMeta:
      typescript:
        optional: true

  '@typescript-eslint/visitor-keys@8.17.0':
    resolution: {integrity: sha512-1Hm7THLpO6ww5QU6H/Qp+AusUUl+z/CAm3cNZZ0jQvon9yicgO7Rwd+/WWRpMKLYV6p2UvdbR27c86rzCPpreg==}
    engines: {node: ^18.18.0 || ^20.9.0 || >=21.1.0}

  '@uiw/codemirror-theme-vscode@4.23.6':
    resolution: {integrity: sha512-xUo1ic+Kk5hnv5gy+cXU12GZVSnDjic8s8weKq8loPHF1dSR1e6gkKVIKZRnvoOZ302taKRk7phWpBUaWIuKQg==}

  '@uiw/codemirror-themes@4.23.6':
    resolution: {integrity: sha512-0dpuLQW+V6zrKvfvor/eo71V3tpr2L2Hsu8QZAdtSzksjWABxTOzH3ShaBRxCEsrz6sU9sa9o7ShwBMMDz59bQ==}
    peerDependencies:
      '@codemirror/language': '>=6.0.0'
      '@codemirror/state': '>=6.0.0'
      '@codemirror/view': '>=6.0.0'

  '@ungap/structured-clone@1.2.0':
    resolution: {integrity: sha512-zuVdFrMJiuCDQUMCzQaD6KL28MjnqqN8XnAqiEq9PNm/hCPTSGfrXCOfwj1ow4LFb/tNymJPwsNbVePc1xFqrQ==}

  '@unocss/astro@0.61.9':
    resolution: {integrity: sha512-adOXz4itYHxqhvQgJHlEU58EHDTtY2qrcEPVmQVk4qI1W+ezQV6nQMQvti8mS/HbFw3MOJhIY1MlJoZK36/cyw==}
    peerDependencies:
      vite: ^2.9.0 || ^3.0.0-0 || ^4.0.0 || ^5.0.0-0
    peerDependenciesMeta:
      vite:
        optional: true

  '@unocss/cli@0.61.9':
    resolution: {integrity: sha512-W5pN2cOKAOkeKKXMqsGD/J7dpEAmxODtOH2Afjk41qsjqUlzGlUbmgG9PjAz7TDHrAmvuf3nvmMeeT3fii2UFg==}
    engines: {node: '>=14'}
    hasBin: true

  '@unocss/config@0.61.9':
    resolution: {integrity: sha512-ATvZEFMQiW3/oUaaplVMBYuagEELtnLbHSYH4pUGbJ5MALAfV98mZRyk4FkKkYoMYqWLGdCylzpgMPFDOuFQlQ==}
    engines: {node: '>=14'}

  '@unocss/core@0.61.9':
    resolution: {integrity: sha512-2W1YZQIWXcueGdbXU/ZCqn/8yQhWk8e8kAHFkVlbc9rictkd2UmPB9nIZ8Ii1tMwt6F0TT6vfHbLJEGCV08o2g==}

  '@unocss/extractor-arbitrary-variants@0.61.9':
    resolution: {integrity: sha512-ii42/hKbhgeBBOy86729t6/HeGmxUcHM8FprPeb/v/DfYsCkjDvMYVynX3FN/K5pR2WV+HHp6TQS7GbTmRIN0g==}

  '@unocss/inspector@0.61.9':
    resolution: {integrity: sha512-kUcQ/h8/yAfkqL2eCGVFyB0IGSPdR0dx2HH4V+mdSMfd8yKFR/BQys3mBvqZwSZu5a0+iisFHHq9wr+/I5DtHQ==}

  '@unocss/postcss@0.61.9':
    resolution: {integrity: sha512-HuFE/TUH6tt5f/AwiKNhQ/FO/lvFeW0JHPkx9SCURcKKoD3rpJUbhTqVv7c0zlCVQnRFX0hxpimoetp5Dh8qdA==}
    engines: {node: '>=14'}
    peerDependencies:
      postcss: ^8.4.21

  '@unocss/preset-attributify@0.61.9':
    resolution: {integrity: sha512-AHlEF7PiIBz1jHZZ62+AZ1u5ITrPNL/mgN8XyKwocoAr9HH8aQ3xzUgIuEX6vfV4a8rTdawffY99BQ12msePWQ==}

  '@unocss/preset-icons@0.61.9':
    resolution: {integrity: sha512-5XZO511ksu3EVwpV2nIZKa5NzyJAb+JARKaUpQIXssHUVdRKk5nJYr1XtrpBDLgB6VEf/1skViLEa1bpOUI5Wg==}

  '@unocss/preset-mini@0.61.9':
    resolution: {integrity: sha512-qhagWfdM7ytRWf4wFfrAcdeCUCVD9wDVrM+9evAmuOnMXWEiVZCjfwhjjFu+8lM7g+38n+gi7VcrNuTiZ8fHBA==}

  '@unocss/preset-tagify@0.61.9':
    resolution: {integrity: sha512-E+54+uSe+btOnQDlh8XjDUXhwxJd6/TL/8Rdl+7Pg6m+JNXudEt7xOd81L/KlDPD2tYYH9g/dQUaDN5aJyfRPQ==}

  '@unocss/preset-typography@0.61.9':
    resolution: {integrity: sha512-ZDoRViHtzI1Ny0sZyjajeCGEdFQCBn5CeIYgxO/KCpN107KTGLnYfoabv0gHtj/qaeAh30obeOMxZaIuxYoW3Q==}

  '@unocss/preset-uno@0.61.9':
    resolution: {integrity: sha512-N4R/BCMphrHvAMZ+qgR/FPoh724uXDuZ/1DEGuirUQJMg7makqrI6czL+P99q1bP8nWzxWEXiRXnKKLiyD9pJw==}

  '@unocss/preset-web-fonts@0.61.9':
    resolution: {integrity: sha512-fjQv74+FiAvGJM5vSLkD15Taku0cbi5F7qAr5T85EIQOpUB1fiH2kPoXIOT1WS2lKbQZh6pNGBxLrbBRgnVPew==}

  '@unocss/preset-wind@0.61.9':
    resolution: {integrity: sha512-AzbjJrNL9Rb2BzTiREyssd8v7KFVVLERQ/PNILGzo6yYelYMl4AhKXZ3jgxWEsIABArVa3UkGBigG4h/L+2JHA==}

  '@unocss/reset@0.61.9':
    resolution: {integrity: sha512-A1KtJiFgLM0N3FqJ9r5M3mVULcwsn+14tq5WkvSPF9ik3zQeJh8/NhxKdJImWClwBOzn795NQFXXFB70Ja+2RA==}

  '@unocss/rule-utils@0.61.9':
    resolution: {integrity: sha512-54Hw0nF+3ga70ETo3kes4He62wdsB4dHMgEiD/DEmJzyVY3ZuG/sIVAgkxjMQDo5w4SSYU/Ys1QaY+IQmeJHFQ==}
    engines: {node: '>=14'}

  '@unocss/scope@0.61.9':
    resolution: {integrity: sha512-a9/vdg7YTFZEnJSaJBh/GqkLokYh3ZjEd3gHUxl/TZDSkGOz3WnkR2h+lgaLZm9MJ7RlSvJxYP8ySezH7jU1Pw==}

  '@unocss/transformer-attributify-jsx-babel@0.61.9':
    resolution: {integrity: sha512-+fojHVJhA2MVd3VTCjlEKXf8Vnoy4N+lEl0CrYOD+im44sH5CWogm0RWs9rbeemy1uel6NI1wkP4xTfIA4vEgQ==}

  '@unocss/transformer-attributify-jsx@0.61.9':
    resolution: {integrity: sha512-tKZpZ64Lr6/CX96PhDtKEsqWDo1qjtswEulzIDLxpS90SMyann3azTs6mSuOwGbkbwc4gaJe6H38eCNos0ZqHg==}

  '@unocss/transformer-compile-class@0.61.9':
    resolution: {integrity: sha512-jezMpssFJGIaZNE/rw5U+9Rk1RoDrZqXZokRkqt4tamEn1SiXjRMPWoE/hLg5Kw4oybxwCXTuAk2OsD+kTb7iA==}

  '@unocss/transformer-directives@0.61.9':
    resolution: {integrity: sha512-e4uIbHYdAYJSVpvxOv6kAsyI18X3gHkBsmBYWcUlPLVv+8tYo4eZtc0rn6ZvpiLzkFywG9e9cmpqVQwOR6pBVg==}

  '@unocss/transformer-variant-group@0.61.9':
    resolution: {integrity: sha512-iewADYlY0LoeCb80E/4feHVSCKHl+QzGH4xUvW0zU85evMqNOa0/t0dCIoEG22wr/9piyEsg6OdHprZ2QliYqg==}

  '@unocss/vite@0.61.9':
    resolution: {integrity: sha512-hP/sL9rq1DvVCbSSx05m+bwYqen1nHm9tW6elKFkfV7X5jBUywu24WRq551NZI33KmgHA525ApX++DSWye+0uw==}
    peerDependencies:
      vite: ^2.9.0 || ^3.0.0-0 || ^4.0.0 || ^5.0.0-0

  '@vanilla-extract/babel-plugin-debug-ids@1.1.0':
    resolution: {integrity: sha512-Zy9bKjaL2P5zsrFYQJ8IjWGlFODmZrpvFmjFE0Zv8om55Pz1JtpJtL6DvlxlWUxbVaP1HKCqsmEfFOZN8fX/ZQ==}

  '@vanilla-extract/css@1.16.1':
    resolution: {integrity: sha512-3jKxH5ty/ZjmGoLAx8liY7e87FRCIJfnuufX/K9fQklu0YHP3ClrNisU++LkZuD+GZleqMSAQMF0r8Otln+OPQ==}

  '@vanilla-extract/integration@6.5.0':
    resolution: {integrity: sha512-E2YcfO8vA+vs+ua+gpvy1HRqvgWbI+MTlUpxA8FvatOvybuNcWAY0CKwQ/Gpj7rswYKtC6C7+xw33emM6/ImdQ==}

  '@vanilla-extract/private@1.0.6':
    resolution: {integrity: sha512-ytsG/JLweEjw7DBuZ/0JCN4WAQgM9erfSTdS1NQY778hFQSZ6cfCDEZZ0sgVm4k54uNz6ImKB33AYvSR//fjxw==}

  '@vitest/expect@2.1.8':
    resolution: {integrity: sha512-8ytZ/fFHq2g4PJVAtDX57mayemKgDR6X3Oa2Foro+EygiOJHUXhCqBAAKQYYajZpFoIfvBCF1j6R6IYRSIUFuw==}

  '@vitest/mocker@2.1.8':
    resolution: {integrity: sha512-7guJ/47I6uqfttp33mgo6ga5Gr1VnL58rcqYKyShoRK9ebu8T5Rs6HN3s1NABiBeVTdWNrwUMcHH54uXZBN4zA==}
    peerDependencies:
      msw: ^2.4.9
      vite: ^5.0.0
    peerDependenciesMeta:
      msw:
        optional: true
      vite:
        optional: true

  '@vitest/pretty-format@2.1.8':
    resolution: {integrity: sha512-9HiSZ9zpqNLKlbIDRWOnAWqgcA7xu+8YxXSekhr0Ykab7PAYFkhkwoqVArPOtJhPmYeE2YHgKZlj3CP36z2AJQ==}

  '@vitest/runner@2.1.8':
    resolution: {integrity: sha512-17ub8vQstRnRlIU5k50bG+QOMLHRhYPAna5tw8tYbj+jzjcspnwnwtPtiOlkuKC4+ixDPTuLZiqiWWQ2PSXHVg==}

  '@vitest/snapshot@2.1.8':
    resolution: {integrity: sha512-20T7xRFbmnkfcmgVEz+z3AU/3b0cEzZOt/zmnvZEctg64/QZbSDJEVm9fLnnlSi74KibmRsO9/Qabi+t0vCRPg==}

  '@vitest/spy@2.1.8':
    resolution: {integrity: sha512-5swjf2q95gXeYPevtW0BLk6H8+bPlMb4Vw/9Em4hFxDcaOxS+e0LOX4yqNxoHzMR2akEB2xfpnWUzkZokmgWDg==}

  '@vitest/utils@2.1.8':
    resolution: {integrity: sha512-dwSoui6djdwbfFmIgbIjX2ZhIoG7Ex/+xpxyiEgIGzjliY8xGkcpITKTlp6B4MgtGkF2ilvm97cPM96XZaAgcA==}

  '@web3-storage/multipart-parser@1.0.0':
    resolution: {integrity: sha512-BEO6al7BYqcnfX15W2cnGR+Q566ACXAT9UQykORCWW80lmkpWsnEob6zJS1ZVBKsSJC8+7vJkHwlp+lXG1UCdw==}

  '@webcontainer/api@1.3.0-internal.10':
    resolution: {integrity: sha512-iuqjuDX2uADiJMYZok7+tJqVCJYZ+tU2NwVtxlvakRWSSmIFBGrJ38pD0C5igaOnBV8C9kGDjCE6B03SvLtN4Q==}

  '@xterm/addon-fit@0.10.0':
    resolution: {integrity: sha512-UFYkDm4HUahf2lnEyHvio51TNGiLK66mqP2JoATy7hRZeXaGMRDr00JiSF7m63vR5WKATF605yEggJKsw0JpMQ==}
    peerDependencies:
      '@xterm/xterm': ^5.0.0

  '@xterm/addon-web-links@0.11.0':
    resolution: {integrity: sha512-nIHQ38pQI+a5kXnRaTgwqSHnX7KE6+4SVoceompgHL26unAxdfP6IPqUTSYPQgSwM56hsElfoNrrW5V7BUED/Q==}
    peerDependencies:
      '@xterm/xterm': ^5.0.0

  '@xterm/xterm@5.5.0':
    resolution: {integrity: sha512-hqJHYaQb5OptNunnyAnkHyM8aCjZ1MEIDTQu1iIbbTD/xops91NB5yq1ZK/dC2JDbVWtF23zUtl9JE2NqwT87A==}

  '@zxing/text-encoding@0.9.0':
    resolution: {integrity: sha512-U/4aVJ2mxI0aDNI8Uq0wEhMgY+u4CNtEb0om3+y3+niDAsoTCOB33UF0sxpzqzdqXLqmvc+vZyAt4O8pPdfkwA==}

  abort-controller@3.0.0:
    resolution: {integrity: sha512-h8lQ8tacZYnR3vNQTgibj+tODHI5/+l06Au2Pcriv/Gmet0eaj4TwWH41sO9wnHDiQsEj19q0drzdWdeAHtweg==}
    engines: {node: '>=6.5'}

  accepts@1.3.8:
    resolution: {integrity: sha512-PYAthTa2m2VKxuvSD3DPC/Gy+U+sOA1LAuT8mkmRuvw+NACSaeXEQ+NHcVF7rONl6qcaxV3Uuemwawk+7+SJLw==}
    engines: {node: '>= 0.6'}

  acorn-jsx@5.3.2:
    resolution: {integrity: sha512-rq9s+JNhf0IChjtDXxllJ7g41oZk5SlXtp0LHwyA5cejwn7vKmKp4pPri6YEePv2PU65sAsegbXtIinmDFDXgQ==}
    peerDependencies:
      acorn: ^6.0.0 || ^7.0.0 || ^8.0.0

  acorn-walk@8.3.4:
    resolution: {integrity: sha512-ueEepnujpqee2o5aIYnvHU6C0A42MNdsIDeqy5BydrkuC5R1ZuUFnm27EeFJGoEHJQgn3uleRvmTXaJgfXbt4g==}
    engines: {node: '>=0.4.0'}

  acorn@8.14.0:
    resolution: {integrity: sha512-cl669nCJTZBsL97OF4kUQm5g5hC2uihk0NxY3WENAC0TYdILVkAyHymAntgxGkl7K+t0cXIrH5siy5S4XkFycA==}
    engines: {node: '>=0.4.0'}
    hasBin: true

  aggregate-error@3.1.0:
    resolution: {integrity: sha512-4I7Td01quW/RpocfNayFdFVk1qSuoh0E7JrbRJ16nH01HhKFQ88INq9Sd+nd72zqRySlr9BmDA8xlEJ6vJMrYA==}
    engines: {node: '>=8'}

  ai@4.0.13:
    resolution: {integrity: sha512-ic+qEVPQhfLpGPnZ2M55ErofeuKaD/TQebeh0qSPwv2PF+dQwsPr2Pw+JNYXahezAOaxFNdrDPz0EF1kKcSFSw==}
    engines: {node: '>=18'}
    peerDependencies:
      react: ^18 || ^19 || ^19.0.0-rc
      zod: ^3.0.0
    peerDependenciesMeta:
      react:
        optional: true
      zod:
        optional: true

  ajv@6.12.6:
    resolution: {integrity: sha512-j3fVLgvTo527anyYyJOGTYJbG+vnnQYvE0m5mmkc1TK+nxAppkCLMIL0aZ4dblVCNoGShhm+kzE4ZUykBoMg4g==}

  ansi-regex@5.0.1:
    resolution: {integrity: sha512-quJQXlTSUGL2LH9SUXo8VwsY4soanhgo6LNSm84E1LBcE8s3O0wpdiRzyR9z/ZZJMlMWv37qOOb9pdJlMUEKFQ==}
    engines: {node: '>=8'}

  ansi-regex@6.1.0:
    resolution: {integrity: sha512-7HSX4QQb4CspciLpVFwyRe79O3xsIZDDLER21kERQ71oaPodF8jL725AgJMFAYbooIqolJoRLuM81SpeUkpkvA==}
    engines: {node: '>=12'}

  ansi-styles@4.3.0:
    resolution: {integrity: sha512-zbB9rCJAT1rbjiVDb2hqKFHNYLxgtk8NURxZ3IZwD3F6NtxbXZQCnnSi1Lkx+IDohdPlFp222wVALIheZJQSEg==}
    engines: {node: '>=8'}

  ansi-styles@6.2.1:
    resolution: {integrity: sha512-bN798gFfQX+viw3R7yrGWRqnrN2oRkEkUjjl4JNn4E8GxxbjtG3FbrEIIY3l8/hrwUwIeCZvi4QuOTP4MErVug==}
    engines: {node: '>=12'}

  anymatch@3.1.3:
    resolution: {integrity: sha512-KMReFUr0B4t+D+OBkjR3KYqvocp2XaSzO55UcB6mgQMd3KbcE+mWTyvVV7D/zsdEbNnV6acZUutkiHQXvTr1Rw==}
    engines: {node: '>= 8'}

  arg@5.0.2:
    resolution: {integrity: sha512-PYjyFOLKQ9y57JvQ6QLo8dAgNqswh8M1RMJYdQduT6xbWSgK36P/Z/v+p888pM69jMMfS8Xd8F6I1kQ/I9HUGg==}

  argparse@2.0.1:
    resolution: {integrity: sha512-8+9WqebbFzpX9OR+Wa6O29asIogeRMzcGtAINdpMHHyAg10f05aSFVBbcEqGf/PXw1EjAZ+q2/bEBg3DvurK3Q==}

  aria-hidden@1.2.4:
    resolution: {integrity: sha512-y+CcFFwelSXpLZk/7fMB2mUbGtX9lKycf1MWJ7CaTIERyitVlyQx6C+sxcROU2BAJ24OiZyK+8wj2i8AlBoS3A==}
    engines: {node: '>=10'}

  array-flatten@1.1.1:
    resolution: {integrity: sha512-PCVAQswWemu6UdxsDFFX/+gVeYqKAod3D3UVm91jHwynguOwAvYPhx8nNlM++NqRcK6CxxpUafjmhIdKiHibqg==}

  as-table@1.0.55:
    resolution: {integrity: sha512-xvsWESUJn0JN421Xb9MQw6AsMHRCUknCe0Wjlxvjud80mU4E6hQf1A6NzQKcYNmYw62MfzEtXc+badstZP3JpQ==}

  asn1.js@4.10.1:
    resolution: {integrity: sha512-p32cOF5q0Zqs9uBiONKYLm6BClCoBCM5O9JfeUSlnQLBTxYdTK+pW+nXflm8UkKd2UYlEbYz5qEi0JuZR9ckSw==}

  assert@2.1.0:
    resolution: {integrity: sha512-eLHpSK/Y4nhMJ07gDaAzoX/XAKS8PSaojml3M0DM4JpV1LAi5JOJ/p6H/XWrl8L+DzVEvVCW1z3vWAaB9oTsQw==}

  assertion-error@2.0.1:
    resolution: {integrity: sha512-Izi8RQcffqCeNVgFigKli1ssklIbpHnCYc6AknXGYoB6grJqyeby7jv12JUQgmTAnIDnbck1uxksT4dzN3PWBA==}
    engines: {node: '>=12'}

  astring@1.9.0:
    resolution: {integrity: sha512-LElXdjswlqjWrPpJFg1Fx4wpkOCxj1TDHlSV4PlaRxHGWko024xICaa97ZkMfs6DRKlCguiAI+rbXv5GWwXIkg==}
    hasBin: true

  async-lock@1.4.1:
    resolution: {integrity: sha512-Az2ZTpuytrtqENulXwO3GGv1Bztugx6TT37NIo7imr/Qo0gsYiGtSdBa2B6fsXhTpVZDNfu1Qn3pk531e3q+nQ==}

  available-typed-arrays@1.0.7:
    resolution: {integrity: sha512-wvUjBtSGN7+7SjNpq/9M2Tg350UZD3q62IFZLbRAR1bSMlCo1ZaeW+BJ+D090e4hIIZLBcTDWe4Mh4jvUDajzQ==}
    engines: {node: '>= 0.4'}

  bail@2.0.2:
    resolution: {integrity: sha512-0xO6mYd7JB2YesxDKplafRpsiOzPt9V02ddPCLbY1xYGPOX24NTyN50qnUxgCPcSoYMhKpAuBTjQoRZCAkUDRw==}

  balanced-match@1.0.2:
    resolution: {integrity: sha512-3oSeUO0TMV67hN1AmbXsK4yaqU7tjiHlbxRDZOpH0KW9+CeX4bRAaX0Anxt0tx2MrpRpWwQaPwIlISEJhYU5Pw==}

  base64-js@1.5.1:
    resolution: {integrity: sha512-AKpaYlHn8t4SVbOHCy+b5+KKgvR4vrsD8vbvrbiQJps7fKDTkjkDry6ji0rUJjC0kzbNePLwzxq8iypo41qeWA==}

  before-after-hook@3.0.2:
    resolution: {integrity: sha512-Nik3Sc0ncrMK4UUdXQmAnRtzmNQTAAXmXIopizwZ1W1t8QmfJj+zL4OA2I7XPTPW5z5TDqv4hRo/JzouDJnX3A==}

  binary-extensions@2.3.0:
    resolution: {integrity: sha512-Ceh+7ox5qe7LJuLHoY0feh3pHuUDHAcRUeyL2VYghZwfpkNIy/+8Ocg0a3UuSoYzavmylwuLWQOf3hl0jjMMIw==}
    engines: {node: '>=8'}

  binaryextensions@6.11.0:
    resolution: {integrity: sha512-sXnYK/Ij80TO3lcqZVV2YgfKN5QjUWIRk/XSm2J/4bd/lPko3lvk0O4ZppH6m+6hB2/GTu+ptNwVFe1xh+QLQw==}
    engines: {node: '>=4'}

  bl@4.1.0:
    resolution: {integrity: sha512-1W07cM9gS6DcLperZfFSj+bWLtaPGSOHWhPiGzXmvVJbRLdG82sH/Kn8EtW1VqWVA54AKf2h5k5BbnIbwF3h6w==}

  blake3-wasm@2.1.5:
    resolution: {integrity: sha512-F1+K8EbfOZE49dtoPtmxUQrpXaBIl3ICvasLh+nJta0xkz+9kF/7uet9fLnwKqhDrmj6g+6K3Tw9yQPUg2ka5g==}

  bn.js@4.12.1:
    resolution: {integrity: sha512-k8TVBiPkPJT9uHLdOKfFpqcfprwBFOAAXXozRubr7R7PfIuKvQlzcI4M0pALeqXN09vdaMbUdUj+pass+uULAg==}

  bn.js@5.2.1:
    resolution: {integrity: sha512-eXRvHzWyYPBuB4NBy0cmYQjGitUrtqwbvlzP3G6VFnNRbsZQIxQ10PbKKHt8gZ/HW/D/747aDl+QkDqg3KQLMQ==}

  body-parser@1.20.3:
    resolution: {integrity: sha512-7rAxByjUMqQ3/bHJy7D6OGXvx/MMc4IqBn/X0fcM1QUcAItpZrBEYhWGem+tzXH90c+G01ypMcYJBO9Y30203g==}
    engines: {node: '>= 0.8', npm: 1.2.8000 || >= 1.4.16}

  brace-expansion@1.1.11:
    resolution: {integrity: sha512-iCuPHDFgrHX7H2vEI/5xpz07zSHB00TpugqhmYtVmMO6518mCuRMoOYFldEBl0g187ufozdaHgWKcYFb61qGiA==}

  brace-expansion@2.0.1:
    resolution: {integrity: sha512-XnAIvQ8eM+kC6aULx6wuQiwVsnzsi9d3WxzV3FpWTGA19F621kwdbsAcFKXgKUHZWsy+mY6iL1sHTxWEFCytDA==}

  braces@3.0.3:
    resolution: {integrity: sha512-yQbXgO/OSZVD2IsiLlro+7Hf6Q18EJrKSEsdoMzKePKXct3gvD8oLcOQdIzGupr5Fj+EDe8gO/lxc1BzfMpxvA==}
    engines: {node: '>=8'}

  brorand@1.1.0:
    resolution: {integrity: sha512-cKV8tMCEpQs4hK/ik71d6LrPOnpkpGBR0wzxqr68g2m/LB2GxVYQroAjMJZRVM1Y4BCjCKc3vAamxSzOY2RP+w==}

  browser-resolve@2.0.0:
    resolution: {integrity: sha512-7sWsQlYL2rGLy2IWm8WL8DCTJvYLc/qlOnsakDac87SOoCd16WLsaAMdCiAqsTNHIe+SXfaqyxyo6THoWqs8WQ==}

  browserify-aes@1.2.0:
    resolution: {integrity: sha512-+7CHXqGuspUn/Sl5aO7Ea0xWGAtETPXNSAjHo48JfLdPWcMng33Xe4znFvQweqc/uzk5zSOI3H52CYnjCfb5hA==}

  browserify-cipher@1.0.1:
    resolution: {integrity: sha512-sPhkz0ARKbf4rRQt2hTpAHqn47X3llLkUGn+xEJzLjwY8LRs2p0v7ljvI5EyoRO/mexrNunNECisZs+gw2zz1w==}

  browserify-des@1.0.2:
    resolution: {integrity: sha512-BioO1xf3hFwz4kc6iBhI3ieDFompMhrMlnDFC4/0/vd5MokpuAc3R+LYbwTA9A5Yc9pq9UYPqffKpW2ObuwX5A==}

  browserify-rsa@4.1.1:
    resolution: {integrity: sha512-YBjSAiTqM04ZVei6sXighu679a3SqWORA3qZTEqZImnlkDIFtKc6pNutpjyZ8RJTjQtuYfeetkxM11GwoYXMIQ==}
    engines: {node: '>= 0.10'}

  browserify-sign@4.2.3:
    resolution: {integrity: sha512-JWCZW6SKhfhjJxO8Tyiiy+XYB7cqd2S5/+WeYHsKdNKFlCBhKbblba1A/HN/90YwtxKc8tCErjffZl++UNmGiw==}
    engines: {node: '>= 0.12'}

  browserify-zlib@0.1.4:
    resolution: {integrity: sha512-19OEpq7vWgsH6WkvkBJQDFvJS1uPcbFOQ4v9CU839dO+ZZXUZO6XpE6hNCqvlIIj+4fZvRiJ6DsAQ382GwiyTQ==}

  browserify-zlib@0.2.0:
    resolution: {integrity: sha512-Z942RysHXmJrhqk88FmKBVq/v5tqmSkDz7p54G/MGyjMnCFFnC79XWNbg+Vta8W6Wb2qtSZTSxIGkJrRpCFEiA==}

  browserslist@4.24.2:
    resolution: {integrity: sha512-ZIc+Q62revdMcqC6aChtW4jz3My3klmCO1fEmINZY/8J3EpBg5/A/D0AKmBveUh6pgoeycoMkVMko84tuYS+Gg==}
    engines: {node: ^6 || ^7 || ^8 || ^9 || ^10 || ^11 || ^12 || >=13.7}
    hasBin: true

  buffer-builder@0.2.0:
    resolution: {integrity: sha512-7VPMEPuYznPSoR21NE1zvd2Xna6c/CloiZCfcMXR1Jny6PjX0N4Nsa38zcBFo/FMK+BlA+FLKbJCQ0i2yxp+Xg==}

  buffer-from@1.1.2:
    resolution: {integrity: sha512-E+XQCRwSbaaiChtv6k6Dwgc+bx+Bs6vuKJHHl5kox/BaKbhiXzqQOwK4cO22yElGp2OCmjwVhT3HmxgyPGnJfQ==}

  buffer-xor@1.0.3:
    resolution: {integrity: sha512-571s0T7nZWK6vB67HI5dyUF7wXiNcfaPPPTl6zYCNApANjIvYJTg7hlud/+cJpdAhS7dVzqMLmfhfHR3rAcOjQ==}

  buffer@5.7.1:
    resolution: {integrity: sha512-EHcyIPBQ4BSGlvjB16k5KgAJ27CIsHY/2JBmCRReo48y9rQ3MaUzWX3KVlBa4U7MyX02HdVj0K7C3WaB3ju7FQ==}

  builtin-status-codes@3.0.0:
    resolution: {integrity: sha512-HpGFw18DgFWlncDfjTa2rcQ4W88O1mC8e8yZ2AvQY5KDaktSTwo+KRf6nHK6FRI5FyRyb/5T6+TSxfP7QyGsmQ==}

  bundle-require@5.0.0:
    resolution: {integrity: sha512-GuziW3fSSmopcx4KRymQEJVbZUfqlCqcq7dvs6TYwKRZiegK/2buMxQTPs6MGlNv50wms1699qYO54R8XfRX4w==}
    engines: {node: ^12.20.0 || ^14.13.1 || >=16.0.0}
    peerDependencies:
      esbuild: '>=0.18'

  bytes@3.1.2:
    resolution: {integrity: sha512-/Nf7TyzTx6S3yRJObOAV7956r8cr2+Oj8AC5dt8wSP3BQAoeX58NoHyCU8P8zGkNXStjTSi6fzO6F0pBdcYbEg==}
    engines: {node: '>= 0.8'}

  cac@6.7.14:
    resolution: {integrity: sha512-b6Ilus+c3RrdDk+JhLKUAQfzzgLEPy6wcXqS7f/xe1EETvsDP6GORG7SFuOs6cID5YkqchW/LXZbX5bc8j7ZcQ==}
    engines: {node: '>=8'}

  cacache@17.1.4:
    resolution: {integrity: sha512-/aJwG2l3ZMJ1xNAnqbMpA40of9dj/pIH3QfiuQSqjfPJF747VR0J/bHn+/KdNnHKc6XQcWt/AfRSBft82W1d2A==}
    engines: {node: ^14.17.0 || ^16.13.0 || >=18.0.0}

  call-bind@1.0.7:
    resolution: {integrity: sha512-GHTSNSYICQ7scH7sZ+M2rFopRoLh8t2bLSW6BbgrtLsahOIB5iyAVJf9GjWK3cYTDaMj4XdBpM1cA6pIS0Kv2w==}
    engines: {node: '>= 0.4'}

  callsites@3.1.0:
    resolution: {integrity: sha512-P8BjAsXvZS+VIDUI11hHCQEv74YT67YUi5JJFNWIqL235sBmjX4+qx9Muvls5ivyNENctx46xQLQ3aTuE7ssaQ==}
    engines: {node: '>=6'}

  caniuse-lite@1.0.30001685:
    resolution: {integrity: sha512-e/kJN1EMyHQzgcMEEgoo+YTCO1NGCmIYHk5Qk8jT6AazWemS5QFKJ5ShCJlH3GZrNIdZofcNCEwZqbMjjKzmnA==}

  capnp-ts@0.7.0:
    resolution: {integrity: sha512-XKxXAC3HVPv7r674zP0VC3RTXz+/JKhfyw94ljvF80yynK6VkTnqE3jMuN8b3dUVmmc43TjyxjW4KTsmB3c86g==}

  ccount@2.0.1:
    resolution: {integrity: sha512-eyrF0jiFpY+3drT6383f1qhkbGsLSifNAjA61IUjZjmLCWjItY6LB9ft9YhoDgwfmclB2zhu51Lc7+95b8NRAg==}

  chai@5.1.2:
    resolution: {integrity: sha512-aGtmf24DW6MLHHG5gCx4zaI3uBq3KRtxeVs0DjFH6Z0rDNbsvTxFASFvdj79pxjxZ8/5u3PIiN3IwEIQkiiuPw==}
    engines: {node: '>=12'}

  chalk@4.1.2:
    resolution: {integrity: sha512-oKnbhFyRIXpUuez8iBMmyEa4nbj4IOQyuhc/wy9kY7/WVPcwIO9VA668Pu8RkO7+0G76SLROeyw9CpQ061i4mA==}
    engines: {node: '>=10'}

  chalk@5.3.0:
    resolution: {integrity: sha512-dLitG79d+GV1Nb/VYcCDFivJeK1hiukt9QjRNVOsUtTy1rR1YJsmpGGTZ3qJos+uw7WmWF4wUwBd9jxjocFC2w==}
    engines: {node: ^12.17.0 || ^14.13 || >=16.0.0}

  character-entities-html4@2.1.0:
    resolution: {integrity: sha512-1v7fgQRj6hnSwFpq1Eu0ynr/CDEw0rXo2B61qXrLNdHZmPKgb7fqS1a2JwF0rISo9q77jDI8VMEHoApn8qDoZA==}

  character-entities-legacy@3.0.0:
    resolution: {integrity: sha512-RpPp0asT/6ufRm//AJVwpViZbGM/MkjQFxJccQRHmISF/22NBtsHqAWmL+/pmkPWoIUJdWyeVleTl1wydHATVQ==}

  character-entities@2.0.2:
    resolution: {integrity: sha512-shx7oQ0Awen/BRIdkjkvz54PnEEI/EjwXDSIZp86/KKdbafHh1Df/RYGBhn4hbe2+uKC9FnT5UCEdyPz3ai9hQ==}

  character-reference-invalid@2.0.1:
    resolution: {integrity: sha512-iBZ4F4wRbyORVsu0jPV7gXkOsGYjGHPmAyv+HiHG8gi5PtC9KI2j1+v8/tlibRvjoWX027ypmG/n0HtO5t7unw==}

  check-error@2.1.1:
    resolution: {integrity: sha512-OAlb+T7V4Op9OwdkjmguYRqncdlx5JiofwOAUkmTF+jNdHwzTaTs4sRAGpzLF3oOz5xAyDGrPgeIDFQmDOTiJw==}
    engines: {node: '>= 16'}

  chokidar@3.6.0:
    resolution: {integrity: sha512-7VT13fmjotKpGipCW9JEQAusEPE+Ei8nl6/g4FBAmIm0GOOLMua9NDDo/DWp0ZAxCr3cPq5ZpBqmPAQgDda2Pw==}
    engines: {node: '>= 8.10.0'}

  chokidar@4.0.1:
    resolution: {integrity: sha512-n8enUVCED/KVRQlab1hr3MVpcVMvxtZjmEa956u+4YijlmQED223XMSYj2tLuKvr4jcCTzNNMpQDUer72MMmzA==}
    engines: {node: '>= 14.16.0'}

  chownr@1.1.4:
    resolution: {integrity: sha512-jJ0bqzaylmJtVnNgzTeSOs8DPavpbYgEr/b0YL8/2GO3xJEhInFmhKMUnEJQjZumK7KXGFhUy89PrsJWlakBVg==}

  chownr@2.0.0:
    resolution: {integrity: sha512-bIomtDF5KGpdogkLd9VspvFzk9KfpyyGlS8YFVZl7TGPBHL5snIOnxeshwVgPteQ9b4Eydl+pVbIyE1DcvCWgQ==}
    engines: {node: '>=10'}

  ci-info@3.9.0:
    resolution: {integrity: sha512-NIxF55hv4nSqQswkAeiOi1r83xy8JldOFDTWiug55KBu9Jnblncd2U6ViHmYgHf01TPZS77NJBhBMKdWj9HQMQ==}
    engines: {node: '>=8'}

  cipher-base@1.0.6:
    resolution: {integrity: sha512-3Ek9H3X6pj5TgenXYtNWdaBon1tgYCaebd+XPg0keyjEbEfkD4KkmAxkQ/i1vYvxdcT5nscLBfq9VJRmCBcFSw==}
    engines: {node: '>= 0.10'}

  clean-git-ref@2.0.1:
    resolution: {integrity: sha512-bLSptAy2P0s6hU4PzuIMKmMJJSE6gLXGH1cntDu7bWJUksvuM+7ReOK61mozULErYvP6a15rnYl0zFDef+pyPw==}

  clean-stack@2.2.0:
    resolution: {integrity: sha512-4diC9HaTE+KRAMWhDhrGOECgWZxoevMc5TlkObMqNSsVU62PYzXZ/SMTjzyGAFF1YusgxGcSWTEXBhp0CPwQ1A==}
    engines: {node: '>=6'}

  cli-cursor@3.1.0:
    resolution: {integrity: sha512-I/zHAwsKf9FqGoXM4WWRACob9+SNukZTd94DWF57E4toouRulbCxcUh6RKUEOQlYTHJnzkPMySvPNaaSLNfLZw==}
    engines: {node: '>=8'}

  cli-spinners@2.9.2:
    resolution: {integrity: sha512-ywqV+5MmyL4E7ybXgKys4DugZbX0FC6LnwrhjuykIjnK9k8OQacQ7axGKnjDXWNhns0xot3bZI5h55H8yo9cJg==}
    engines: {node: '>=6'}

  client-only@0.0.1:
    resolution: {integrity: sha512-IV3Ou0jSMzZrd3pZ48nLkT9DA7Ag1pnPzaiQhpW7c3RbcqqzvzzVu+L8gfqMp/8IM2MQtSiqaCxrrcfu8I8rMA==}

  clone@1.0.4:
    resolution: {integrity: sha512-JQHZ2QMW6l3aH/j6xCqQThY/9OH4D/9ls34cgkUBiEeocRTU04tHfKPBsUK1PqZCUQM7GiA0IIXJSuXHI64Kbg==}
    engines: {node: '>=0.8'}

  clsx@2.1.1:
    resolution: {integrity: sha512-eYm0QWBtUrBWZWG0d386OGAw16Z995PiOVo2B7bjWSbHedGl5e0ZWaq65kOGgUSNesEIDkB9ISbTg/JK9dhCZA==}
    engines: {node: '>=6'}

  color-convert@2.0.1:
    resolution: {integrity: sha512-RRECPsj7iu/xb5oKYcsFHSppFNnsj/52OVTRKb4zP5onXwVF3zVmmToNcOfGC+CRDpfK/U584fMg38ZHCaElKQ==}
    engines: {node: '>=7.0.0'}

  color-name@1.1.4:
    resolution: {integrity: sha512-dOy+3AuW3a2wNbZHIuMZpTcgjGuLU/uBL/ubcZF9OXbDo8ff4O8yVp5Bf0efS8uEoYo5q4Fx7dY9OgQGXgAsQA==}

  colorette@2.0.20:
    resolution: {integrity: sha512-IfEDxwoWIjkeXL1eXcDiow4UbKjhLdq6/EuSVR9GMN7KVH3r9gQ83e73hsz1Nd1T3ijd5xv1wcWRYO+D6kCI2w==}

  colorjs.io@0.5.2:
    resolution: {integrity: sha512-twmVoizEW7ylZSN32OgKdXRmo1qg+wT5/6C3xu5b9QsWzSFAhHLn2xd8ro0diCsKfCj1RdaTP/nrcW+vAoQPIw==}

  comma-separated-tokens@2.0.3:
    resolution: {integrity: sha512-Fu4hJdvzeylCfQPp9SGWidpzrMs7tTrlu6Vb8XGaRGck8QSNZJJp538Wrb60Lax4fPwR64ViY468OIUTbRlGZg==}

  common-tags@1.8.2:
    resolution: {integrity: sha512-gk/Z852D2Wtb//0I+kRFNKKE9dIIVirjoqPoA1wJU+XePVXZfGeBpk45+A1rKO4Q43prqWBNY/MiIeRLbPWUaA==}
    engines: {node: '>=4.0.0'}

  concat-map@0.0.1:
    resolution: {integrity: sha512-/Srv4dswyQNBfohGpz9o6Yb3Gz3SrUDqBH5rTuhGR7ahtlbYKnVxw2bCFMRljaA7EXHaXZ8wsHdodFvbkhKmqg==}

  confbox@0.1.8:
    resolution: {integrity: sha512-RMtmw0iFkeR4YV+fUOSucriAQNb9g8zFR52MWCtl+cCZOFRNL6zeB395vPzFhEjjn4fMxXudmELnl/KF/WrK6w==}

  consola@3.2.3:
    resolution: {integrity: sha512-I5qxpzLv+sJhTVEoLYNcTW+bThDCPsit0vLNKShZx6rLtpilNpmmeTPaeqJb9ZE9dV3DGaeby6Vuhrw38WjeyQ==}
    engines: {node: ^14.18.0 || >=16.10.0}

  console-browserify@1.2.0:
    resolution: {integrity: sha512-ZMkYO/LkF17QvCPqM0gxw8yUzigAOZOSWSHg91FH6orS7vcEj5dVZTidN2fQ14yBSdg97RqhSNwLUXInd52OTA==}

  constants-browserify@1.0.0:
    resolution: {integrity: sha512-xFxOwqIzR/e1k1gLiWEophSCMqXcwVHIH7akf7b/vxcUeGunlj3hvZaaqxwHsTgn+IndtkQJgSztIDWeumWJDQ==}

  content-disposition@0.5.4:
    resolution: {integrity: sha512-FveZTNuGw04cxlAiWbzi6zTAL/lhehaWbTtgluJh4/E95DqMwTmha3KZN1aAWA8cFIhHzMZUvLevkw5Rqk+tSQ==}
    engines: {node: '>= 0.6'}

  content-type@1.0.5:
    resolution: {integrity: sha512-nTjqfcBFEipKdXCv4YDQWCfmcLZKm81ldF0pAopTvyrFGVbcR6P/VAAd5G7N+0tTr8QqiU0tFadD6FK4NtJwOA==}
    engines: {node: '>= 0.6'}

  convert-source-map@2.0.0:
    resolution: {integrity: sha512-Kvp459HrV2FEJ1CAsi1Ku+MY3kasH19TFykTz2xWmMeq6bk2NU3XXvfJ+Q61m0xktWwt+1HSYf3JZsTms3aRJg==}

  cookie-signature@1.0.6:
    resolution: {integrity: sha512-QADzlaHc8icV8I7vbaJXJwod9HWYp8uCqf1xa4OfNu1T7JVxQIrUgOWtHdNDtPiywmFbiS12VjotIXLrKM3orQ==}

  cookie-signature@1.2.2:
    resolution: {integrity: sha512-D76uU73ulSXrD1UXF4KE2TMxVVwhsnCgfAyTg9k8P6KGZjlXKrOLe4dJQKI3Bxi5wjesZoFXJWElNWBjPZMbhg==}
    engines: {node: '>=6.6.0'}

  cookie@0.6.0:
    resolution: {integrity: sha512-U71cyTamuh1CRNCfpGY6to28lxvNwPG4Guz/EVjgf3Jmzv0vlDp1atT9eS5dDjMYHucpHbWns6Lwf3BKz6svdw==}
    engines: {node: '>= 0.6'}

  cookie@0.7.1:
    resolution: {integrity: sha512-6DnInpx7SJ2AK3+CTUE/ZM0vWTUboZCegxhC2xiIydHR9jNuTAASBrfEpHhiGOZw/nX51bHt6YQl8jsGo4y/0w==}
    engines: {node: '>= 0.6'}

  cookie@0.7.2:
    resolution: {integrity: sha512-yki5XnKuf750l50uGTllt6kKILY4nQ1eNIQatoXEByZ5dWgnKqbnqmTrBE5B4N7lrMJKQ2ytWMiTO2o0v6Ew/w==}
    engines: {node: '>= 0.6'}

  core-util-is@1.0.3:
    resolution: {integrity: sha512-ZQBvi1DcpJ4GDqanjucZ2Hj3wEO5pZDS89BWbkcrvdxksJorwUDDZamX9ldFkp9aw2lmBDLgkObEA4DWNJ9FYQ==}

  crc-32@1.2.2:
    resolution: {integrity: sha512-ROmzCKrTnOwybPcJApAA6WBWij23HVfGVNKqqrZpuyZOHqK2CwHSvpGuyt/UNNvaIjEd8X5IFGp4Mh+Ie1IHJQ==}
    engines: {node: '>=0.8'}
    hasBin: true

  create-ecdh@4.0.4:
    resolution: {integrity: sha512-mf+TCx8wWc9VpuxfP2ht0iSISLZnt0JgWlrOKZiNqyUZWnjIaCIVNQArMHnCZKfEYRg6IM7A+NeJoN8gf/Ws0A==}

  create-hash@1.2.0:
    resolution: {integrity: sha512-z00bCGNHDG8mHAkP7CtT1qVu+bFQUPjYq/4Iv3C3kWjTFV10zIjfSoeqXo9Asws8gwSHDGj/hl2u4OGIjapeCg==}

  create-hmac@1.1.7:
    resolution: {integrity: sha512-MJG9liiZ+ogc4TzUwuvbER1JRdgvUFSB5+VR/g5h82fGaIRWMWddtKBHi7/sVhfjQZ6SehlyhvQYrcYkaUIpLg==}

  create-require@1.1.1:
    resolution: {integrity: sha512-dcKFX3jn0MpIaXjisoRvexIJVEKzaq7z2rZKxf+MSr9TkdmHmsU4m2lcLojrj/FHl8mk5VxMmYA+ftRkP/3oKQ==}

  crelt@1.0.6:
    resolution: {integrity: sha512-VQ2MBenTq1fWZUH9DJNGti7kKv6EeAuYr3cLwxUWhIu1baTaXh4Ib5W2CqHVqib4/MqbYGJqiL3Zb8GJZr3l4g==}

  cross-spawn@7.0.6:
    resolution: {integrity: sha512-uV2QOWP2nWzsy2aMp8aRibhi9dlzF5Hgh5SHaB9OiTGEyDTiJJyx0uy51QXdyWbtAHNua4XJzUKca3OzKUd3vA==}
    engines: {node: '>= 8'}

  crypto-browserify@3.12.1:
    resolution: {integrity: sha512-r4ESw/IlusD17lgQi1O20Fa3qNnsckR126TdUuBgAu7GBYSIPvdNyONd3Zrxh0xCwA4+6w/TDArBPsMvhur+KQ==}
    engines: {node: '>= 0.10'}

  css-tree@2.3.1:
    resolution: {integrity: sha512-6Fv1DV/TYw//QF5IzQdqsNDjx/wc8TrMBZsqjL9eW01tWb7R7k/mq+/VXfJCl7SoD5emsJop9cOByJZfs8hYIw==}
    engines: {node: ^10 || ^12.20.0 || ^14.13.0 || >=15.0.0}

  css-what@6.1.0:
    resolution: {integrity: sha512-HTUrgRJ7r4dsZKU6GjmpfRK1O76h97Z8MfS1G0FozR+oF2kG6Vfe8JE6zwrkbxigziPHinCJ+gCPjA9EaBDtRw==}
    engines: {node: '>= 6'}

  cssesc@3.0.0:
    resolution: {integrity: sha512-/Tb/JcjK111nNScGob5MNtsntNM1aCNUDipB/TkwZFhyDrrE47SOx/18wF2bbjgc3ZzCSKW1T5nt5EbFoAz/Vg==}
    engines: {node: '>=4'}
    hasBin: true

  csstype@3.1.3:
    resolution: {integrity: sha512-M1uQkMl8rQK/szD0LNhtqxIPLpimGm8sOBwU7lLnCpSbTyY3yeU1Vc7l4KT5zT4s/yOxHH5O7tIuuLOCnLADRw==}

  data-uri-to-buffer@2.0.2:
    resolution: {integrity: sha512-ND9qDTLc6diwj+Xe5cdAgVTbLVdXbtxTJRXRhli8Mowuaan+0EJOtdqJ0QCHNSSPyoXGx9HX2/VMnKeC34AChA==}

  data-uri-to-buffer@3.0.1:
    resolution: {integrity: sha512-WboRycPNsVw3B3TL559F7kuBUM4d8CgMEvk6xEJlOp7OBPjt6G7z8WMWlD2rOFZLk6OYfFIUGsCOWzcQH9K2og==}
    engines: {node: '>= 6'}

  data-uri-to-buffer@4.0.1:
    resolution: {integrity: sha512-0R9ikRb668HB7QDxT1vkpuUBtqc53YyAwMwGeUFKRojY/NWKvdZ+9UYtRfGmhqNbRkTSVpMbmyhXipFFv2cb/A==}
    engines: {node: '>= 12'}

  date-fns@3.6.0:
    resolution: {integrity: sha512-fRHTG8g/Gif+kSh50gaGEdToemgfj74aRX3swtiouboip5JDLAyDE9F11nHMIcvOaXeOC6D7SpNhi7uFyB7Uww==}

  date-fns@4.1.0:
    resolution: {integrity: sha512-Ukq0owbQXxa/U3EGtsdVBkR1w7KOQ5gIBqdH2hkvknzZPYvBxb/aa6E8L7tmjFtkwZBu3UXBbjIgPo/Ez4xaNg==}

  debug@2.6.9:
    resolution: {integrity: sha512-bC7ElrdJaJnPbAP+1EotYvqZsb3ecl5wi6Bfi6BJTUcNowp6cvspg0jXznRTKDjm/E7AdgFBVeAPVMNcKGsHMA==}
    peerDependencies:
      supports-color: '*'
    peerDependenciesMeta:
      supports-color:
        optional: true

  debug@4.3.7:
    resolution: {integrity: sha512-Er2nc/H7RrMXZBFCEim6TCmMk02Z8vLC2Rbi1KEBggpo0fS6l0S1nnapwmIi3yW/+GOJap1Krg4w0Hg80oCqgQ==}
    engines: {node: '>=6.0'}
    peerDependencies:
      supports-color: '*'
    peerDependenciesMeta:
      supports-color:
        optional: true

  decode-named-character-reference@1.0.2:
    resolution: {integrity: sha512-O8x12RzrUF8xyVcY0KJowWsmaJxQbmy0/EtnNtHRpsOcT7dFk5W598coHqBVpmWo1oQQfsCqfCmkZN5DJrZVdg==}

  decompress-response@6.0.0:
    resolution: {integrity: sha512-aW35yZM6Bb/4oJlZncMH2LCoZtJXTRxES17vE3hoRiowU2kWHaJKFkSBDnDR+cm9J+9QhXmREyIfv0pji9ejCQ==}
    engines: {node: '>=10'}

  dedent@1.5.3:
    resolution: {integrity: sha512-NHQtfOOW68WD8lgypbLA5oT+Bt0xXJhiYvoR6SmmNXZfpzOGXwdKWmcwG8N7PwVVWV3eF/68nmD9BaJSsTBhyQ==}
    peerDependencies:
      babel-plugin-macros: ^3.1.0
    peerDependenciesMeta:
      babel-plugin-macros:
        optional: true

  deep-eql@5.0.2:
    resolution: {integrity: sha512-h5k/5U50IJJFpzfL6nO9jaaumfjO/f2NjK/oYB2Djzm4p9L+3T9qWpZqZ2hAbLPuuYq9wrU08WQyBTL5GbPk5Q==}
    engines: {node: '>=6'}

  deep-is@0.1.4:
    resolution: {integrity: sha512-oIPzksmTg4/MriiaYGO+okXDT7ztn/w3Eptv/+gSIdMdKsJo0u4CfYNFJPy+4SKMuCqGw2wxnA+URMg3t8a/bQ==}

  deep-object-diff@1.1.9:
    resolution: {integrity: sha512-Rn+RuwkmkDwCi2/oXOFS9Gsr5lJZu/yTGpK7wAaAIE75CC+LCGEZHpY6VQJa/RoJcrmaA/docWJZvYohlNkWPA==}

  deepmerge@4.3.1:
    resolution: {integrity: sha512-3sUqbMEc77XqpdNO7FRyRog+eW3ph+GYCbj+rK+uYyRMuwsVy0rMiVtPn+QJlKFvWP/1PYpapqYn0Me2knFn+A==}
    engines: {node: '>=0.10.0'}

  defaults@1.0.4:
    resolution: {integrity: sha512-eFuaLoy/Rxalv2kr+lqMlUnrDWV+3j4pljOIJgLIhI058IQfWJ7vXhyEIHu+HtC738klGALYxOKDO0bQP3tg8A==}

  define-data-property@1.1.4:
    resolution: {integrity: sha512-rBMvIzlpA8v6E+SJZoo++HAYqsLrkg7MSfIinMPFhmkorw7X+dOXVJQs+QT69zGkzMyfDnIMN2Wid1+NbL3T+A==}
    engines: {node: '>= 0.4'}

  define-properties@1.2.1:
    resolution: {integrity: sha512-8QmQKqEASLd5nx0U1B1okLElbUuuttJ/AnYmRXbbbGDWh6uS208EjD4Xqq/I9wK7u0v6O08XhTWnt5XtEbR6Dg==}
    engines: {node: '>= 0.4'}

  defu@6.1.4:
    resolution: {integrity: sha512-mEQCMmwJu317oSz8CwdIOdwf3xMif1ttiM8LTufzc3g6kR+9Pe236twL8j3IYT1F7GfRgGcW6MWxzZjLIkuHIg==}

  depd@2.0.0:
    resolution: {integrity: sha512-g7nH6P6dyDioJogAAGprGpCtVImJhpPk/roCzdb3fIh61/s/nPsfR6onyMwkCAR/OlC3yBC0lESvUoQEAssIrw==}
    engines: {node: '>= 0.8'}

  dequal@2.0.3:
    resolution: {integrity: sha512-0je+qPKHEMohvfRTCEo3CrPG6cAzAYgmzKyxRiYSSDkS6eGJdyVJm7WaYA5ECaAD9wLB2T4EEeymA5aFVcYXCA==}
    engines: {node: '>=6'}

  des.js@1.1.0:
    resolution: {integrity: sha512-r17GxjhUCjSRy8aiJpr8/UadFIzMzJGexI3Nmz4ADi9LYSFx4gTBp80+NaX/YsXWWLhpZ7v/v/ubEc/bCNfKwg==}

  destr@2.0.3:
    resolution: {integrity: sha512-2N3BOUU4gYMpTP24s5rF5iP7BDr7uNTCs4ozw3kf/eKfvWSIu93GEBi5m427YoyJoeOzQ5smuu4nNAPGb8idSQ==}

  destroy@1.2.0:
    resolution: {integrity: sha512-2sJGJTaXIIaR1w4iJSNoN0hnMY7Gpc/n8D4qSCJw8QqFWXf7cuAgnEHxBpweaVcPevC2l3KpjYCx3NypQQgaJg==}
    engines: {node: '>= 0.8', npm: 1.2.8000 || >= 1.4.16}

  detect-node-es@1.1.0:
    resolution: {integrity: sha512-ypdmJU/TbBby2Dxibuv7ZLW3Bs1QEmM7nHjEANfohJLvE0XVujisn1qPJcZxg+qDucsr+bP6fLD1rPS3AhJ7EQ==}

  devlop@1.1.0:
    resolution: {integrity: sha512-RWmIqhcFf1lRYBvNmr7qTNuyCt/7/ns2jbpp1+PalgE/rDQcBT0fioSMUpJ93irlUhC5hrg4cYqe6U+0ImW0rA==}

  diff-match-patch@1.0.5:
    resolution: {integrity: sha512-IayShXAgj/QMXgB0IWmKx+rOPuGMhqm5w6jvFxmVenXKIzRqTAAsbBPT3kWQeGANj3jGgvcvv4yK6SxqYmikgw==}

  diff3@0.0.3:
    resolution: {integrity: sha512-iSq8ngPOt0K53A6eVr4d5Kn6GNrM2nQZtC740pzIriHtn4pOQ2lyzEXQMBeVcWERN0ye7fhBsk9PbLLQOnUx/g==}

  diff@5.2.0:
    resolution: {integrity: sha512-uIFDxqpRZGZ6ThOk84hEfqWoHx2devRFvpTZcTHur85vImfaxUbTW9Ryh4CpCuDnToOP1CEtXKIgytHBPVff5A==}
    engines: {node: '>=0.3.1'}

  diffie-hellman@5.0.3:
    resolution: {integrity: sha512-kqag/Nl+f3GwyK25fhUMYj81BUOrZ9IuJsjIcDE5icNM9FJHAVm3VcUDxdLPoQtTuUylWm6ZIknYJwwaPxsUzg==}

  domain-browser@4.22.0:
    resolution: {integrity: sha512-IGBwjF7tNk3cwypFNH/7bfzBcgSCbaMOD3GsaY1AU/JRrnHnYgEM0+9kQt52iZxjNsjBtJYtao146V+f8jFZNw==}
    engines: {node: '>=10'}

  dotenv@16.4.5:
    resolution: {integrity: sha512-ZmdL2rui+eB2YwhsWzjInR8LldtZHGDoQ1ugH85ppHKwpUHL7j7rN0Ti9NCnGiQbhaZ11FpR+7ao1dNsmduNUg==}
    engines: {node: '>=12'}

  duplexer@0.1.2:
    resolution: {integrity: sha512-jtD6YG370ZCIi/9GTaJKQxWTZD045+4R4hTk/x1UyoqadyJ9x9CgSi1RlVDQF8U2sxLLSnFkCaMihqljHIWgMg==}

  duplexify@3.7.1:
    resolution: {integrity: sha512-07z8uv2wMyS51kKhD1KsdXJg5WQ6t93RneqRxUHnskXVtlYYkLqM0gqStQZ3pj073g687jPCHrqNfCzawLYh5g==}

  eastasianwidth@0.2.0:
    resolution: {integrity: sha512-I88TYZWc9XiYHRQ4/3c5rjjfgkjhLyW2luGIheGERbNQ6OY7yTybanSpDXZa8y7VUP9YmDcYa+eyq4ca7iLqWA==}

  editions@6.21.0:
    resolution: {integrity: sha512-ofkXJtn7z0urokN62DI3SBo/5xAtF0rR7tn+S/bSYV79Ka8pTajIIl+fFQ1q88DQEImymmo97M4azY3WX/nUdg==}
    engines: {node: '>=4'}

  ee-first@1.1.1:
    resolution: {integrity: sha512-WMwm9LhRUo+WUaRN+vRuETqG89IgZphVSNkdFgeb6sS/E4OrDIN7t48CAewSHXc6C8lefD8KKfr5vY61brQlow==}

  electron-to-chromium@1.5.68:
    resolution: {integrity: sha512-FgMdJlma0OzUYlbrtZ4AeXjKxKPk6KT8WOP8BjcqxWtlg8qyJQjRzPJzUtUn5GBg1oQ26hFs7HOOHJMYiJRnvQ==}

  elliptic@6.6.1:
    resolution: {integrity: sha512-RaddvvMatK2LJHqFJ+YA4WysVN5Ita9E35botqIYspQ4TkRAlCicdzKOjlyv/1Za5RyTNn7di//eEV0uTAfe3g==}

  emoji-regex-xs@1.0.0:
    resolution: {integrity: sha512-LRlerrMYoIDrT6jgpeZ2YYl/L8EulRTt5hQcYjy5AInh7HWXKimpqx68aknBFpGL2+/IcogTcaydJEgaTmOpDg==}

  emoji-regex@8.0.0:
    resolution: {integrity: sha512-MSjYzcWNOA0ewAHpz0MxpYFvwg6yjy1NG3xteoqz644VCo/RPgnr1/GGt+ic3iJTzQ8Eu3TdM14SawnVUmGE6A==}

  emoji-regex@9.2.2:
    resolution: {integrity: sha512-L18DaJsXSUk2+42pv8mLs5jJT2hqFkFE4j21wOmgbUqsZ2hL72NsUU785g9RXgo3s0ZNgVl42TiHp3ZtOv/Vyg==}

  encodeurl@1.0.2:
    resolution: {integrity: sha512-TPJXq8JqFaVYm2CWmPvnP2Iyo4ZSM7/QKcSmuMLDObfpH5fi7RUGmd/rTDf+rut/saiDiQEeVTNgAmJEdAOx0w==}
    engines: {node: '>= 0.8'}

  encodeurl@2.0.0:
    resolution: {integrity: sha512-Q0n9HRi4m6JuGIV1eFlmvJB7ZEVxu93IrMyiMsGC0lrMJMWzRgx6WGquyfQgZVb31vhGgXnfmPNNXmxnOkRBrg==}
    engines: {node: '>= 0.8'}

  end-of-stream@1.4.4:
    resolution: {integrity: sha512-+uw1inIHVPQoaVuHzRyXd21icM+cnt4CzD5rW+NC1wjOUSTOs+Te7FOv7AhN7vS9x/oIyhLP5PR1H+phQAHu5Q==}

  entities@4.5.0:
    resolution: {integrity: sha512-V0hjH4dGPh9Ao5p0MoRY6BVqtwCjhz6vI5LT8AJ55H+4g9/4vbHx1I54fS0XuclLhDHArPQCiMjDxjaL8fPxhw==}
    engines: {node: '>=0.12'}

  err-code@2.0.3:
    resolution: {integrity: sha512-2bmlRpNKBxT/CRmPOlyISQpNj+qSeYvcym/uT0Jx2bMOlKLtSy1ZmLuVxSEKKyor/N5yhvp/ZiG1oE3DEYMSFA==}

  es-define-property@1.0.0:
    resolution: {integrity: sha512-jxayLKShrEqqzJ0eumQbVhTYQM27CfT1T35+gCgDFoL82JLsXqTJ76zv6A0YLOgEnLUMvLzsDsGIrl8NFpT2gQ==}
    engines: {node: '>= 0.4'}

  es-errors@1.3.0:
    resolution: {integrity: sha512-Zf5H2Kxt2xjTvbJvP2ZWLEICxA6j+hAmMzIlypy4xcBg1vKVnx89Wy0GbS+kf5cwCVFFzdCFh2XSCFNULS6csw==}
    engines: {node: '>= 0.4'}

  es-module-lexer@1.5.4:
    resolution: {integrity: sha512-MVNK56NiMrOwitFB7cqDwq0CQutbw+0BvLshJSse0MUNU+y1FC3bUS/AQg7oUng+/wKrrki7JfmwtVHkVfPLlw==}

  esbuild-plugins-node-modules-polyfill@1.6.8:
    resolution: {integrity: sha512-bRB4qbgUDWrdY1eMk123KiaCSW9VzQ+QLZrmU7D//cCFkmksPd9mUMpmWoFK/rxjIeTfTSOpKCoGoimlvI+AWw==}
    engines: {node: '>=14.0.0'}
    peerDependencies:
      esbuild: '>=0.14.0 <=0.24.x'

  esbuild@0.17.19:
    resolution: {integrity: sha512-XQ0jAPFkK/u3LcVRcvVHQcTIqD6E2H1fvZMA5dQPSOWb3suUbWbfbRf94pjc0bNzRYLfIrDRQXr7X+LHIm5oHw==}
    engines: {node: '>=12'}
    hasBin: true

  esbuild@0.17.6:
    resolution: {integrity: sha512-TKFRp9TxrJDdRWfSsSERKEovm6v30iHnrjlcGhLBOtReE28Yp1VSBRfO3GTaOFMoxsNerx4TjrhzSuma9ha83Q==}
    engines: {node: '>=12'}
    hasBin: true

  esbuild@0.21.5:
    resolution: {integrity: sha512-mg3OPMV4hXywwpoDxu3Qda5xCKQi+vCTZq8S9J/EpkhB2HzKXq4SNFZE3+NK93JYxc8VMSep+lOUSC/RVKaBqw==}
    engines: {node: '>=12'}
    hasBin: true

  esbuild@0.23.1:
    resolution: {integrity: sha512-VVNz/9Sa0bs5SELtn3f7qhJCDPCF5oMEl5cO9/SSinpE9hbPVvxbd572HH5AKiP7WD8INO53GgfDDhRjkylHEg==}
    engines: {node: '>=18'}
    hasBin: true

  escalade@3.2.0:
    resolution: {integrity: sha512-WUj2qlxaQtO4g6Pq5c29GTcWGDyd8itL8zTlipgECz3JesAiiOKotd8JU6otB3PACgG6xkJUyVhboMS+bje/jA==}
    engines: {node: '>=6'}

  escape-html@1.0.3:
    resolution: {integrity: sha512-NiSupZ4OeuGwr68lGIeym/ksIZMJodUGOSCZ/FSnTxcrekbvqrgdUxlJOMpijaKZVjAJrWrGs/6Jy8OMuyj9ow==}

  escape-string-regexp@4.0.0:
    resolution: {integrity: sha512-TtpcNJ3XAzx3Gq8sWRzJaVajRs0uVxA2YAkdb1jm2YkPz4G6egUFAyA3n5vtEIZefPk5Wa4UXbKuS5fKkJWdgA==}
    engines: {node: '>=10'}

  escape-string-regexp@5.0.0:
    resolution: {integrity: sha512-/veY75JbMK4j1yjvuUxuVsiS/hr/4iHs9FTT6cgTexxdE0Ly/glccBAkloH/DofkjRbZU3bnoj38mOmhkZ0lHw==}
    engines: {node: '>=12'}

  eslint-compat-utils@0.6.4:
    resolution: {integrity: sha512-/u+GQt8NMfXO8w17QendT4gvO5acfxQsAKirAt0LVxDnr2N8YLCVbregaNc/Yhp7NM128DwCaRvr8PLDfeNkQw==}
    engines: {node: '>=12'}
    peerDependencies:
      eslint: '>=6.0.0'

  eslint-config-prettier@9.1.0:
    resolution: {integrity: sha512-NSWl5BFQWEPi1j4TjVNItzYV7dZXZ+wP6I6ZhrBGpChQhZRUaElihE9uRRkcbRnNb76UMKDF3r+WTmNcGPKsqw==}
    hasBin: true
    peerDependencies:
      eslint: '>=7.0.0'

  eslint-json-compat-utils@0.2.1:
    resolution: {integrity: sha512-YzEodbDyW8DX8bImKhAcCeu/L31Dd/70Bidx2Qex9OFUtgzXLqtfWL4Hr5fM/aCCB8QUZLuJur0S9k6UfgFkfg==}
    engines: {node: '>=12'}
    peerDependencies:
      '@eslint/json': '*'
      eslint: '*'
      jsonc-eslint-parser: ^2.4.0
    peerDependenciesMeta:
      '@eslint/json':
        optional: true

  eslint-plugin-jsonc@2.18.2:
    resolution: {integrity: sha512-SDhJiSsWt3nItl/UuIv+ti4g3m4gpGkmnUJS9UWR3TrpyNsIcnJoBRD7Kof6cM4Rk3L0wrmY5Tm3z7ZPjR2uGg==}
    engines: {node: ^12.22.0 || ^14.17.0 || >=16.0.0}
    peerDependencies:
      eslint: '>=6.0.0'

  eslint-plugin-prettier@5.2.1:
    resolution: {integrity: sha512-gH3iR3g4JfF+yYPaJYkN7jEl9QbweL/YfkoRlNnuIEHEz1vHVlCmWOS+eGGiRuzHQXdJFCOTxRgvju9b8VUmrw==}
    engines: {node: ^14.18.0 || >=16.0.0}
    peerDependencies:
      '@types/eslint': '>=8.0.0'
      eslint: '>=8.0.0'
      eslint-config-prettier: '*'
      prettier: '>=3.0.0'
    peerDependenciesMeta:
      '@types/eslint':
        optional: true
      eslint-config-prettier:
        optional: true

  eslint-scope@8.2.0:
    resolution: {integrity: sha512-PHlWUfG6lvPc3yvP5A4PNyBL1W8fkDUccmI21JUu/+GKZBoH/W5u6usENXUrWFRsyoW5ACUjFGgAFQp5gUlb/A==}
    engines: {node: ^18.18.0 || ^20.9.0 || >=21.1.0}

  eslint-visitor-keys@3.4.3:
    resolution: {integrity: sha512-wpc+LXeiyiisxPlEkUzU6svyS1frIO3Mgxj1fdy7Pm8Ygzguax2N3Fa/D/ag1WqbOprdI+uY6wMUl8/a2G+iag==}
    engines: {node: ^12.22.0 || ^14.17.0 || >=16.0.0}

  eslint-visitor-keys@4.2.0:
    resolution: {integrity: sha512-UyLnSehNt62FFhSwjZlHmeokpRK59rcz29j+F1/aDgbkbRTk7wIc9XzdoasMUbRNKDM0qQt/+BJ4BrpFeABemw==}
    engines: {node: ^18.18.0 || ^20.9.0 || >=21.1.0}

  eslint@9.16.0:
    resolution: {integrity: sha512-whp8mSQI4C8VXd+fLgSM0lh3UlmcFtVwUQjyKCFfsp+2ItAIYhlq/hqGahGqHE6cv9unM41VlqKk2VtKYR2TaA==}
    engines: {node: ^18.18.0 || ^20.9.0 || >=21.1.0}
    hasBin: true
    peerDependencies:
      jiti: '*'
    peerDependenciesMeta:
      jiti:
        optional: true

  espree@10.3.0:
    resolution: {integrity: sha512-0QYC8b24HWY8zjRnDTL6RiHfDbAWn63qb4LMj1Z4b076A4une81+z03Kg7l7mn/48PUTqoLptSXez8oknU8Clg==}
    engines: {node: ^18.18.0 || ^20.9.0 || >=21.1.0}

  espree@9.6.1:
    resolution: {integrity: sha512-oruZaFkjorTpF32kDSI5/75ViwGeZginGGy2NoOSg3Q9bnwlnmDm4HLnkl0RE3n+njDXR037aY1+x58Z/zFdwQ==}
    engines: {node: ^12.22.0 || ^14.17.0 || >=16.0.0}

  esquery@1.6.0:
    resolution: {integrity: sha512-ca9pw9fomFcKPvFLXhBKUK90ZvGibiGOvRJNbjljY7s7uq/5YO4BOzcYtJqExdx99rF6aAcnRxHmcUHcz6sQsg==}
    engines: {node: '>=0.10'}

  esrecurse@4.3.0:
    resolution: {integrity: sha512-KmfKL3b6G+RXvP8N1vr3Tq1kL/oCFgn2NYXEtqP8/L3pKapUA4G8cFVaoF3SU323CD4XypR/ffioHmkti6/Tag==}
    engines: {node: '>=4.0'}

  estraverse@5.3.0:
    resolution: {integrity: sha512-MMdARuVEQziNTeJD8DgMqmhwR11BRQ/cBP+pLtYdSTnf3MIO8fFeiINEbX36ZdNlfU/7A9f3gUw49B3oQsvwBA==}
    engines: {node: '>=4.0'}

  estree-util-attach-comments@2.1.1:
    resolution: {integrity: sha512-+5Ba/xGGS6mnwFbXIuQiDPTbuTxuMCooq3arVv7gPZtYpjp+VXH/NkHAP35OOefPhNG/UGqU3vt/LTABwcHX0w==}

  estree-util-build-jsx@2.2.2:
    resolution: {integrity: sha512-m56vOXcOBuaF+Igpb9OPAy7f9w9OIkb5yhjsZuaPm7HoGi4oTOQi0h2+yZ+AtKklYFZ+rPC4n0wYCJCEU1ONqg==}

  estree-util-is-identifier-name@1.1.0:
    resolution: {integrity: sha512-OVJZ3fGGt9By77Ix9NhaRbzfbDV/2rx9EP7YIDJTmsZSEc5kYn2vWcNccYyahJL2uAQZK2a5Or2i0wtIKTPoRQ==}

  estree-util-is-identifier-name@2.1.0:
    resolution: {integrity: sha512-bEN9VHRyXAUOjkKVQVvArFym08BTWB0aJPppZZr0UNyAqWsLaVfAqP7hbaTJjzHifmB5ebnR8Wm7r7yGN/HonQ==}

  estree-util-is-identifier-name@3.0.0:
    resolution: {integrity: sha512-hFtqIDZTIUZ9BXLb8y4pYGyk6+wekIivNVTcmvk8NoOh+VeRn5y6cEHzbURrWbfp1fIqdVipilzj+lfaadNZmg==}

  estree-util-to-js@1.2.0:
    resolution: {integrity: sha512-IzU74r1PK5IMMGZXUVZbmiu4A1uhiPgW5hm1GjcOfr4ZzHaMPpLNJjR7HjXiIOzi25nZDrgFTobHTkV5Q6ITjA==}

  estree-util-value-to-estree@1.3.0:
    resolution: {integrity: sha512-Y+ughcF9jSUJvncXwqRageavjrNPAI+1M/L3BI3PyLp1nmgYTGUXU6t5z1Y7OWuThoDdhPME07bQU+d5LxdJqw==}
    engines: {node: '>=12.0.0'}

  estree-util-visit@1.2.1:
    resolution: {integrity: sha512-xbgqcrkIVbIG+lI/gzbvd9SGTJL4zqJKBFttUl5pP27KhAjtMKbX/mQXJ7qgyXpMgVy/zvpm0xoQQaGL8OloOw==}

  estree-walker@0.6.1:
    resolution: {integrity: sha512-SqmZANLWS0mnatqbSfRP5g8OXZC12Fgg1IwNtLsyHDzJizORW4khDfjPqJZsemPWBB2uqykUah5YpQ6epsqC/w==}

  estree-walker@2.0.2:
    resolution: {integrity: sha512-Rfkk/Mp/DL7JVje3u18FxFujQlTNR2q6QfMSMB7AvCBx91NGj/ba3kCfza0f6dVDbw7YlRf/nDrn7pQrCCyQ/w==}

  estree-walker@3.0.3:
    resolution: {integrity: sha512-7RUKfXgSMMkzt6ZuXmqapOurLGPPfgj6l9uRZ7lRGolvk0y2yocc35LdcxKC5PQZdn2DMqioAQ2NoWcrTKmm6g==}

  esutils@2.0.3:
    resolution: {integrity: sha512-kVscqXk4OCp68SZ0dkgEKVi6/8ij300KBWTJq32P/dYeWTSwK41WyTxalN1eRmA5Z9UU/LX9D7FWSmV9SAYx6g==}
    engines: {node: '>=0.10.0'}

  etag@1.8.1:
    resolution: {integrity: sha512-aIL5Fx7mawVa300al2BnEE4iNvo1qETxLrPI/o05L7z6go7fCw1J6EQmbK4FmJ2AS7kgVF/KEZWufBfdClMcPg==}
    engines: {node: '>= 0.6'}

  eval@0.1.8:
    resolution: {integrity: sha512-EzV94NYKoO09GLXGjXj9JIlXijVck4ONSr5wiCWDvhsvj5jxSrzTmRU/9C1DyB6uToszLs8aifA6NQ7lEQdvFw==}
    engines: {node: '>= 0.8'}

  event-target-shim@5.0.1:
    resolution: {integrity: sha512-i/2XbnSz/uxRCU6+NdVJgKWDTM427+MqYbkQzD321DuCQJUqOuJKIA0IM2+W2xtYHdKOmZ4dR6fExsd4SXL+WQ==}
    engines: {node: '>=6'}

  events@3.3.0:
    resolution: {integrity: sha512-mQw+2fkQbALzQ7V0MY0IqdnXNOeTtP4r0lN9z7AAawCXgqea7bDii20AYrIBrFd/Hx0M2Ocz6S111CaFkUcb0Q==}
    engines: {node: '>=0.8.x'}

  eventsource-parser@1.1.2:
    resolution: {integrity: sha512-v0eOBUbiaFojBu2s2NPBfYUoRR9GjcDNvCXVaqEf5vVfpIAh9f8RCo4vXTP8c63QRKCFwoLpMpTdPwwhEKVgzA==}
    engines: {node: '>=14.18'}

  eventsource-parser@3.0.0:
    resolution: {integrity: sha512-T1C0XCUimhxVQzW4zFipdx0SficT651NnkR0ZSH3yQwh+mFMdLfgjABVi4YtMTtaL4s168593DaoaRLMqryavA==}
    engines: {node: '>=18.0.0'}

  evp_bytestokey@1.0.3:
    resolution: {integrity: sha512-/f2Go4TognH/KvCISP7OUsHn85hT9nUkxxA9BEWxFn+Oj9o8ZNLm/40hdlgSLyuOimsrTKLUMEorQexp/aPQeA==}

  execa@5.1.1:
    resolution: {integrity: sha512-8uSpZZocAZRBAPIEINJj3Lo9HyGitllczc27Eh5YYojjMFMn8yHMDMaUHE2Jqfq05D/wucwI4JGURyXt1vchyg==}
    engines: {node: '>=10'}

  exit-hook@2.2.1:
    resolution: {integrity: sha512-eNTPlAD67BmP31LDINZ3U7HSF8l57TxOY2PmBJ1shpCvpnxBF93mWCE8YHBnXs8qiUZJc9WDcWIeC3a2HIAMfw==}
    engines: {node: '>=6'}

  expect-type@1.1.0:
    resolution: {integrity: sha512-bFi65yM+xZgk+u/KRIpekdSYkTB5W1pEf0Lt8Q8Msh7b+eQ7LXVtIB1Bkm4fvclDEL1b2CZkMhv2mOeF8tMdkA==}
    engines: {node: '>=12.0.0'}

  express@4.21.1:
    resolution: {integrity: sha512-YSFlK1Ee0/GC8QaO91tHcDxJiE/X4FbpAyQWkxAvG6AXCuR65YzK8ua6D9hvi/TzUfZMpc+BwuM1IPw8fmQBiQ==}
    engines: {node: '>= 0.10.0'}

  extend@3.0.2:
    resolution: {integrity: sha512-fjquC59cD7CyW6urNXK0FBufkZcoiGG80wTuPujX590cB5Ttln20E2UB4S/WARVqhXffZl2LNgS+gQdPIIim/g==}

  fast-deep-equal@3.1.3:
    resolution: {integrity: sha512-f3qQ9oQy9j2AhBe/H9VC91wLmKBCCU/gDOnKNAYG5hswO7BLKj09Hc5HYNz9cGI++xlpDCIgDaitVs03ATR84Q==}

  fast-diff@1.3.0:
    resolution: {integrity: sha512-VxPP4NqbUjj6MaAOafWeUn2cXWLcCtljklUtZf0Ind4XQ+QPtmA0b18zZy0jIQx+ExRVCR/ZQpBmik5lXshNsw==}

  fast-glob@3.3.2:
    resolution: {integrity: sha512-oX2ruAFQwf/Orj8m737Y5adxDQO0LAB7/S5MnxCdTNDd4p6BsyIVsv9JQsATbTSq8KHRpLwIHbVlUNatxd+1Ow==}
    engines: {node: '>=8.6.0'}

  fast-json-stable-stringify@2.1.0:
    resolution: {integrity: sha512-lhd/wF+Lk98HZoTCtlVraHtfh5XYijIjalXck7saUtuanSDyLMxnHhSXEDJqHxD7msR8D0uCmqlkwjCV8xvwHw==}

  fast-levenshtein@2.0.6:
    resolution: {integrity: sha512-DCXu6Ifhqcks7TZKY3Hxp3y6qphY5SJZmrWMDrKcERSOXWQdMhU9Ig/PYrzyw/ul9jOIyh0N4M0tbC5hodg8dw==}

  fastq@1.17.1:
    resolution: {integrity: sha512-sRVD3lWVIXWg6By68ZN7vho9a1pQcN/WBFaAAsDDFzlJjvoGx0P8z7V1t72grFJfJhu3YPZBuu25f7Kaw2jN1w==}

  fault@2.0.1:
    resolution: {integrity: sha512-WtySTkS4OKev5JtpHXnib4Gxiurzh5NCGvWrFaZ34m6JehfTUhKZvn9njTfw48t6JumVQOmrKqpmGcdwxnhqBQ==}

  fetch-blob@3.2.0:
    resolution: {integrity: sha512-7yAQpD2UMJzLi1Dqv7qFYnPbaPx7ZfFK6PiIxQ4PfkGPyNyl2Ugx+a/umUonmKqjhM4DnfbMvdX6otXq83soQQ==}
    engines: {node: ^12.20 || >= 14.13}

  file-entry-cache@8.0.0:
    resolution: {integrity: sha512-XXTUwCvisa5oacNGRP9SfNtYBNAMi+RPwBFmblZEF7N7swHYQS6/Zfk7SRwx4D5j3CH211YNRco1DEMNVfZCnQ==}
    engines: {node: '>=16.0.0'}

  file-saver@2.0.5:
    resolution: {integrity: sha512-P9bmyZ3h/PRG+Nzga+rbdI4OEpNDzAVyy74uVO9ATgzLK6VtAsYybF/+TOCvrc0MO793d6+42lLyZTw7/ArVzA==}

  fill-range@7.1.1:
    resolution: {integrity: sha512-YsGpe3WHLK8ZYi4tWDg2Jy3ebRz2rXowDxnld4bkQB00cc/1Zw9AWnC0i9ztDJitivtQvaI9KaLyKrc+hBW0yg==}
    engines: {node: '>=8'}

  finalhandler@1.3.1:
    resolution: {integrity: sha512-6BN9trH7bp3qvnrRyzsBz+g3lZxTNZTbVO2EV1CS0WIcDbawYVdYvGflME/9QP0h0pYlCDBCTjYa9nZzMDpyxQ==}
    engines: {node: '>= 0.8'}

  find-up@5.0.0:
    resolution: {integrity: sha512-78/PXT1wlLLDgTzDs7sjq9hzz0vXD+zn+7wypEe4fXQxCmdmqfGsEPQxmiCSQI3ajFV91bVSsvNtrJRiW6nGng==}
    engines: {node: '>=10'}

  flat-cache@4.0.1:
    resolution: {integrity: sha512-f7ccFPK3SXFHpx15UIGyRJ/FJQctuKZ0zVuN3frBo4HnK3cay9VEW0R6yPYFHC0AgqhukPzKjq22t5DmAyqGyw==}
    engines: {node: '>=16'}

  flatted@3.3.2:
    resolution: {integrity: sha512-AiwGJM8YcNOaobumgtng+6NHuOqC3A7MixFeDafM3X9cIUM+xUXoS5Vfgf+OihAYe20fxqNM9yPBXJzRtZ/4eA==}

  for-each@0.3.3:
    resolution: {integrity: sha512-jqYfLp7mo9vIyQf8ykW2v7A+2N4QjeCeI5+Dz9XraiO1ign81wjiH7Fb9vSOWvQfNtmSa4H2RoQTrrXivdUZmw==}

  foreground-child@3.3.0:
    resolution: {integrity: sha512-Ld2g8rrAyMYFXBhEqMz8ZAHBi4J4uS1i/CxGMDnjyFWddMXLVcDp051DZfu+t7+ab7Wv6SMqpWmyFIj5UbfFvg==}
    engines: {node: '>=14'}

  format@0.2.2:
    resolution: {integrity: sha512-wzsgA6WOq+09wrU1tsJ09udeR/YZRaeArL9e1wPbFg3GG2yDnC2ldKpxs4xunpFF9DgqCqOIra3bc1HWrJ37Ww==}
    engines: {node: '>=0.4.x'}

  formdata-polyfill@4.0.10:
    resolution: {integrity: sha512-buewHzMvYL29jdeQTVILecSaZKnt/RJWjoZCF5OW60Z67/GmSLBkOFM7qh1PI3zFNtJbaZL5eQu1vLfazOwj4g==}
    engines: {node: '>=12.20.0'}

  forwarded@0.2.0:
    resolution: {integrity: sha512-buRG0fpBtRHSTCOASe6hD258tEubFoRLb4ZNA6NxMVHNw2gOcwHo9wyablzMzOA5z9xA9L1KNjk/Nt6MT9aYow==}
    engines: {node: '>= 0.6'}

  framer-motion@11.12.0:
    resolution: {integrity: sha512-gZaZeqFM6pX9kMVti60hYAa75jGpSsGYWAHbBfIkuHN7DkVHVkxSxeNYnrGmHuM0zPkWTzQx10ZT+fDjn7N4SA==}
    peerDependencies:
      '@emotion/is-prop-valid': '*'
      react: ^18.0.0
      react-dom: ^18.0.0
    peerDependenciesMeta:
      '@emotion/is-prop-valid':
        optional: true
      react:
        optional: true
      react-dom:
        optional: true

  fresh@0.5.2:
    resolution: {integrity: sha512-zJ2mQYM18rEFOudeV4GShTGIQ7RbzA7ozbU9I/XBpm7kqgMywgmylMwXHxZJmkVoYkna9d2pVXVXPdYTP9ej8Q==}
    engines: {node: '>= 0.6'}

  fs-constants@1.0.0:
    resolution: {integrity: sha512-y6OAwoSIf7FyjMIv94u+b5rdheZEjzR63GTyZJm5qh4Bi+2YgwLCcI/fPFZkL5PSixOt6ZNKm+w+Hfp/Bciwow==}

  fs-extra@10.1.0:
    resolution: {integrity: sha512-oRXApq54ETRj4eMiFzGnHWGy+zo5raudjuxN0b8H7s/RU2oW0Wvsx9O0ACRN/kRq9E8Vu/ReskGB5o3ji+FzHQ==}
    engines: {node: '>=12'}

  fs-minipass@2.1.0:
    resolution: {integrity: sha512-V/JgOLFCS+R6Vcq0slCuaeWEdNC3ouDlJMNIsacH2VtALiu9mV4LPrHc5cDl8k5aw6J8jwgWWpiTo5RYhmIzvg==}
    engines: {node: '>= 8'}

  fs-minipass@3.0.3:
    resolution: {integrity: sha512-XUBA9XClHbnJWSfBzjkm6RvPsyg3sryZt06BEQoXcF7EK/xpGaQYJgQKDJSUH5SGZ76Y7pFx1QBnXz09rU5Fbw==}
    engines: {node: ^14.17.0 || ^16.13.0 || >=18.0.0}

  fsevents@2.3.3:
    resolution: {integrity: sha512-5xoDfX+fL7faATnagmWPpbFtwh/R77WmMMqqHGS65C3vvB0YHrgF+B1YmZ3441tMj5n63k0212XNoJwzlhffQw==}
    engines: {node: ^8.16.0 || ^10.6.0 || >=11.0.0}
    os: [darwin]

  function-bind@1.1.2:
    resolution: {integrity: sha512-7XHNxH7qX9xG5mIwxkhumTox/MIRNcOgDrxWsMt2pAr23WHp6MrRlN7FBSFpCpr+oVO0F744iUgR82nJMfG2SA==}

  generic-names@4.0.0:
    resolution: {integrity: sha512-ySFolZQfw9FoDb3ed9d80Cm9f0+r7qj+HJkWjeD9RBfpxEVTlVhol+gvaQB/78WbwYfbnNh8nWHHBSlg072y6A==}

  gensync@1.0.0-beta.2:
    resolution: {integrity: sha512-3hN7NaskYvMDLQY55gnW3NQ+mesEAepTqlg+VEbj7zzqEMBVNhzcGYYeqFo/TlYz6eQiFcp1HcsCZO+nGgS8zg==}
    engines: {node: '>=6.9.0'}

  get-intrinsic@1.2.4:
    resolution: {integrity: sha512-5uYhsJH8VJBTv7oslg4BznJYhDoRI6waYCxMmCdnTrcCrHA/fCFKoTFz2JKKE0HdDFUF7/oQuhzumXJK7paBRQ==}
    engines: {node: '>= 0.4'}

  get-nonce@1.0.1:
    resolution: {integrity: sha512-FJhYRoDaiatfEkUK8HKlicmu/3SGFD51q3itKDGoSTysQJBnfOcxU5GxnhE1E6soB76MbT0MBtnKJuXyAx+96Q==}
    engines: {node: '>=6'}

  get-port@5.1.1:
    resolution: {integrity: sha512-g/Q1aTSDOxFpchXC4i8ZWvxA1lnPqx/JHqcpIw0/LX9T8x/GBbi6YnlN5nhaKIFkT8oFsscUKgDJYxfwfS6QsQ==}
    engines: {node: '>=8'}

  get-source@2.0.12:
    resolution: {integrity: sha512-X5+4+iD+HoSeEED+uwrQ07BOQr0kEDFMVqqpBuI+RaZBpBpHCuXxo70bjar6f0b0u/DQJsJ7ssurpP0V60Az+w==}

  get-stream@6.0.1:
    resolution: {integrity: sha512-ts6Wi+2j3jQjqi70w5AlN8DFnkSwC+MqmxEzdEALB2qXZYV3X/b1CTfgPLGJNMeAWxdPfU8FO1ms3NUfaHCPYg==}
    engines: {node: '>=10'}

  get-tsconfig@4.8.1:
    resolution: {integrity: sha512-k9PN+cFBmaLWtVz29SkUoqU5O0slLuHJXt/2P+tMVFT+phsSGXGkp9t3rQIqdz0e+06EHNGs3oM6ZX1s2zHxRg==}

  glob-parent@5.1.2:
    resolution: {integrity: sha512-AOIgSQCepiJYwP3ARnGx+5VnTu2HBYdzbGP45eLw1vr3zB3vZLeyed1sC9hnbcOc9/SrMyM5RPQrkGz4aS9Zow==}
    engines: {node: '>= 6'}

  glob-parent@6.0.2:
    resolution: {integrity: sha512-XxwI8EOhVQgWp6iDL+3b0r86f4d6AX6zSU55HfB4ydCEuXLXc5FcYeOu+nnGftS4TEju/11rt4KJPTMgbfmv4A==}
    engines: {node: '>=10.13.0'}

  glob-to-regexp@0.4.1:
    resolution: {integrity: sha512-lkX1HJXwyMcprw/5YUZc2s7DrpAiHB21/V+E1rHUrVNokkvB6bqMzT0VfV6/86ZNabt1k14YOIaT7nDvOX3Iiw==}

  glob@10.4.5:
    resolution: {integrity: sha512-7Bv8RF0k6xjo7d4A/PxYLbUCfb6c+Vpd2/mB2yRDlew7Jb5hEXiCD9ibfO7wpk8i4sevK6DFny9h7EYbM3/sHg==}
    hasBin: true

  globals@11.12.0:
    resolution: {integrity: sha512-WOBp/EEGUiIsJSp7wcv/y6MO+lV9UoncWqxuFfm8eBwzWNgyfBd6Gz+IeKQ9jCmyhoH99g15M3T+QaVHFjizVA==}
    engines: {node: '>=4'}

  globals@14.0.0:
    resolution: {integrity: sha512-oahGvuMGQlPw/ivIYBjVSrWAfWLBeku5tpPE2fOPLi+WHffIWbuh2tCjhyQhTBPMf5E9jDEH4FOmTYgYwbKwtQ==}
    engines: {node: '>=18'}

  globals@15.13.0:
    resolution: {integrity: sha512-49TewVEz0UxZjr1WYYsWpPrhyC/B/pA8Bq0fUmet2n+eR7yn0IvNzNaoBwnK6mdkzcN+se7Ez9zUgULTz2QH4g==}
    engines: {node: '>=18'}

  globrex@0.1.2:
    resolution: {integrity: sha512-uHJgbwAMwNFf5mLst7IWLNg14x1CkeqglJb/K3doi4dw6q2IvAAmM/Y81kevy83wP+Sst+nutFTYOGg3d1lsxg==}

  gopd@1.1.0:
    resolution: {integrity: sha512-FQoVQnqcdk4hVM4JN1eromaun4iuS34oStkdlLENLdpULsuQcTyXj8w7ayhuUfPwEYZ1ZOooOTT6fdA9Vmx/RA==}
    engines: {node: '>= 0.4'}

  graceful-fs@4.2.11:
    resolution: {integrity: sha512-RbJ5/jmFcNNCcDV5o9eTnBLJ/HszWV0P73bc+Ff4nS/rJj+YaS6IGyiOL0VoBYX+l1Wrl3k63h/KrH+nhJ0XvQ==}

  graphemer@1.4.0:
    resolution: {integrity: sha512-EtKwoO6kxCL9WO5xipiHTZlSzBm7WLT627TqC/uVRd0HKmq8NXyebnNYxDoBi7wt8eTWrUrKXCOVaFq9x1kgag==}

  gunzip-maybe@1.4.2:
    resolution: {integrity: sha512-4haO1M4mLO91PW57BMsDFf75UmwoRX0GkdD+Faw+Lr+r/OZrOCS0pIBwOL1xCKQqnQzbNFGgK2V2CpBUPeFNTw==}
    hasBin: true

  gzip-size@6.0.0:
    resolution: {integrity: sha512-ax7ZYomf6jqPTQ4+XCpUGyXKHk5WweS+e05MBO4/y3WJ5RkmPXNKvX+bx1behVILVwr6JSQvZAku021CHPXG3Q==}
    engines: {node: '>=10'}

  has-flag@4.0.0:
    resolution: {integrity: sha512-EykJT/Q1KjTWctppgIAgfSO0tKVuZUjhgMr17kqTumMl6Afv3EISleU7qZUzoXDFTAHTDC4NOoG/ZxU3EvlMPQ==}
    engines: {node: '>=8'}

  has-property-descriptors@1.0.2:
    resolution: {integrity: sha512-55JNKuIW+vq4Ke1BjOTjM2YctQIvCT7GFzHwmfZPGo5wnrgkid0YQtnAleFSqumZm4az3n2BS+erby5ipJdgrg==}

  has-proto@1.1.0:
    resolution: {integrity: sha512-QLdzI9IIO1Jg7f9GT1gXpPpXArAn6cS31R1eEZqz08Gc+uQ8/XiqHWt17Fiw+2p6oTTIq5GXEpQkAlA88YRl/Q==}
    engines: {node: '>= 0.4'}

  has-symbols@1.1.0:
    resolution: {integrity: sha512-1cDNdwJ2Jaohmb3sg4OmKaMBwuC48sYni5HUw2DvsC8LjGTLK9h+eb1X6RyuOHe4hT0ULCW68iomhjUoKUqlPQ==}
    engines: {node: '>= 0.4'}

  has-tostringtag@1.0.2:
    resolution: {integrity: sha512-NqADB8VjPFLM2V0VvHUewwwsw0ZWBaIdgo+ieHtK3hasLz4qeCRjYcqfB6AQrBggRKppKF8L52/VqdVsO47Dlw==}
    engines: {node: '>= 0.4'}

  hash-base@3.0.5:
    resolution: {integrity: sha512-vXm0l45VbcHEVlTCzs8M+s0VeYsB2lnlAaThoLKGXr3bE/VWDOelNUnycUPEhKEaXARL2TEFjBOyUiM6+55KBg==}
    engines: {node: '>= 0.10'}

  hash.js@1.1.7:
    resolution: {integrity: sha512-taOaskGt4z4SOANNseOviYDvjEJinIkRgmp7LbKP2YTTmVxWBl87s/uzK9r+44BclBSp2X7K1hqeNfz9JbBeXA==}

  hasown@2.0.2:
    resolution: {integrity: sha512-0hJU9SCPvmMzIBdZFqNPXWa6dqh7WdH0cII9y+CyS8rG3nL48Bclra9HmKhVVUHyPWNH5Y7xDwAB7bfgSjkUMQ==}
    engines: {node: '>= 0.4'}

  hast-util-from-parse5@8.0.2:
    resolution: {integrity: sha512-SfMzfdAi/zAoZ1KkFEyyeXBn7u/ShQrfd675ZEE9M3qj+PMFX05xubzRyF76CCSJu8au9jgVxDV1+okFvgZU4A==}

  hast-util-parse-selector@4.0.0:
    resolution: {integrity: sha512-wkQCkSYoOGCRKERFWcxMVMOcYE2K1AaNLU8DXS9arxnLOUEWbOXKXiJUNzEpqZ3JOKpnha3jkFrumEjVliDe7A==}

  hast-util-raw@9.1.0:
    resolution: {integrity: sha512-Y8/SBAHkZGoNkpzqqfCldijcuUKh7/su31kEBp67cFY09Wy0mTRgtsLYsiIxMJxlu0f6AA5SUTbDR8K0rxnbUw==}

  hast-util-sanitize@5.0.2:
    resolution: {integrity: sha512-3yTWghByc50aGS7JlGhk61SPenfE/p1oaFeNwkOOyrscaOkMGrcW9+Cy/QAIOBpZxP1yqDIzFMR0+Np0i0+usg==}

  hast-util-to-estree@2.3.3:
    resolution: {integrity: sha512-ihhPIUPxN0v0w6M5+IiAZZrn0LH2uZomeWwhn7uP7avZC6TE7lIiEh2yBMPr5+zi1aUCXq6VoYRgs2Bw9xmycQ==}

  hast-util-to-html@9.0.3:
    resolution: {integrity: sha512-M17uBDzMJ9RPCqLMO92gNNUDuBSq10a25SDBI08iCCxmorf4Yy6sYHK57n9WAbRAAaU+DuR4W6GN9K4DFZesYg==}

  hast-util-to-jsx-runtime@2.3.2:
    resolution: {integrity: sha512-1ngXYb+V9UT5h+PxNRa1O1FYguZK/XL+gkeqvp7EdHlB9oHUG0eYRo/vY5inBdcqo3RkPMC58/H94HvkbfGdyg==}

  hast-util-to-parse5@8.0.0:
    resolution: {integrity: sha512-3KKrV5ZVI8if87DVSi1vDeByYrkGzg4mEfeu4alwgmmIeARiBLKCZS2uw5Gb6nU9x9Yufyj3iudm6i7nl52PFw==}

  hast-util-whitespace@2.0.1:
    resolution: {integrity: sha512-nAxA0v8+vXSBDt3AnRUNjyRIQ0rD+ntpbAp4LnPkumc5M9yUbSMa4XDU9Q6etY4f1Wp4bNgvc1yjiZtsTTrSng==}

  hast-util-whitespace@3.0.0:
    resolution: {integrity: sha512-88JUN06ipLwsnv+dVn+OIYOvAuvBMy/Qoi6O7mQHxdPXpjy+Cd6xRkWwux7DKO+4sYILtLBRIKgsdpS2gQc7qw==}

  hastscript@9.0.0:
    resolution: {integrity: sha512-jzaLBGavEDKHrc5EfFImKN7nZKKBdSLIdGvCwDZ9TfzbF2ffXiov8CKE445L2Z1Ek2t/m4SKQ2j6Ipv7NyUolw==}

  hmac-drbg@1.0.1:
    resolution: {integrity: sha512-Tti3gMqLdZfhOQY1Mzf/AanLiqh1WTiJgEj26ZuYQ9fbkLomzGchCws4FyrSd4VkpBfiNhaE1On+lOz894jvXg==}

  hosted-git-info@6.1.3:
    resolution: {integrity: sha512-HVJyzUrLIL1c0QmviVh5E8VGyUS7xCFPS6yydaVd1UegW+ibV/CohqTH9MkOLDp5o+rb82DMo77PTuc9F/8GKw==}
    engines: {node: ^14.17.0 || ^16.13.0 || >=18.0.0}

  html-url-attributes@3.0.1:
    resolution: {integrity: sha512-ol6UPyBWqsrO6EJySPz2O7ZSr856WDrEzM5zMqp+FJJLGMW35cLYmmZnl0vztAZxRUoNZJFTCohfjuIJ8I4QBQ==}

  html-void-elements@3.0.0:
    resolution: {integrity: sha512-bEqo66MRXsUGxWHV5IP0PUiAWwoEjba4VCzg0LjFJBpchPaTfyfCKTG6bc5F8ucKec3q5y6qOdGyYTSBEvhCrg==}

  http-errors@2.0.0:
    resolution: {integrity: sha512-FtwrG/euBzaEjYeRqOgly7G0qviiXoJWnvEH2Z1plBdXgbyjv34pHTSb9zoeHMyDy33+DWy5Wt9Wo+TURtOYSQ==}
    engines: {node: '>= 0.8'}

  https-browserify@1.0.0:
    resolution: {integrity: sha512-J+FkSdyD+0mA0N+81tMotaRMfSL9SGi+xpD3T6YApKsc3bGSXJlfXri3VyFOeYkfLRQisDk1W+jIFFKBeUBbBg==}

  human-signals@2.1.0:
    resolution: {integrity: sha512-B4FFZ6q/T2jhhksgkbEW3HBvWIfDW85snkQgawt07S7J5QXTk6BkNV+0yAeZrM5QpMAdYlocGoljn0sJ/WQkFw==}
    engines: {node: '>=10.17.0'}

  husky@9.1.7:
    resolution: {integrity: sha512-5gs5ytaNjBrh5Ow3zrvdUUY+0VxIuWVL4i9irt6friV+BqdCfmV11CQTWMiBYWHbXhco+J1kHfTOUkePhCDvMA==}
    engines: {node: '>=18'}
    hasBin: true

  iconv-lite@0.4.24:
    resolution: {integrity: sha512-v3MXnZAcvnywkTUEZomIActle7RXXeedOR31wwl7VlyoXO4Qi9arvSenNQWne1TcRwhCL1HwLI21bEqdpj8/rA==}
    engines: {node: '>=0.10.0'}

  icss-utils@5.1.0:
    resolution: {integrity: sha512-soFhflCVWLfRNOPU3iv5Z9VUdT44xFRbzjLsEzSr5AQmgqPMTHdU3PMT1Cf1ssx8fLNJDA1juftYl+PUcv3MqA==}
    engines: {node: ^10 || ^12 || >= 14}
    peerDependencies:
      postcss: ^8.1.0

  ieee754@1.2.1:
    resolution: {integrity: sha512-dcyqhDvX1C46lXZcVqCpK+FtMRQVdIMN6/Df5js2zouUsqG7I6sFxitIC+7KYK29KdXOLHdu9zL4sFnoVQnqaA==}

  ignore@5.3.2:
    resolution: {integrity: sha512-hsBTNUqQTDwkWtcdYI2i06Y/nUBEsNEDJKjWdigLvegy8kDuJAS8uRlpkkcQpyEXL0Z/pjDy5HBmMjRCJ2gq+g==}
    engines: {node: '>= 4'}

  ignore@6.0.2:
    resolution: {integrity: sha512-InwqeHHN2XpumIkMvpl/DCJVrAHgCsG5+cn1XlnLWGwtZBm8QJfSusItfrwx81CTp5agNZqpKU2J/ccC5nGT4A==}
    engines: {node: '>= 4'}

  immediate@3.0.6:
    resolution: {integrity: sha512-XXOFtyqDjNDAQxVfYxuF7g9Il/IbWmmlQg2MYKOH8ExIT1qg6xc4zyS3HaEEATgs1btfzxq15ciUiY7gjSXRGQ==}

  immutable@5.0.3:
    resolution: {integrity: sha512-P8IdPQHq3lA1xVeBRi5VPqUm5HDgKnx0Ru51wZz5mjxHr5n3RWhjIpOFU7ybkUxfB+5IToy+OLaHYDBIWsv+uw==}

  import-fresh@3.3.0:
    resolution: {integrity: sha512-veYYhQa+D1QBKznvhUHxb8faxlrwUnxseDAbAp457E0wLNio2bOSKnjYDhMj+YiAq61xrMGhQk9iXVk5FzgQMw==}
    engines: {node: '>=6'}

  importx@0.4.4:
    resolution: {integrity: sha512-Lo1pukzAREqrBnnHC+tj+lreMTAvyxtkKsMxLY8H15M/bvLl54p3YuoTI70Tz7Il0AsgSlD7Lrk/FaApRcBL7w==}

  imurmurhash@0.1.4:
    resolution: {integrity: sha512-JmXMZ6wuvDmLiHEml9ykzqO6lwFbof0GG4IkcGaENdCRDDmMVnny7s5HsIgHCbaq0w2MyPhDqkhTUgS2LU2PHA==}
    engines: {node: '>=0.8.19'}

  indent-string@4.0.0:
    resolution: {integrity: sha512-EdDDZu4A2OyIK7Lr/2zG+w5jmbuk1DVBnEwREQvBzspBJkCEbRa8GxU1lghYcaGJCnRWibjDXlq779X1/y5xwg==}
    engines: {node: '>=8'}

  inherits@2.0.4:
    resolution: {integrity: sha512-k/vGaX4/Yla3WzyMCvTQOXYeIHvqOKtnqBduzTHpzpQZzAskKMhZ2K+EnBiSM9zGSoIFeMpXKxa4dYeZIQqewQ==}

  inline-style-parser@0.1.1:
    resolution: {integrity: sha512-7NXolsK4CAS5+xvdj5OMMbI962hU/wvwoxk+LWR9Ek9bVtyuuYScDN6eS0rUm6TxApFpw7CX1o4uJzcd4AyD3Q==}

  inline-style-parser@0.2.4:
    resolution: {integrity: sha512-0aO8FkhNZlj/ZIbNi7Lxxr12obT7cL1moPfE4tg1LkX7LlLfC6DeX4l2ZEud1ukP9jNQyNnfzQVqwbwmAATY4Q==}

  invariant@2.2.4:
    resolution: {integrity: sha512-phJfQVBuaJM5raOpJjSfkiD6BpbCE4Ns//LaXl6wGYtUBY83nWS6Rf9tXm2e8VaK60JEjYldbPif/A2B1C2gNA==}

  ipaddr.js@1.9.1:
    resolution: {integrity: sha512-0KI/607xoxSToH7GjN1FfSbLoU0+btTicjsQSWQlh/hZykN8KpmMf7uYwPW3R+akZ6R/w18ZlXSHBYXiYUPO3g==}
    engines: {node: '>= 0.10'}

  is-alphabetical@2.0.1:
    resolution: {integrity: sha512-FWyyY60MeTNyeSRpkM2Iry0G9hpr7/9kD40mD/cGQEuilcZYS4okz8SN2Q6rLCJ8gbCt6fN+rC+6tMGS99LaxQ==}

  is-alphanumerical@2.0.1:
    resolution: {integrity: sha512-hmbYhX/9MUMF5uh7tOXyK/n0ZvWpad5caBA17GsC6vyuCqaWliRG5K1qS9inmUhEMaOBIW7/whAnSwveW/LtZw==}

  is-arguments@1.1.1:
    resolution: {integrity: sha512-8Q7EARjzEnKpt/PCD7e1cgUS0a6X8u5tdSiMqXhojOdoV9TsMsiO+9VLC5vAmO8N7/GmXn7yjR8qnA6bVAEzfA==}
    engines: {node: '>= 0.4'}

  is-binary-path@2.1.0:
    resolution: {integrity: sha512-ZMERYes6pDydyuGidse7OsHxtbI7WVeUEozgR/g7rd0xUimYNlvZRE/K2MgZTjWy725IfelLeVcEM97mmtRGXw==}
    engines: {node: '>=8'}

  is-buffer@2.0.5:
    resolution: {integrity: sha512-i2R6zNFDwgEHJyQUtJEk0XFi1i0dPFn/oqjK3/vPCcDeJvW5NQ83V8QbicfF1SupOaB0h8ntgBC2YiE7dfyctQ==}
    engines: {node: '>=4'}

  is-callable@1.2.7:
    resolution: {integrity: sha512-1BC0BVFhS/p0qtw6enp8e+8OD0UrK0oFLztSjNzhcKA3WDuJxxAPXzPuPtKkjEY9UUoEWlX/8fgKeu2S8i9JTA==}
    engines: {node: '>= 0.4'}

  is-ci@3.0.1:
    resolution: {integrity: sha512-ZYvCgrefwqoQ6yTyYUbQu64HsITZ3NfKX1lzaEYdkTDcfKzzCI/wthRRYKkdjHKFVgNiXKAKm65Zo1pk2as/QQ==}
    hasBin: true

  is-core-module@2.15.1:
    resolution: {integrity: sha512-z0vtXSwucUJtANQWldhbtbt7BnL0vxiFjIdDLAatwhDYty2bad6s+rijD6Ri4YuYJubLzIJLUidCh09e1djEVQ==}
    engines: {node: '>= 0.4'}

  is-decimal@2.0.1:
    resolution: {integrity: sha512-AAB9hiomQs5DXWcRB1rqsxGUstbRroFOPPVAomNk/3XHR5JyEZChOyTWe2oayKnsSsr/kcGqF+z6yuH6HHpN0A==}

  is-deflate@1.0.0:
    resolution: {integrity: sha512-YDoFpuZWu1VRXlsnlYMzKyVRITXj7Ej/V9gXQ2/pAe7X1J7M/RNOqaIYi6qUn+B7nGyB9pDXrv02dsB58d2ZAQ==}

  is-extglob@2.1.1:
    resolution: {integrity: sha512-SbKbANkN603Vi4jEZv49LeVJMn4yGwsbzZworEoyEiutsN3nJYdbO36zfhGJ6QEDpOZIFkDtnq5JRxmvl3jsoQ==}
    engines: {node: '>=0.10.0'}

  is-fullwidth-code-point@3.0.0:
    resolution: {integrity: sha512-zymm5+u+sCsSWyD9qNaejV3DFvhCKclKdizYaJUuHA83RLjb7nSuGnddCHGv0hk+KY7BMAlsWeK4Ueg6EV6XQg==}
    engines: {node: '>=8'}

  is-generator-function@1.0.10:
    resolution: {integrity: sha512-jsEjy9l3yiXEQ+PsXdmBwEPcOxaXWLspKdplFUVI9vq1iZgIekeC0L167qeu86czQaxed3q/Uzuw0swL0irL8A==}
    engines: {node: '>= 0.4'}

  is-glob@4.0.3:
    resolution: {integrity: sha512-xelSayHH36ZgE7ZWhli7pW34hNbNl8Ojv5KVmkJD4hBdD3th8Tfk9vYasLM+mXWOZhFkgZfxhLSnrwRr4elSSg==}
    engines: {node: '>=0.10.0'}

  is-gzip@1.0.0:
    resolution: {integrity: sha512-rcfALRIb1YewtnksfRIHGcIY93QnK8BIQ/2c9yDYcG/Y6+vRoJuTWBmmSEbyLLYtXm7q35pHOHbZFQBaLrhlWQ==}
    engines: {node: '>=0.10.0'}

  is-hexadecimal@2.0.1:
    resolution: {integrity: sha512-DgZQp241c8oO6cA1SbTEWiXeoxV42vlcJxgH+B3hi1AiqqKruZR3ZGF8In3fj4+/y/7rHvlOZLZtgJ/4ttYGZg==}

  is-interactive@1.0.0:
    resolution: {integrity: sha512-2HvIEKRoqS62guEC+qBjpvRubdX910WCMuJTZ+I9yvqKU2/12eSL549HMwtabb4oupdj2sMP50k+XJfB/8JE6w==}
    engines: {node: '>=8'}

  is-nan@1.3.2:
    resolution: {integrity: sha512-E+zBKpQ2t6MEo1VsonYmluk9NxGrbzpeeLC2xIViuO2EjU2xsXsBPwTr3Ykv9l08UYEVEdWeRZNouaZqF6RN0w==}
    engines: {node: '>= 0.4'}

  is-number@7.0.0:
    resolution: {integrity: sha512-41Cifkg6e8TylSpdtTpeLVMqvSBEVzTttHvERD741+pnZ8ANv0004MRL43QKPDlK9cGvNp6NZWZUBlbGXYxxng==}
    engines: {node: '>=0.12.0'}

  is-plain-obj@3.0.0:
    resolution: {integrity: sha512-gwsOE28k+23GP1B6vFl1oVh/WOzmawBrKwo5Ev6wMKzPkaXaCDIQKzLnvsA42DRlbVTWorkgTKIviAKCWkfUwA==}
    engines: {node: '>=10'}

  is-plain-obj@4.1.0:
    resolution: {integrity: sha512-+Pgi+vMuUNkJyExiMBt5IlFoMyKnr5zhJ4Uspz58WOhBF5QoIZkFyNHIbBAtHwzVAgk5RtndVNsDRN61/mmDqg==}
    engines: {node: '>=12'}

  is-reference@3.0.3:
    resolution: {integrity: sha512-ixkJoqQvAP88E6wLydLGGqCJsrFUnqoH6HnaczB8XmDH1oaWU+xxdptvikTgaEhtZ53Ky6YXiBuUI2WXLMCwjw==}

  is-stream@2.0.1:
    resolution: {integrity: sha512-hFoiJiTl63nn+kstHGBtewWSKnQLpyb155KHheA1l39uvtO9nWIop1p3udqPcUd/xbF1VLMO4n7OI6p7RbngDg==}
    engines: {node: '>=8'}

  is-typed-array@1.1.13:
    resolution: {integrity: sha512-uZ25/bUAlUY5fR4OKT4rZQEBrzQWYV9ZJYGGsUmEJ6thodVJ1HX64ePQ6Z0qPWP+m+Uq6e9UugrE38jeYsDSMw==}
    engines: {node: '>= 0.4'}

  is-unicode-supported@0.1.0:
    resolution: {integrity: sha512-knxG2q4UC3u8stRGyAVJCOdxFmv5DZiRcdlIaAQXAbSfJya+OhopNotLQrstBhququ4ZpuKbDc/8S6mgXgPFPw==}
    engines: {node: '>=10'}

  isarray@1.0.0:
    resolution: {integrity: sha512-VLghIWNM6ELQzo7zwmcg0NmTVyWKYjvIeM83yjp0wRDTmUnrM678fQbcKBo6n2CJEF0szoG//ytg+TKla89ALQ==}

  isbot@4.4.0:
    resolution: {integrity: sha512-8ZvOWUA68kyJO4hHJdWjyreq7TYNWTS9y15IzeqVdKxR9pPr3P/3r9AHcoIv9M0Rllkao5qWz2v1lmcyKIVCzQ==}
    engines: {node: '>=18'}

  isexe@2.0.0:
    resolution: {integrity: sha512-RHxMLp9lnKHGHRng9QFhRCMbYAcVpn69smSGcq3f36xjgVVWThj4qqLbTLlq7Ssj8B+fIQ1EuCEGI2lKsyQeIw==}

  isomorphic-git@1.27.2:
    resolution: {integrity: sha512-nCiz+ieOkWb5kDJSSckDTiMjTcgkxqH2xuiQmw1Y6O/spwx4d6TKYSfGCd4f71HGvUYcRSUGqJEI+3uN6UQlOw==}
    engines: {node: '>=12'}
    hasBin: true

  isomorphic-timers-promises@1.0.1:
    resolution: {integrity: sha512-u4sej9B1LPSxTGKB/HiuzvEQnXH0ECYkSVQU39koSwmFAxhlEAFl9RdTvLv4TOTQUgBS5O3O5fwUxk6byBZ+IQ==}
    engines: {node: '>=10'}

  istextorbinary@9.5.0:
    resolution: {integrity: sha512-5mbUj3SiZXCuRf9fT3ibzbSSEWiy63gFfksmGfdOzujPjW3k+z8WvIBxcJHBoQNlaZaiyB25deviif2+osLmLw==}
    engines: {node: '>=4'}

  itty-time@1.0.6:
    resolution: {integrity: sha512-+P8IZaLLBtFv8hCkIjcymZOp4UJ+xW6bSlQsXGqrkmJh7vSiMFSlNne0mCYagEE0N7HDNR5jJBRxwN0oYv61Rw==}

  jackspeak@3.4.3:
    resolution: {integrity: sha512-OGlZQpz2yfahA/Rd1Y8Cd9SIEsqvXkLVoSw/cgwhnhFMDbsQFeZYoJJ7bIZBS9BcamUW96asq/npPWugM+RQBw==}

  javascript-stringify@2.1.0:
    resolution: {integrity: sha512-JVAfqNPTvNq3sB/VHQJAFxN/sPgKnsKrCwyRt15zwNCdrMMJDdcEOdubuy+DuJYYdm0ox1J4uzEuYKkN+9yhVg==}

  jiti@1.21.6:
    resolution: {integrity: sha512-2yTgeWTWzMWkHu6Jp9NKgePDaYHbntiwvYuuJLbbN9vl7DC9DvXKOB2BC3ZZ92D3cvV/aflH0osDfwpHepQ53w==}
    hasBin: true

  jiti@2.0.0-beta.3:
    resolution: {integrity: sha512-pmfRbVRs/7khFrSAYnSiJ8C0D5GvzkE4Ey2pAvUcJsw1ly/p+7ut27jbJrjY79BpAJQJ4gXYFtK6d1Aub+9baQ==}
    hasBin: true

  jose@5.9.6:
    resolution: {integrity: sha512-AMlnetc9+CV9asI19zHmrgS/WYsWUwCn2R7RzlbJWD7F9eWYUTGyBmU9o6PxngtLGOiDGPRu+Uc4fhKzbpteZQ==}

  js-cookie@3.0.5:
    resolution: {integrity: sha512-cEiJEAEoIbWfCZYKWhVwFuvPX1gETRYPw6LlaTKoxD3s2AkXzkCjnp6h0V77ozyqj0jakteJ4YqDJT830+lVGw==}
    engines: {node: '>=14'}

  js-tokens@4.0.0:
    resolution: {integrity: sha512-RdJUflcE3cUzKiMqQgsCu06FPu9UdIJO0beYbPhHN4k6apgJtifcoCtT9bcxOpYBtpD2kCM6Sbzg4CausW/PKQ==}

  js-yaml@4.1.0:
    resolution: {integrity: sha512-wpxZs9NoxZaJESJGIZTyDEaYpl0FKSA+FB9aJiyemKhMwkxQg63h4T1KJgUGHpTqPDNRcmmYLugrRjJlBtWvRA==}
    hasBin: true

  jsesc@3.0.2:
    resolution: {integrity: sha512-xKqzzWXDttJuOcawBt4KnKHHIf5oQ/Cxax+0PWFG+DFDgHNAdi+TXECADI+RYiFUMmx8792xsMbbgXj4CwnP4g==}
    engines: {node: '>=6'}
    hasBin: true

  json-buffer@3.0.1:
    resolution: {integrity: sha512-4bV5BfR2mqfQTJm+V5tPPdf+ZpuhiIvTuAB5g8kcrXOZpTT/QwwVRWBywX1ozr6lEuPdbHxwaJlm9G6mI2sfSQ==}

  json-parse-even-better-errors@3.0.2:
    resolution: {integrity: sha512-fi0NG4bPjCHunUJffmLd0gxssIgkNmArMvis4iNah6Owg1MCJjWhEcDLmsK6iGkJq3tHwbDkTlce70/tmXN4cQ==}
    engines: {node: ^14.17.0 || ^16.13.0 || >=18.0.0}

  json-schema-traverse@0.4.1:
    resolution: {integrity: sha512-xbbCH5dCYU5T8LcEhhuh7HJ88HXuW3qsI3Y0zOZFKfZEHcpWiHU/Jxzk629Brsab/mMiHQti9wMP+845RPe3Vg==}

  json-schema@0.4.0:
    resolution: {integrity: sha512-es94M3nTIfsEPisRafak+HDLfHXnKBhV3vU5eqPcS3flIWqcxJWgXHXiey3YrpaNsanY5ei1VoYEbOzijuq9BA==}

  json-stable-stringify-without-jsonify@1.0.1:
    resolution: {integrity: sha512-Bdboy+l7tA3OGW6FjyFHWkP5LuByj1Tk33Ljyq0axyzdk9//JSi2u3fP1QSmd1KNwq6VOKYGlAu87CisVir6Pw==}

  json5@2.2.3:
    resolution: {integrity: sha512-XmOWe7eyHYH14cLdVPoyg+GOH3rYX++KpzrylJwSW98t3Nk+U8XOl8FWKOgwtzdb8lXGf6zYwDUzeHMWfxasyg==}
    engines: {node: '>=6'}
    hasBin: true

  jsonc-eslint-parser@2.4.0:
    resolution: {integrity: sha512-WYDyuc/uFcGp6YtM2H0uKmUwieOuzeE/5YocFJLnLfclZ4inf3mRn8ZVy1s7Hxji7Jxm6Ss8gqpexD/GlKoGgg==}
    engines: {node: ^12.22.0 || ^14.17.0 || >=16.0.0}

  jsondiffpatch@0.6.0:
    resolution: {integrity: sha512-3QItJOXp2AP1uv7waBkao5nCvhEv+QmJAd38Ybq7wNI74Q+BBmnLn4EDKz6yI9xGAIQoUF87qHt+kc1IVxB4zQ==}
    engines: {node: ^18.0.0 || >=20.0.0}
    hasBin: true

  jsonfile@6.1.0:
    resolution: {integrity: sha512-5dgndWOriYSm5cnYaJNhalLNDKOqFwyDB/rr1E9ZsGciGvKPs8R2xYGCacuf3z6K1YKDz182fd+fY3cn3pMqXQ==}

  jszip@3.10.1:
    resolution: {integrity: sha512-xXDvecyTpGLrqFrvkrUSoxxfJI5AH7U8zxxtVclpsUtMCq4JQ290LY8AW5c7Ggnr/Y/oK+bQMbqK2qmtk3pN4g==}

  keyv@4.5.4:
    resolution: {integrity: sha512-oxVHkHR/EJf2CNXnWxRLW6mg7JyCCUcG0DtEGmL2ctUo1PNTin1PUil+r/+4r5MpVgC/fn1kjsx7mjSujKqIpw==}

  kleur@4.1.5:
    resolution: {integrity: sha512-o+NO+8WrRiQEE4/7nwRJhN1HWpVmJm511pBHUxPLtp0BUISzlBplORYSmTclCnJvQq2tKu/sgl3xVpkc7ZWuQQ==}
    engines: {node: '>=6'}

  kolorist@1.8.0:
    resolution: {integrity: sha512-Y+60/zizpJ3HRH8DCss+q95yr6145JXZo46OTpFvDZWLfRCE4qChOyk1b26nMaNpfHHgxagk9dXT5OP0Tfe+dQ==}

  levn@0.4.1:
    resolution: {integrity: sha512-+bT2uH4E5LGE7h/n3evcS/sQlJXCpIp6ym8OWJ5eV6+67Dsql/LaaT7qJBAt2rzfoa/5QBGBhxDix1dMt2kQKQ==}
    engines: {node: '>= 0.8.0'}

  lie@3.3.0:
    resolution: {integrity: sha512-UaiMJzeWRlEujzAuw5LokY1L5ecNQYZKfmyZ9L7wDHb/p5etKaxXhohBcrw0EYby+G/NA52vRSN4N39dxHAIwQ==}

  lilconfig@3.1.2:
    resolution: {integrity: sha512-eop+wDAvpItUys0FWkHIKeC9ybYrTGbU41U5K7+bttZZeohvnY7M9dZ5kB21GNWiFT2q1OoPTvncPCgSOVO5ow==}
    engines: {node: '>=14'}

  load-tsconfig@0.2.5:
    resolution: {integrity: sha512-IXO6OCs9yg8tMKzfPZ1YmheJbZCiEsnBdcB03l0OcfK9prKnJb96siuHCr5Fl37/yo9DnKU+TLpxzTUspw9shg==}
    engines: {node: ^12.20.0 || ^14.13.1 || >=16.0.0}

  loader-utils@3.3.1:
    resolution: {integrity: sha512-FMJTLMXfCLMLfJxcX9PFqX5qD88Z5MRGaZCVzfuqeZSPsyiBzs+pahDQjbIWz2QIzPZz0NX9Zy4FX3lmK6YHIg==}
    engines: {node: '>= 12.13.0'}

  local-pkg@0.5.1:
    resolution: {integrity: sha512-9rrA30MRRP3gBD3HTGnC6cDFpaE1kVDWxWgqWJUN0RvDNAo+Nz/9GxB+nHOH0ifbVFy0hSA1V6vFDvnx54lTEQ==}
    engines: {node: '>=14'}

  locate-path@6.0.0:
    resolution: {integrity: sha512-iPZK6eYjbxRu3uB4/WZ3EsEIMJFMqAoopl3R+zuq0UjcAm/MO6KCweDgPfP3elTztoKP3KtnVHxTn2NHBSDVUw==}
    engines: {node: '>=10'}

  lodash.camelcase@4.3.0:
    resolution: {integrity: sha512-TwuEnCnxbc3rAvhf/LbG7tJUDzhqXyFnv3dtzLOPgCG/hODL7WFnsbwktkD7yUV0RrreP/l1PALq/YSg6VvjlA==}

  lodash.debounce@4.0.8:
    resolution: {integrity: sha512-FT1yDzDYEoYWhnSGnpE/4Kj1fLZkDFyqRb7fNt6FdYOSxlUWAtp42Eh6Wb0rGIv/m9Bgo7x4GhQbm5Ys4SG5ow==}

  lodash.merge@4.6.2:
    resolution: {integrity: sha512-0KpjqXRVvrYyCsX1swR/XTK0va6VQkQM6MNo7PqW77ByjAhoARA8EfrP1N4+KlKj8YS0ZUCtRT/YUuhyYDujIQ==}

  lodash@4.17.21:
    resolution: {integrity: sha512-v2kDEe57lecTulaDIuNTPy3Ry4gLGJ6Z1O3vE1krgXZNrsQ+LFTGHVxVjcXPs17LhbZVGedAJv8XZ1tvj5FvSg==}

  log-symbols@4.1.0:
    resolution: {integrity: sha512-8XPvpAA8uyhfteu8pIvQxpJZ7SYYdpUivZpGy6sFsBuKRY/7rQGavedeB8aK+Zkyq6upMFVL/9AW6vOYzfRyLg==}
    engines: {node: '>=10'}

  longest-streak@3.1.0:
    resolution: {integrity: sha512-9Ri+o0JYgehTaVBBDoMqIl8GXtbWg711O3srftcHhZ0dqnETqLaoIK0x17fUw9rFSlK/0NlsKe0Ahhyl5pXE2g==}

  loose-envify@1.4.0:
    resolution: {integrity: sha512-lyuxPGr/Wfhrlem2CL/UcnUc1zcqKAImBDzukY7Y5F/yQiNdko6+fRLevlw1HgMySw7f611UIY408EtxRSoK3Q==}
    hasBin: true

  loupe@3.1.2:
    resolution: {integrity: sha512-23I4pFZHmAemUnz8WZXbYRSKYj801VDaNv9ETuMh7IrMc7VuVVSo+Z9iLE3ni30+U48iDWfi30d3twAXBYmnCg==}

  lru-cache@10.4.3:
    resolution: {integrity: sha512-JNAzZcXrCt42VGLuYz0zfAzDfAvJWW6AfYlDBQyDV5DClI2m5sAmK+OIO7s59XfsRsWHp02jAJrRadPRGTt6SQ==}

  lru-cache@5.1.1:
    resolution: {integrity: sha512-KpNARQA3Iwv+jTA0utUVVbrh+Jlrr1Fv0e56GGzAFOXN7dk/FviaDW8LHmK52DlcH4WP2n6gI8vN1aesBFgo9w==}

  lru-cache@7.18.3:
    resolution: {integrity: sha512-jumlc0BIUrS3qJGgIkWZsyfAM7NCWiBcCDhnd+3NNM5KbBmLTgHVfWBcg6W+rLUsIpzpERPsvwUP7CckAQSOoA==}
    engines: {node: '>=12'}

  magic-string@0.25.9:
    resolution: {integrity: sha512-RmF0AsMzgt25qzqqLc1+MbHmhdx0ojF2Fvs4XnOqz2ZOBXzzkEwc/dJQZCYHAn7v1jbVOjAZfK8msRn4BxO4VQ==}

  magic-string@0.30.14:
    resolution: {integrity: sha512-5c99P1WKTed11ZC0HMJOj6CDIue6F8ySu+bJL+85q1zBEIY8IklrJ1eiKC2NDRh3Ct3FcvmJPyQHb9erXMTJNw==}

  markdown-extensions@1.1.1:
    resolution: {integrity: sha512-WWC0ZuMzCyDHYCasEGs4IPvLyTGftYwh6wIEOULOF0HXcqZlhwRzrK0w2VUlxWA98xnvb/jszw4ZSkJ6ADpM6Q==}
    engines: {node: '>=0.10.0'}

  markdown-table@3.0.4:
    resolution: {integrity: sha512-wiYz4+JrLyb/DqW2hkFJxP7Vd7JuTDm77fvbM8VfEQdmSMqcImWeeRbHwZjBjIFki/VaMK2BhFi7oUUZeM5bqw==}

  md5.js@1.3.5:
    resolution: {integrity: sha512-xitP+WxNPcTTOgnTJcrhM0xvdPepipPSf3I8EIpGKeFLjt3PlJLIDG3u8EX53ZIubkb+5U2+3rELYpEhHhzdkg==}

  mdast-util-definitions@5.1.2:
    resolution: {integrity: sha512-8SVPMuHqlPME/z3gqVwWY4zVXn8lqKv/pAhC57FuJ40ImXyBpmO5ukh98zB2v7Blql2FiHjHv9LVztSIqjY+MA==}

  mdast-util-find-and-replace@3.0.1:
    resolution: {integrity: sha512-SG21kZHGC3XRTSUhtofZkBzZTJNM5ecCi0SK2IMKmSXR8vO3peL+kb1O0z7Zl83jKtutG4k5Wv/W7V3/YHvzPA==}

  mdast-util-from-markdown@1.3.1:
    resolution: {integrity: sha512-4xTO/M8c82qBcnQc1tgpNtubGUW/Y1tBQ1B0i5CtSoelOLKFYlElIr3bvgREYYO5iRqbMY1YuqZng0GVOI8Qww==}

  mdast-util-from-markdown@2.0.2:
    resolution: {integrity: sha512-uZhTV/8NBuw0WHkPTrCqDOl0zVe1BIng5ZtHoDk49ME1qqcjYmmLmOf0gELgcRMxN4w2iuIeVso5/6QymSrgmA==}

  mdast-util-frontmatter@1.0.1:
    resolution: {integrity: sha512-JjA2OjxRqAa8wEG8hloD0uTU0kdn8kbtOWpPP94NBkfAlbxn4S8gCGf/9DwFtEeGPXrDcNXdiDjVaRdUFqYokw==}

  mdast-util-gfm-autolink-literal@2.0.1:
    resolution: {integrity: sha512-5HVP2MKaP6L+G6YaxPNjuL0BPrq9orG3TsrZ9YXbA3vDw/ACI4MEsnoDpn6ZNm7GnZgtAcONJyPhOP8tNJQavQ==}

  mdast-util-gfm-footnote@2.0.0:
    resolution: {integrity: sha512-5jOT2boTSVkMnQ7LTrd6n/18kqwjmuYqo7JUPe+tRCY6O7dAuTFMtTPauYYrMPpox9hlN0uOx/FL8XvEfG9/mQ==}

  mdast-util-gfm-strikethrough@2.0.0:
    resolution: {integrity: sha512-mKKb915TF+OC5ptj5bJ7WFRPdYtuHv0yTRxK2tJvi+BDqbkiG7h7u/9SI89nRAYcmap2xHQL9D+QG/6wSrTtXg==}

  mdast-util-gfm-table@2.0.0:
    resolution: {integrity: sha512-78UEvebzz/rJIxLvE7ZtDd/vIQ0RHv+3Mh5DR96p7cS7HsBhYIICDBCu8csTNWNO6tBWfqXPWekRuj2FNOGOZg==}

  mdast-util-gfm-task-list-item@2.0.0:
    resolution: {integrity: sha512-IrtvNvjxC1o06taBAVJznEnkiHxLFTzgonUdy8hzFVeDun0uTjxxrRGVaNFqkU1wJR3RBPEfsxmU6jDWPofrTQ==}

  mdast-util-gfm@3.0.0:
    resolution: {integrity: sha512-dgQEX5Amaq+DuUqf26jJqSK9qgixgd6rYDHAv4aTBuA92cTknZlKpPfa86Z/s8Dj8xsAQpFfBmPUHWJBWqS4Bw==}

  mdast-util-mdx-expression@1.3.2:
    resolution: {integrity: sha512-xIPmR5ReJDu/DHH1OoIT1HkuybIfRGYRywC+gJtI7qHjCJp/M9jrmBEJW22O8lskDWm562BX2W8TiAwRTb0rKA==}

  mdast-util-mdx-expression@2.0.1:
    resolution: {integrity: sha512-J6f+9hUp+ldTZqKRSg7Vw5V6MqjATc+3E4gf3CFNcuZNWD8XdyI6zQ8GqH7f8169MM6P7hMBRDVGnn7oHB9kXQ==}

  mdast-util-mdx-jsx@2.1.4:
    resolution: {integrity: sha512-DtMn9CmVhVzZx3f+optVDF8yFgQVt7FghCRNdlIaS3X5Bnym3hZwPbg/XW86vdpKjlc1PVj26SpnLGeJBXD3JA==}

  mdast-util-mdx-jsx@3.1.3:
    resolution: {integrity: sha512-bfOjvNt+1AcbPLTFMFWY149nJz0OjmewJs3LQQ5pIyVGxP4CdOqNVJL6kTaM5c68p8q82Xv3nCyFfUnuEcH3UQ==}

  mdast-util-mdx@2.0.1:
    resolution: {integrity: sha512-38w5y+r8nyKlGvNjSEqWrhG0w5PmnRA+wnBvm+ulYCct7nsGYhFVb0lljS9bQav4psDAS1eGkP2LMVcZBi/aqw==}

  mdast-util-mdxjs-esm@1.3.1:
    resolution: {integrity: sha512-SXqglS0HrEvSdUEfoXFtcg7DRl7S2cwOXc7jkuusG472Mmjag34DUDeOJUZtl+BVnyeO1frIgVpHlNRWc2gk/w==}

  mdast-util-mdxjs-esm@2.0.1:
    resolution: {integrity: sha512-EcmOpxsZ96CvlP03NghtH1EsLtr0n9Tm4lPUJUBccV9RwUOneqSycg19n5HGzCf+10LozMRSObtVr3ee1WoHtg==}

  mdast-util-phrasing@3.0.1:
    resolution: {integrity: sha512-WmI1gTXUBJo4/ZmSk79Wcb2HcjPJBzM1nlI/OUWA8yk2X9ik3ffNbBGsU+09BFmXaL1IBb9fiuvq6/KMiNycSg==}

  mdast-util-phrasing@4.1.0:
    resolution: {integrity: sha512-TqICwyvJJpBwvGAMZjj4J2n0X8QWp21b9l0o7eXyVJ25YNWYbJDVIyD1bZXE6WtV6RmKJVYmQAKWa0zWOABz2w==}

  mdast-util-to-hast@12.3.0:
    resolution: {integrity: sha512-pits93r8PhnIoU4Vy9bjW39M2jJ6/tdHyja9rrot9uujkN7UTU9SDnE6WNJz/IGyQk3XHX6yNNtrBH6cQzm8Hw==}

  mdast-util-to-hast@13.2.0:
    resolution: {integrity: sha512-QGYKEuUsYT9ykKBCMOEDLsU5JRObWQusAolFMeko/tYPufNkRffBAQjIE+99jbA87xv6FgmjLtwjh9wBWajwAA==}

  mdast-util-to-markdown@1.5.0:
    resolution: {integrity: sha512-bbv7TPv/WC49thZPg3jXuqzuvI45IL2EVAr/KxF0BSdHsU0ceFHOmwQn6evxAh1GaoK/6GQ1wp4R4oW2+LFL/A==}

  mdast-util-to-markdown@2.1.2:
    resolution: {integrity: sha512-xj68wMTvGXVOKonmog6LwyJKrYXZPvlwabaryTjLh9LuvovB/KAH+kvi8Gjj+7rJjsFi23nkUxRQv1KqSroMqA==}

  mdast-util-to-string@3.2.0:
    resolution: {integrity: sha512-V4Zn/ncyN1QNSqSBxTrMOLpjr+IKdHl2v3KVLoWmDPscP4r9GcCi71gjgvUV1SFSKh92AjAG4peFuBl2/YgCJg==}

  mdast-util-to-string@4.0.0:
    resolution: {integrity: sha512-0H44vDimn51F0YwvxSJSm0eCDOJTRlmN0R1yBh4HLj9wiV1Dn0QoXGbvFAWj2hSItVTlCmBF1hqKlIyUBVFLPg==}

  mdn-data@2.0.30:
    resolution: {integrity: sha512-GaqWWShW4kv/G9IEucWScBx9G1/vsFZZJUO+tD26M8J8z3Kw5RDQjaoZe03YAClgeS/SWPOcb4nkFBTEi5DUEA==}

  media-query-parser@2.0.2:
    resolution: {integrity: sha512-1N4qp+jE0pL5Xv4uEcwVUhIkwdUO3S/9gML90nqKA7v7FcOS5vUtatfzok9S9U1EJU8dHWlcv95WLnKmmxZI9w==}

  media-typer@0.3.0:
    resolution: {integrity: sha512-dq+qelQ9akHpcOl/gUVRTxVIOkAJ1wR3QAvb4RsVjS8oVoFjDGTc679wJYmUmknUF5HwMLOgb5O+a3KxfWapPQ==}
    engines: {node: '>= 0.6'}

  merge-descriptors@1.0.3:
    resolution: {integrity: sha512-gaNvAS7TZ897/rVaZ0nMtAyxNyi/pdbjbAwUpFQpN70GqnVfOiXpeUUMKRBmzXaSQ8DdTX4/0ms62r2K+hE6mQ==}

  merge-stream@2.0.0:
    resolution: {integrity: sha512-abv/qOcuPfk3URPfDzmZU1LKmuw8kT+0nIHvKrKgFrwifol/doWcdA4ZqsWQ8ENrFKkd67Mfpo/LovbIUsbt3w==}

  merge2@1.4.1:
    resolution: {integrity: sha512-8q7VEgMJW4J8tcfVPy8g09NcQwZdbwFEqhe/WZkoIzjn/3TGDwtOCYtXGxA3O8tPzpczCCDgv+P2P5y00ZJOOg==}
    engines: {node: '>= 8'}

  methods@1.1.2:
    resolution: {integrity: sha512-iclAHeNqNm68zFtnZ0e+1L2yUIdvzNoauKU4WBA3VvH/vPFieF7qfRlwUZU+DA9P9bPXIS90ulxoUoCH23sV2w==}
    engines: {node: '>= 0.6'}

  micromark-core-commonmark@1.1.0:
    resolution: {integrity: sha512-BgHO1aRbolh2hcrzL2d1La37V0Aoz73ymF8rAcKnohLy93titmv62E0gP8Hrx9PKcKrqCZ1BbLGbP3bEhoXYlw==}

  micromark-core-commonmark@2.0.2:
    resolution: {integrity: sha512-FKjQKbxd1cibWMM1P9N+H8TwlgGgSkWZMmfuVucLCHaYqeSvJ0hFeHsIa65pA2nYbes0f8LDHPMrd9X7Ujxg9w==}

  micromark-extension-frontmatter@1.1.1:
    resolution: {integrity: sha512-m2UH9a7n3W8VAH9JO9y01APpPKmNNNs71P0RbknEmYSaZU5Ghogv38BYO94AI5Xw6OYfxZRdHZZ2nYjs/Z+SZQ==}

  micromark-extension-gfm-autolink-literal@2.1.0:
    resolution: {integrity: sha512-oOg7knzhicgQ3t4QCjCWgTmfNhvQbDDnJeVu9v81r7NltNCVmhPy1fJRX27pISafdjL+SVc4d3l48Gb6pbRypw==}

  micromark-extension-gfm-footnote@2.1.0:
    resolution: {integrity: sha512-/yPhxI1ntnDNsiHtzLKYnE3vf9JZ6cAisqVDauhp4CEHxlb4uoOTxOCJ+9s51bIB8U1N1FJ1RXOKTIlD5B/gqw==}

  micromark-extension-gfm-strikethrough@2.1.0:
    resolution: {integrity: sha512-ADVjpOOkjz1hhkZLlBiYA9cR2Anf8F4HqZUO6e5eDcPQd0Txw5fxLzzxnEkSkfnD0wziSGiv7sYhk/ktvbf1uw==}

  micromark-extension-gfm-table@2.1.0:
    resolution: {integrity: sha512-Ub2ncQv+fwD70/l4ou27b4YzfNaCJOvyX4HxXU15m7mpYY+rjuWzsLIPZHJL253Z643RpbcP1oeIJlQ/SKW67g==}

  micromark-extension-gfm-tagfilter@2.0.0:
    resolution: {integrity: sha512-xHlTOmuCSotIA8TW1mDIM6X2O1SiX5P9IuDtqGonFhEK0qgRI4yeC6vMxEV2dgyr2TiD+2PQ10o+cOhdVAcwfg==}

  micromark-extension-gfm-task-list-item@2.1.0:
    resolution: {integrity: sha512-qIBZhqxqI6fjLDYFTBIa4eivDMnP+OZqsNwmQ3xNLE4Cxwc+zfQEfbs6tzAo2Hjq+bh6q5F+Z8/cksrLFYWQQw==}

  micromark-extension-gfm@3.0.0:
    resolution: {integrity: sha512-vsKArQsicm7t0z2GugkCKtZehqUm31oeGBV/KVSorWSy8ZlNAv7ytjFhvaryUiCUJYqs+NoE6AFhpQvBTM6Q4w==}

  micromark-extension-mdx-expression@1.0.8:
    resolution: {integrity: sha512-zZpeQtc5wfWKdzDsHRBY003H2Smg+PUi2REhqgIhdzAa5xonhP03FcXxqFSerFiNUr5AWmHpaNPQTBVOS4lrXw==}

  micromark-extension-mdx-jsx@1.0.5:
    resolution: {integrity: sha512-gPH+9ZdmDflbu19Xkb8+gheqEDqkSpdCEubQyxuz/Hn8DOXiXvrXeikOoBA71+e8Pfi0/UYmU3wW3H58kr7akA==}

  micromark-extension-mdx-md@1.0.1:
    resolution: {integrity: sha512-7MSuj2S7xjOQXAjjkbjBsHkMtb+mDGVW6uI2dBL9snOBCbZmoNgDAeZ0nSn9j3T42UE/g2xVNMn18PJxZvkBEA==}

  micromark-extension-mdxjs-esm@1.0.5:
    resolution: {integrity: sha512-xNRBw4aoURcyz/S69B19WnZAkWJMxHMT5hE36GtDAyhoyn/8TuAeqjFJQlwk+MKQsUD7b3l7kFX+vlfVWgcX1w==}

  micromark-extension-mdxjs@1.0.1:
    resolution: {integrity: sha512-7YA7hF6i5eKOfFUzZ+0z6avRG52GpWR8DL+kN47y3f2KhxbBZMhmxe7auOeaTBrW2DenbbZTf1ea9tA2hDpC2Q==}

  micromark-factory-destination@1.1.0:
    resolution: {integrity: sha512-XaNDROBgx9SgSChd69pjiGKbV+nfHGDPVYFs5dOoDd7ZnMAE+Cuu91BCpsY8RT2NP9vo/B8pds2VQNCLiu0zhg==}

  micromark-factory-destination@2.0.1:
    resolution: {integrity: sha512-Xe6rDdJlkmbFRExpTOmRj9N3MaWmbAgdpSrBQvCFqhezUn4AHqJHbaEnfbVYYiexVSs//tqOdY/DxhjdCiJnIA==}

  micromark-factory-label@1.1.0:
    resolution: {integrity: sha512-OLtyez4vZo/1NjxGhcpDSbHQ+m0IIGnT8BoPamh+7jVlzLJBH98zzuCoUeMxvM6WsNeh8wx8cKvqLiPHEACn0w==}

  micromark-factory-label@2.0.1:
    resolution: {integrity: sha512-VFMekyQExqIW7xIChcXn4ok29YE3rnuyveW3wZQWWqF4Nv9Wk5rgJ99KzPvHjkmPXF93FXIbBp6YdW3t71/7Vg==}

  micromark-factory-mdx-expression@1.0.9:
    resolution: {integrity: sha512-jGIWzSmNfdnkJq05c7b0+Wv0Kfz3NJ3N4cBjnbO4zjXIlxJr+f8lk+5ZmwFvqdAbUy2q6B5rCY//g0QAAaXDWA==}

  micromark-factory-space@1.1.0:
    resolution: {integrity: sha512-cRzEj7c0OL4Mw2v6nwzttyOZe8XY/Z8G0rzmWQZTBi/jjwyw/U4uqKtUORXQrR5bAZZnbTI/feRV/R7hc4jQYQ==}

  micromark-factory-space@2.0.1:
    resolution: {integrity: sha512-zRkxjtBxxLd2Sc0d+fbnEunsTj46SWXgXciZmHq0kDYGnck/ZSGj9/wULTV95uoeYiK5hRXP2mJ98Uo4cq/LQg==}

  micromark-factory-title@1.1.0:
    resolution: {integrity: sha512-J7n9R3vMmgjDOCY8NPw55jiyaQnH5kBdV2/UXCtZIpnHH3P6nHUKaH7XXEYuWwx/xUJcawa8plLBEjMPU24HzQ==}

  micromark-factory-title@2.0.1:
    resolution: {integrity: sha512-5bZ+3CjhAd9eChYTHsjy6TGxpOFSKgKKJPJxr293jTbfry2KDoWkhBb6TcPVB4NmzaPhMs1Frm9AZH7OD4Cjzw==}

  micromark-factory-whitespace@1.1.0:
    resolution: {integrity: sha512-v2WlmiymVSp5oMg+1Q0N1Lxmt6pMhIHD457whWM7/GUlEks1hI9xj5w3zbc4uuMKXGisksZk8DzP2UyGbGqNsQ==}

  micromark-factory-whitespace@2.0.1:
    resolution: {integrity: sha512-Ob0nuZ3PKt/n0hORHyvoD9uZhr+Za8sFoP+OnMcnWK5lngSzALgQYKMr9RJVOWLqQYuyn6ulqGWSXdwf6F80lQ==}

  micromark-util-character@1.2.0:
    resolution: {integrity: sha512-lXraTwcX3yH/vMDaFWCQJP1uIszLVebzUa3ZHdrgxr7KEU/9mL4mVgCpGbyhvNLNlauROiNUq7WN5u7ndbY6xg==}

  micromark-util-character@2.1.1:
    resolution: {integrity: sha512-wv8tdUTJ3thSFFFJKtpYKOYiGP2+v96Hvk4Tu8KpCAsTMs6yi+nVmGh1syvSCsaxz45J6Jbw+9DD6g97+NV67Q==}

  micromark-util-chunked@1.1.0:
    resolution: {integrity: sha512-Ye01HXpkZPNcV6FiyoW2fGZDUw4Yc7vT0E9Sad83+bEDiCJ1uXu0S3mr8WLpsz3HaG3x2q0HM6CTuPdcZcluFQ==}

  micromark-util-chunked@2.0.1:
    resolution: {integrity: sha512-QUNFEOPELfmvv+4xiNg2sRYeS/P84pTW0TCgP5zc9FpXetHY0ab7SxKyAQCNCc1eK0459uoLI1y5oO5Vc1dbhA==}

  micromark-util-classify-character@1.1.0:
    resolution: {integrity: sha512-SL0wLxtKSnklKSUplok1WQFoGhUdWYKggKUiqhX+Swala+BtptGCu5iPRc+xvzJ4PXE/hwM3FNXsfEVgoZsWbw==}

  micromark-util-classify-character@2.0.1:
    resolution: {integrity: sha512-K0kHzM6afW/MbeWYWLjoHQv1sgg2Q9EccHEDzSkxiP/EaagNzCm7T/WMKZ3rjMbvIpvBiZgwR3dKMygtA4mG1Q==}

  micromark-util-combine-extensions@1.1.0:
    resolution: {integrity: sha512-Q20sp4mfNf9yEqDL50WwuWZHUrCO4fEyeDCnMGmG5Pr0Cz15Uo7KBs6jq+dq0EgX4DPwwrh9m0X+zPV1ypFvUA==}

  micromark-util-combine-extensions@2.0.1:
    resolution: {integrity: sha512-OnAnH8Ujmy59JcyZw8JSbK9cGpdVY44NKgSM7E9Eh7DiLS2E9RNQf0dONaGDzEG9yjEl5hcqeIsj4hfRkLH/Bg==}

  micromark-util-decode-numeric-character-reference@1.1.0:
    resolution: {integrity: sha512-m9V0ExGv0jB1OT21mrWcuf4QhP46pH1KkfWy9ZEezqHKAxkj4mPCy3nIH1rkbdMlChLHX531eOrymlwyZIf2iw==}

  micromark-util-decode-numeric-character-reference@2.0.2:
    resolution: {integrity: sha512-ccUbYk6CwVdkmCQMyr64dXz42EfHGkPQlBj5p7YVGzq8I7CtjXZJrubAYezf7Rp+bjPseiROqe7G6foFd+lEuw==}

  micromark-util-decode-string@1.1.0:
    resolution: {integrity: sha512-YphLGCK8gM1tG1bd54azwyrQRjCFcmgj2S2GoJDNnh4vYtnL38JS8M4gpxzOPNyHdNEpheyWXCTnnTDY3N+NVQ==}

  micromark-util-decode-string@2.0.1:
    resolution: {integrity: sha512-nDV/77Fj6eH1ynwscYTOsbK7rR//Uj0bZXBwJZRfaLEJ1iGBR6kIfNmlNqaqJf649EP0F3NWNdeJi03elllNUQ==}

  micromark-util-encode@1.1.0:
    resolution: {integrity: sha512-EuEzTWSTAj9PA5GOAs992GzNh2dGQO52UvAbtSOMvXTxv3Criqb6IOzJUBCmEqrrXSblJIJBbFFv6zPxpreiJw==}

  micromark-util-encode@2.0.1:
    resolution: {integrity: sha512-c3cVx2y4KqUnwopcO9b/SCdo2O67LwJJ/UyqGfbigahfegL9myoEFoDYZgkT7f36T0bLrM9hZTAaAyH+PCAXjw==}

  micromark-util-events-to-acorn@1.2.3:
    resolution: {integrity: sha512-ij4X7Wuc4fED6UoLWkmo0xJQhsktfNh1J0m8g4PbIMPlx+ek/4YdW5mvbye8z/aZvAPUoxgXHrwVlXAPKMRp1w==}

  micromark-util-html-tag-name@1.2.0:
    resolution: {integrity: sha512-VTQzcuQgFUD7yYztuQFKXT49KghjtETQ+Wv/zUjGSGBioZnkA4P1XXZPT1FHeJA6RwRXSF47yvJ1tsJdoxwO+Q==}

  micromark-util-html-tag-name@2.0.1:
    resolution: {integrity: sha512-2cNEiYDhCWKI+Gs9T0Tiysk136SnR13hhO8yW6BGNyhOC4qYFnwF1nKfD3HFAIXA5c45RrIG1ub11GiXeYd1xA==}

  micromark-util-normalize-identifier@1.1.0:
    resolution: {integrity: sha512-N+w5vhqrBihhjdpM8+5Xsxy71QWqGn7HYNUvch71iV2PM7+E3uWGox1Qp90loa1ephtCxG2ftRV/Conitc6P2Q==}

  micromark-util-normalize-identifier@2.0.1:
    resolution: {integrity: sha512-sxPqmo70LyARJs0w2UclACPUUEqltCkJ6PhKdMIDuJ3gSf/Q+/GIe3WKl0Ijb/GyH9lOpUkRAO2wp0GVkLvS9Q==}

  micromark-util-resolve-all@1.1.0:
    resolution: {integrity: sha512-b/G6BTMSg+bX+xVCshPTPyAu2tmA0E4X98NSR7eIbeC6ycCqCeE7wjfDIgzEbkzdEVJXRtOG4FbEm/uGbCRouA==}

  micromark-util-resolve-all@2.0.1:
    resolution: {integrity: sha512-VdQyxFWFT2/FGJgwQnJYbe1jjQoNTS4RjglmSjTUlpUMa95Htx9NHeYW4rGDJzbjvCsl9eLjMQwGeElsqmzcHg==}

  micromark-util-sanitize-uri@1.2.0:
    resolution: {integrity: sha512-QO4GXv0XZfWey4pYFndLUKEAktKkG5kZTdUNaTAkzbuJxn2tNBOr+QtxR2XpWaMhbImT2dPzyLrPXLlPhph34A==}

  micromark-util-sanitize-uri@2.0.1:
    resolution: {integrity: sha512-9N9IomZ/YuGGZZmQec1MbgxtlgougxTodVwDzzEouPKo3qFWvymFHWcnDi2vzV1ff6kas9ucW+o3yzJK9YB1AQ==}

  micromark-util-subtokenize@1.1.0:
    resolution: {integrity: sha512-kUQHyzRoxvZO2PuLzMt2P/dwVsTiivCK8icYTeR+3WgbuPqfHgPPy7nFKbeqRivBvn/3N3GBiNC+JRTMSxEC7A==}

  micromark-util-subtokenize@2.0.3:
    resolution: {integrity: sha512-VXJJuNxYWSoYL6AJ6OQECCFGhIU2GGHMw8tahogePBrjkG8aCCas3ibkp7RnVOSTClg2is05/R7maAhF1XyQMg==}

  micromark-util-symbol@1.1.0:
    resolution: {integrity: sha512-uEjpEYY6KMs1g7QfJ2eX1SQEV+ZT4rUD3UcF6l57acZvLNK7PBZL+ty82Z1qhK1/yXIY4bdx04FKMgR0g4IAag==}

  micromark-util-symbol@2.0.1:
    resolution: {integrity: sha512-vs5t8Apaud9N28kgCrRUdEed4UJ+wWNvicHLPxCa9ENlYuAY31M0ETy5y1vA33YoNPDFTghEbnh6efaE8h4x0Q==}

  micromark-util-types@1.1.0:
    resolution: {integrity: sha512-ukRBgie8TIAcacscVHSiddHjO4k/q3pnedmzMQ4iwDcK0FtFCohKOlFbaOL/mPgfnPsL3C1ZyxJa4sbWrBl3jg==}

  micromark-util-types@2.0.1:
    resolution: {integrity: sha512-534m2WhVTddrcKVepwmVEVnUAmtrx9bfIjNoQHRqfnvdaHQiFytEhJoTgpWJvDEXCO5gLTQh3wYC1PgOJA4NSQ==}

  micromark@3.2.0:
    resolution: {integrity: sha512-uD66tJj54JLYq0De10AhWycZWGQNUvDI55xPgk2sQM5kn1JYlhbCMTtEeT27+vAhW2FBQxLlOmS3pmA7/2z4aA==}

  micromark@4.0.1:
    resolution: {integrity: sha512-eBPdkcoCNvYcxQOAKAlceo5SNdzZWfF+FcSupREAzdAh9rRmE239CEQAiTwIgblwnoM8zzj35sZ5ZwvSEOF6Kw==}

  micromatch@4.0.8:
    resolution: {integrity: sha512-PXwfBhYu0hBCPw8Dn0E+WDYb7af3dSLVWKi3HGv84IdF4TyFoC0ysxFd0Goxw7nSv4T/PzEJQxsYsEiFCKo2BA==}
    engines: {node: '>=8.6'}

  miller-rabin@4.0.1:
    resolution: {integrity: sha512-115fLhvZVqWwHPbClyntxEVfVDfl9DLLTuJvq3g2O/Oxi8AiNouAHvDSzHS0viUJc+V5vm3eq91Xwqn9dp4jRA==}
    hasBin: true

  mime-db@1.52.0:
    resolution: {integrity: sha512-sPU4uV7dYlvtWJxwwxHD0PuihVNiE7TyAbQ5SWxDCB9mUYvOgroQOwYQQOKPJ8CIbE+1ETVlOoK1UC2nU3gYvg==}
    engines: {node: '>= 0.6'}

  mime-types@2.1.35:
    resolution: {integrity: sha512-ZDY+bPm5zTTF+YpCrAU9nK0UgICYPT0QtT1NZWFv4s++TNkcgVaT0g6+4R2uI4MjQjzysHB1zxuWL50hzaeXiw==}
    engines: {node: '>= 0.6'}

  mime@1.6.0:
    resolution: {integrity: sha512-x0Vn8spI+wuJ1O6S7gnbaQg8Pxh4NNHb7KSINmEWKiPE4RKOplvijn+NkmYmmRgP68mc70j2EbeTFRsrswaQeg==}
    engines: {node: '>=4'}
    hasBin: true

  mime@2.6.0:
    resolution: {integrity: sha512-USPkMeET31rOMiarsBNIHZKLGgvKc/LrjofAnBlOttf5ajRvqiRA8QsenbcooctK6d6Ts6aqZXBA+XbkKthiQg==}
    engines: {node: '>=4.0.0'}
    hasBin: true

  mime@3.0.0:
    resolution: {integrity: sha512-jSCU7/VB1loIWBZe14aEYHU/+1UMEHoaO7qxCOVJOw9GgH72VAWppxNcjU+x9a2k3GSIBXNKxXQFqRvvZ7vr3A==}
    engines: {node: '>=10.0.0'}
    hasBin: true

  mimic-fn@2.1.0:
    resolution: {integrity: sha512-OqbOk5oEQeAZ8WXWydlu9HJjz9WVdEIvamMCcXmuqUYjTknH/sqsWvhQ3vgwKFRR1HpjvNBKQ37nbJgYzGqGcg==}
    engines: {node: '>=6'}

  mimic-response@3.1.0:
    resolution: {integrity: sha512-z0yWI+4FDrrweS8Zmt4Ej5HdJmky15+L2e6Wgn3+iK5fWzb6T3fhNFq2+MeTRb064c6Wr4N/wv0DzQTjNzHNGQ==}
    engines: {node: '>=10'}

  miniflare@3.20241106.1:
    resolution: {integrity: sha512-dM3RBlJE8rUFxnqlPCaFCq0E7qQqEQvKbYX7W/APGCK+rLcyLmEBzC4GQR/niXdNM/oV6gdg9AA50ghnn2ALuw==}
    engines: {node: '>=16.13'}
    hasBin: true

  minimalistic-assert@1.0.1:
    resolution: {integrity: sha512-UtJcAD4yEaGtjPezWuO9wC4nwUnVH/8/Im3yEHQP4b67cXlD/Qr9hdITCU1xDbSEXg2XKNaP8jsReV7vQd00/A==}

  minimalistic-crypto-utils@1.0.1:
    resolution: {integrity: sha512-JIYlbt6g8i5jKfJ3xz7rF0LXmv2TkDxBLUkiBeZ7bAx4GnnNMr8xFpGnOxn6GhTEHx3SjRrZEoU+j04prX1ktg==}

  minimatch@3.1.2:
    resolution: {integrity: sha512-J7p63hRiAjw1NDEww1W7i37+ByIrOWO5XQQAzZ3VOcL0PNybwpfmV/N05zFAzwQ9USyEcX6t3UO+K5aqBQOIHw==}

  minimatch@9.0.5:
    resolution: {integrity: sha512-G6T0ZX48xgozx7587koeX9Ys2NYy6Gmv//P89sEte9V9whIapMNF4idKxnW2QtCcLiTWlb/wfCabAtAFWhhBow==}
    engines: {node: '>=16 || 14 >=14.17'}

  minimist@1.2.8:
    resolution: {integrity: sha512-2yyAR8qBkN3YuheJanUpWC5U3bb5osDywNB8RzDVlDwDHbocAJveqqj1u8+SVD7jkWT4yvsHCpWqqWqAxb0zCA==}

  minimisted@2.0.1:
    resolution: {integrity: sha512-1oPjfuLQa2caorJUM8HV8lGgWCc0qqAO1MNv/k05G4qslmsndV/5WdNZrqCiyqiz3wohia2Ij2B7w2Dr7/IyrA==}

  minipass-collect@1.0.2:
    resolution: {integrity: sha512-6T6lH0H8OG9kITm/Jm6tdooIbogG9e0tLgpY6mphXSm/A9u8Nq1ryBG+Qspiub9LjWlBPsPS3tWQ/Botq4FdxA==}
    engines: {node: '>= 8'}

  minipass-flush@1.0.5:
    resolution: {integrity: sha512-JmQSYYpPUqX5Jyn1mXaRwOda1uQ8HP5KAT/oDSLCzt1BYRhQU0/hDtsB1ufZfEEzMZ9aAVmsBw8+FWsIXlClWw==}
    engines: {node: '>= 8'}

  minipass-pipeline@1.2.4:
    resolution: {integrity: sha512-xuIq7cIOt09RPRJ19gdi4b+RiNvDFYe5JH+ggNvBqGqpQXcru3PcRmOZuHBKWK1Txf9+cQ+HMVN4d6z46LZP7A==}
    engines: {node: '>=8'}

  minipass@3.3.6:
    resolution: {integrity: sha512-DxiNidxSEK+tHG6zOIklvNOwm3hvCrbUrdtzY74U6HKTJxvIDfOUL5W5P2Ghd3DTkhhKPYGqeNUIh5qcM4YBfw==}
    engines: {node: '>=8'}

  minipass@5.0.0:
    resolution: {integrity: sha512-3FnjYuehv9k6ovOEbyOswadCDPX1piCfhV8ncmYtHOjuPwylVWsghTLo7rabjC3Rx5xD4HDx8Wm1xnMF7S5qFQ==}
    engines: {node: '>=8'}

  minipass@7.1.2:
    resolution: {integrity: sha512-qOOzS1cBTWYF4BH8fVePDBOO9iptMnGUEZwNc/cMWnTV2nVLZ7VoNWEPHkYczZA0pdoA7dl6e7FL659nX9S2aw==}
    engines: {node: '>=16 || 14 >=14.17'}

  minizlib@2.1.2:
    resolution: {integrity: sha512-bAxsR8BVfj60DWXHE3u30oHzfl4G7khkSuPW+qvpd7jFRHm7dLxOjUk1EHACJ/hxLY8phGJ0YhYHZo7jil7Qdg==}
    engines: {node: '>= 8'}

  mkdirp-classic@0.5.3:
    resolution: {integrity: sha512-gKLcREMhtuZRwRAfqP3RFW+TK4JqApVBtOIftVgjuABpAtpxhPGaDcfvbhNvD0B8iD1oUr/txX35NjcaY6Ns/A==}

  mkdirp@1.0.4:
    resolution: {integrity: sha512-vVqVZQyf3WLx2Shd0qJ9xuvqgAyKPLAiqITEtqW0oIUjzo3PePDd6fW9iFz30ef7Ysp/oiWqbhszeGWW2T6Gzw==}
    engines: {node: '>=10'}
    hasBin: true

  mlly@1.7.3:
    resolution: {integrity: sha512-xUsx5n/mN0uQf4V548PKQ+YShA4/IW0KI1dZhrNrPCLG+xizETbHTkOa1f8/xut9JRPp8kQuMnz0oqwkTiLo/A==}

  modern-ahocorasick@1.1.0:
    resolution: {integrity: sha512-sEKPVl2rM+MNVkGQt3ChdmD8YsigmXdn5NifZn6jiwn9LRJpWm8F3guhaqrJT/JOat6pwpbXEk6kv+b9DMIjsQ==}

  mri@1.2.0:
    resolution: {integrity: sha512-tzzskb3bG8LvYGFF/mDTpq3jpI6Q9wc3LEmBaghu+DdCssd1FakN7Bc0hVNmEyGq1bq3RgfkCb3cmQLpNPOroA==}
    engines: {node: '>=4'}

  mrmime@1.0.1:
    resolution: {integrity: sha512-hzzEagAgDyoU1Q6yg5uI+AorQgdvMCur3FcKf7NhMKWsaYg+RnbTyHRa/9IlLF9rf455MOCtcqqrQQ83pPP7Uw==}
    engines: {node: '>=10'}

  mrmime@2.0.0:
    resolution: {integrity: sha512-eu38+hdgojoyq63s+yTpN4XMBdt5l8HhMhc4VKLO9KM5caLIBvUm4thi7fFaxyTmCKeNnXZ5pAlBwCUnhA09uw==}
    engines: {node: '>=10'}

  ms@2.0.0:
    resolution: {integrity: sha512-Tpp60P6IUJDTuOq/5Z8cdskzJujfwqfOTkrwIwj7IRISpnkJnT6SyJ4PCPnGMoFjC9ddhal5KVIYtAt97ix05A==}

  ms@2.1.3:
    resolution: {integrity: sha512-6FlzubTLZG3J2a/NVCAleEhjzq5oxgHyaCU9yYXvcLsvoVaHJq/s5xXI6/XXP6tz7R9xAOtHnSO/tXtF3WRTlA==}

  mustache@4.2.0:
    resolution: {integrity: sha512-71ippSywq5Yb7/tVYyGbkBggbU8H3u5Rz56fH60jGFgr8uHwxs+aSKeqmluIVzM0m0kB7xQjKS6qPfd0b2ZoqQ==}
    hasBin: true

  nanoid@3.3.6:
    resolution: {integrity: sha512-BGcqMMJuToF7i1rt+2PWSNVnWIkGCU78jBG3RxO/bZlnZPK2Cmi2QaffxGO/2RvWi9sL+FAiRiXMgsyxQ1DIDA==}
    engines: {node: ^10 || ^12 || ^13.7 || ^14 || >=15.0.1}
    hasBin: true

  nanoid@3.3.8:
    resolution: {integrity: sha512-WNLf5Sd8oZxOm+TzppcYk8gVOgP+l58xNy58D0nbUnOxOWRWvlcCV4kUF7ltmI6PsrLl/BgKEyS4mqsGChFN0w==}
    engines: {node: ^10 || ^12 || ^13.7 || ^14 || >=15.0.1}
    hasBin: true

  nanostores@0.10.3:
    resolution: {integrity: sha512-Nii8O1XqmawqSCf9o2aWqVxhKRN01+iue9/VEd1TiJCr9VT5XxgPFbF1Edl1XN6pwJcZRsl8Ki+z01yb/T/C2g==}
    engines: {node: ^18.0.0 || >=20.0.0}

  natural-compare@1.4.0:
    resolution: {integrity: sha512-OWND8ei3VtNC9h7V60qff3SVobHr996CTwgxubgyQYEpg290h9J0buyECNNJexkFm5sOajh5G116RYA1c8ZMSw==}

  negotiator@0.6.3:
    resolution: {integrity: sha512-+EUsqGPLsM+j/zdChZjsnX51g4XrHFOIXwfnCVPGlQk/k5giakcKsuxCObBRu6DSm9opw/O6slWbJdghQM4bBg==}
    engines: {node: '>= 0.6'}

  node-domexception@1.0.0:
    resolution: {integrity: sha512-/jKZoMpw0F8GRwl4/eLROPA3cfcXtLApP0QzLmUT/HuPCZWyB7IY9ZrMeKw2O/nFIqPQB3PVM9aYm0F312AXDQ==}
    engines: {node: '>=10.5.0'}

  node-fetch-native@1.6.4:
    resolution: {integrity: sha512-IhOigYzAKHd244OC0JIMIUrjzctirCmPkaIfhDeGcEETWof5zKYUW7e7MYvChGWh/4CJeXEgsRyGzuF334rOOQ==}

  node-fetch@3.3.2:
    resolution: {integrity: sha512-dRB78srN/l6gqWulah9SrxeYnxeddIG30+GOqK/9OlLVyLg3HPnr6SqOWTWOXKRwC2eGYCkZ59NNuSgvSrpgOA==}
    engines: {node: ^12.20.0 || ^14.13.1 || >=16.0.0}

  node-forge@1.3.1:
    resolution: {integrity: sha512-dPEtOeMvF9VMcYV/1Wb8CPoVAXtp6MKMlcbAt4ddqmGqUJ6fQZFXkNZNkNlfevtNkGtaSoXf/vNNNSvgrdXwtA==}
    engines: {node: '>= 6.13.0'}

  node-releases@2.0.18:
    resolution: {integrity: sha512-d9VeXT4SJ7ZeOqGX6R5EM022wpL+eWPooLI+5UpWn2jCT1aosUQEhQP214x33Wkwx3JQMvIm+tIoVOdodFS40g==}

  node-stdlib-browser@1.3.0:
    resolution: {integrity: sha512-g/koYzOr9Fb1Jc+tHUHlFd5gODjGn48tHexUK8q6iqOVriEgSnd3/1T7myBYc+0KBVze/7F7n65ec9rW6OD7xw==}
    engines: {node: '>=10'}

  normalize-package-data@5.0.0:
    resolution: {integrity: sha512-h9iPVIfrVZ9wVYQnxFgtw1ugSvGEMOlyPWWtm8BMJhnwyEL/FLbYbTY3V3PpjI/BUK67n9PEWDu6eHzu1fB15Q==}
    engines: {node: ^14.17.0 || ^16.13.0 || >=18.0.0}

  normalize-path@3.0.0:
    resolution: {integrity: sha512-6eZs5Ls3WtCisHWp9S2GUy8dqkpGi4BVSz3GaqiE6ezub0512ESztXUwUB6C6IKbQkY2Pnb/mD4WYojCRwcwLA==}
    engines: {node: '>=0.10.0'}

  npm-install-checks@6.3.0:
    resolution: {integrity: sha512-W29RiK/xtpCGqn6f3ixfRYGk+zRyr+Ew9F2E20BfXxT5/euLdA/Nm7fO7OeTGuAmTs30cpgInyJ0cYe708YTZw==}
    engines: {node: ^14.17.0 || ^16.13.0 || >=18.0.0}

  npm-normalize-package-bin@3.0.1:
    resolution: {integrity: sha512-dMxCf+zZ+3zeQZXKxmyuCKlIDPGuv8EF940xbkC4kQVDTtqoh6rJFO+JTKSA6/Rwi0getWmtuy4Itup0AMcaDQ==}
    engines: {node: ^14.17.0 || ^16.13.0 || >=18.0.0}

  npm-package-arg@10.1.0:
    resolution: {integrity: sha512-uFyyCEmgBfZTtrKk/5xDfHp6+MdrqGotX/VoOyEEl3mBwiEE5FlBaePanazJSVMPT7vKepcjYBY2ztg9A3yPIA==}
    engines: {node: ^14.17.0 || ^16.13.0 || >=18.0.0}

  npm-pick-manifest@8.0.2:
    resolution: {integrity: sha512-1dKY+86/AIiq1tkKVD3l0WI+Gd3vkknVGAggsFeBkTvbhMQ1OND/LKkYv4JtXPKUJ8bOTCyLiqEg2P6QNdK+Gg==}
    engines: {node: ^14.17.0 || ^16.13.0 || >=18.0.0}

  npm-run-path@4.0.1:
    resolution: {integrity: sha512-S48WzZW777zhNIrn7gxOlISNAqi9ZC/uQFnRdbeIHhZhCA6UqpkOT8T1G7BvfdgP4Er8gF4sUbaS0i7QvIfCWw==}
    engines: {node: '>=8'}

  object-inspect@1.13.3:
    resolution: {integrity: sha512-kDCGIbxkDSXE3euJZZXzc6to7fCrKHNI/hSRQnRuQ+BWjFNzZwiFF8fj/6o2t2G9/jTj8PSIYTfCLelLZEeRpA==}
    engines: {node: '>= 0.4'}

  object-is@1.1.6:
    resolution: {integrity: sha512-F8cZ+KfGlSGi09lJT7/Nd6KJZ9ygtvYC0/UYYLI9nmQKLMnydpB9yvbv9K1uSkEu7FU9vYPmVwLg328tX+ot3Q==}
    engines: {node: '>= 0.4'}

  object-keys@1.1.1:
    resolution: {integrity: sha512-NuAESUOUMrlIXOfHKzD6bpPu3tYt3xvjNdRIQ+FeT0lNb4K8WR70CaDxhuNguS2XG+GjkyMwOzsN5ZktImfhLA==}
    engines: {node: '>= 0.4'}

  object.assign@4.1.5:
    resolution: {integrity: sha512-byy+U7gp+FVwmyzKPYhW2h5l3crpmGsxl7X2s8y43IgxvG4g3QZ6CffDtsNQy1WsmZpQbO+ybo0AlW7TY6DcBQ==}
    engines: {node: '>= 0.4'}

  ofetch@1.4.1:
    resolution: {integrity: sha512-QZj2DfGplQAr2oj9KzceK9Hwz6Whxazmn85yYeVuS3u9XTMOGMRx0kO95MQ+vLsj/S/NwBDMMLU5hpxvI6Tklw==}

  ohash@1.1.4:
    resolution: {integrity: sha512-FlDryZAahJmEF3VR3w1KogSEdWX3WhA5GPakFx4J81kEAiHyLMpdLLElS8n8dfNadMgAne/MywcvmogzscVt4g==}

  ollama-ai-provider@0.15.2:
    resolution: {integrity: sha512-bMDUlYmohulD87Xrv6meuftQdmFTygtrQywy6/gqdf1bTsJFP1VCx3MrisLFBzb4mMOj02NER7yZhiGIlAx30w==}
    engines: {node: '>=18'}
    peerDependencies:
      zod: ^3.0.0
    peerDependenciesMeta:
      zod:
        optional: true

  on-finished@2.4.1:
    resolution: {integrity: sha512-oVlzkg3ENAhCk2zdv7IJwd/QUD4z2RxRwpkcGY8psCVcCYZNq4wYnVWALHM+brtuJjePWiYF/ClmuDr8Ch5+kg==}
    engines: {node: '>= 0.8'}

  once@1.4.0:
    resolution: {integrity: sha512-lNaJgI+2Q5URQBkccEKHTQOPaXdUxnZZElQTZY0MFUAuaEqe1E+Nyvgdz/aIyNi6Z9MzO5dv1H8n58/GELp3+w==}

  onetime@5.1.2:
    resolution: {integrity: sha512-kbpaSSGJTWdAY5KPVeMOKXSrPtr8C8C7wodJbcsd51jRnmD+GZu8Y0VoU6Dm5Z4vWr0Ig/1NKuWRKf7j5aaYSg==}
    engines: {node: '>=6'}

  oniguruma-to-es@0.7.0:
    resolution: {integrity: sha512-HRaRh09cE0gRS3+wi2zxekB+I5L8C/gN60S+vb11eADHUaB/q4u8wGGOX3GvwvitG8ixaeycZfeoyruKQzUgNg==}

  optionator@0.9.4:
    resolution: {integrity: sha512-6IpQ7mKUxRcZNLIObR0hz7lxsapSSIYNZJwXPGeF0mTVqGKFIXj1DQcMoT22S3ROcLyY/rz0PWaWZ9ayWmad9g==}
    engines: {node: '>= 0.8.0'}

  ora@5.4.1:
    resolution: {integrity: sha512-5b6Y85tPxZZ7QytO+BQzysW31HJku27cRIlkbAXaNx+BdcVi+LlRFmVXzeF6a7JCwJpyw5c4b+YSVImQIrBpuQ==}
    engines: {node: '>=10'}

  os-browserify@0.3.0:
    resolution: {integrity: sha512-gjcpUc3clBf9+210TRaDWbf+rZZZEshZ+DlXMRCeAjp0xhTrnQsKHypIy1J3d5hKdUzj69t708EHtU8P6bUn0A==}

  outdent@0.8.0:
    resolution: {integrity: sha512-KiOAIsdpUTcAXuykya5fnVVT+/5uS0Q1mrkRHcF89tpieSmY33O/tmc54CqwA+bfhbtEfZUNLHaPUiB9X3jt1A==}

  p-limit@3.1.0:
    resolution: {integrity: sha512-TYOanM3wGwNGsZN2cVTYPArw454xnXj5qmWF1bEoAc4+cU/ol7GVh7odevjp1FNHduHc3KZMcFduxU5Xc6uJRQ==}
    engines: {node: '>=10'}

  p-locate@5.0.0:
    resolution: {integrity: sha512-LaNjtRWUBY++zB5nE/NwcaoMylSPk+S+ZHNB1TzdbMJMny6dynpAGt7X/tl/QYq3TIeE6nxHppbo2LGymrG5Pw==}
    engines: {node: '>=10'}

  p-map@4.0.0:
    resolution: {integrity: sha512-/bjOqmgETBYB5BoEeGVea8dmvHb2m9GLy1E9W43yeyfP6QQCZGFNa+XRceJEuDB6zqr+gKpIAmlLebMpykw/MQ==}
    engines: {node: '>=10'}

  package-json-from-dist@1.0.1:
    resolution: {integrity: sha512-UEZIS3/by4OC8vL3P2dTXRETpebLI2NiI5vIrjaD/5UtrkFX/tNbwjTSRAGC/+7CAo2pIcBaRgWmcBBHcsaCIw==}

  package-manager-detector@0.2.6:
    resolution: {integrity: sha512-9vPH3qooBlYRJdmdYP00nvjZOulm40r5dhtal8st18ctf+6S1k7pi5yIHLvI4w5D70x0Y+xdVD9qITH0QO/A8A==}

  pako@0.2.9:
    resolution: {integrity: sha512-NUcwaKxUxWrZLpDG+z/xZaCgQITkA/Dv4V/T6bw7VON6l1Xz/VnrBqrYjZQ12TamKHzITTfOEIYUj48y2KXImA==}

  pako@1.0.11:
    resolution: {integrity: sha512-4hLB8Py4zZce5s4yd9XzopqwVv/yGNhV1Bl8NTmCq1763HeK2+EwVTv+leGeL13Dnh2wfbqowVPXCIO0z4taYw==}

  parent-module@1.0.1:
    resolution: {integrity: sha512-GQ2EWRpQV8/o+Aw8YqtfZZPfNRWZYkbidE9k5rpl/hC3vtHHBfGm2Ifi6qWV+coDGkrUKZAxE3Lot5kcsRlh+g==}
    engines: {node: '>=6'}

  parse-asn1@5.1.7:
    resolution: {integrity: sha512-CTM5kuWR3sx9IFamcl5ErfPl6ea/N8IYwiJ+vpeB2g+1iknv7zBl5uPwbMbRVznRVbrNY6lGuDoE5b30grmbqg==}
    engines: {node: '>= 0.10'}

  parse-entities@4.0.1:
    resolution: {integrity: sha512-SWzvYcSJh4d/SGLIOQfZ/CoNv6BTlI6YEQ7Nj82oDVnRpwe/Z/F1EMx42x3JAOwGBlCjeCH0BRJQbQ/opHL17w==}

  parse-ms@2.1.0:
    resolution: {integrity: sha512-kHt7kzLoS9VBZfUsiKjv43mr91ea+U05EyKkEtqp7vNbHxmaVuEqN7XxeEVnGrMtYOAxGrDElSi96K7EgO1zCA==}
    engines: {node: '>=6'}

  parse5@7.2.1:
    resolution: {integrity: sha512-BuBYQYlv1ckiPdQi/ohiivi9Sagc9JG+Ozs0r7b/0iK3sKmrb0b9FdWdBbOdx6hBCM/F9Ir82ofnBhtZOjCRPQ==}

  parseurl@1.3.3:
    resolution: {integrity: sha512-CiyeOxFT/JZyN5m0z9PfXw4SCBJ6Sygz1Dpl0wqjlhDEGGBP1GnsUVEL0p63hoG1fcj3fHynXi9NYO4nWOL+qQ==}
    engines: {node: '>= 0.8'}

  partial-json@0.1.7:
    resolution: {integrity: sha512-Njv/59hHaokb/hRUjce3Hdv12wd60MtM9Z5Olmn+nehe0QDAsRtRbJPvJ0Z91TusF0SuZRIvnM+S4l6EIP8leA==}

  path-browserify@1.0.1:
    resolution: {integrity: sha512-b7uo2UCUOYZcnF/3ID0lulOJi/bafxa1xPe7ZPsammBSpjSWQkjNxlt635YGS2MiR9GjvuXCtz2emr3jbsz98g==}

  path-exists@4.0.0:
    resolution: {integrity: sha512-ak9Qy5Q7jYb2Wwcey5Fpvg2KoAc/ZIhLSLOSBmRmygPsGwkVVt0fZa0qrtMz+m6tJTAHfZQ8FnmB4MG4LWy7/w==}
    engines: {node: '>=8'}

  path-key@3.1.1:
    resolution: {integrity: sha512-ojmeN0qd+y0jszEtoY48r0Peq5dwMEkIlCOu6Q5f41lfkswXuKtYrhgoTpLnyIcHm24Uhqx+5Tqm2InSwLhE6Q==}
    engines: {node: '>=8'}

  path-parse@1.0.7:
    resolution: {integrity: sha512-LDJzPVEEEPR+y48z93A0Ed0yXb8pAByGWo/k5YYdYgpY2/2EsOsksJrq7lOHxryrVOn1ejG6oAp8ahvOIQD8sw==}

  path-scurry@1.11.1:
    resolution: {integrity: sha512-Xa4Nw17FS9ApQFJ9umLiJS4orGjm7ZzwUrwamcGQuHSzDyth9boKDaycYdDcZDuqYATXw4HFXgaqWTctW/v1HA==}
    engines: {node: '>=16 || 14 >=14.18'}

  path-to-regexp@0.1.10:
    resolution: {integrity: sha512-7lf7qcQidTku0Gu3YDPc8DJ1q7OOucfa/BSsIwjuh56VU7katFvuM8hULfkwB3Fns/rsVF7PwPKVw1sl5KQS9w==}

  path-to-regexp@6.3.0:
    resolution: {integrity: sha512-Yhpw4T9C6hPpgPeA28us07OJeqZ5EzQTkbfwuhsUg0c237RomFoETJgmp2sa3F/41gfLE6G5cqcYwznmeEeOlQ==}

  pathe@1.1.2:
    resolution: {integrity: sha512-whLdWMYL2TwI08hn8/ZqAbrVemu0LNaNNJZX73O6qaIdCTfXutsLhMkjdENX0qhsQ9uIimo4/aQOmXkoon2nDQ==}

  pathval@2.0.0:
    resolution: {integrity: sha512-vE7JKRyES09KiunauX7nd2Q9/L7lhok4smP9RZTDeD4MVs72Dp2qNFVz39Nz5a0FVEW0BJR6C0DYrq6unoziZA==}
    engines: {node: '>= 14.16'}

  pbkdf2@3.1.2:
    resolution: {integrity: sha512-iuh7L6jA7JEGu2WxDwtQP1ddOpaJNC4KlDEFfdQajSGgGPNi4OyDc2R7QnbY2bR9QjBVGwgvTdNJZoE7RaxUMA==}
    engines: {node: '>=0.12'}

  peek-stream@1.1.3:
    resolution: {integrity: sha512-FhJ+YbOSBb9/rIl2ZeE/QHEsWn7PqNYt8ARAY3kIgNGOk13g9FGyIY6JIl/xB/3TFRVoTv5as0l11weORrTekA==}

  perfect-debounce@1.0.0:
    resolution: {integrity: sha512-xCy9V055GLEqoFaHoC1SoLIaLmWctgCUaBaWxDZ7/Zx4CTyX7cJQLJOok/orfjZAh9kEYpjJa4d0KcJmCbctZA==}

  periscopic@3.1.0:
    resolution: {integrity: sha512-vKiQ8RRtkl9P+r/+oefh25C3fhybptkHKCZSPlcXiJux2tJF55GnEj3BVn4A5gKfq9NWWXXrxkHBwVPUfH0opw==}

  picocolors@1.1.1:
    resolution: {integrity: sha512-xceH2snhtb5M9liqDsmEw56le376mTZkEX/jEb/RxNFyegNul7eNslCXP9FDj/Lcu0X8KEyMceP2ntpaHrDEVA==}

  picomatch@2.3.1:
    resolution: {integrity: sha512-JU3teHTNjmE2VCGFzuY8EXzCDVwEqB2a8fsIvwaStHhAWJEeVd1o1QD80CU6+ZdEXXSLbSsuLwJjkCBWqRQUVA==}
    engines: {node: '>=8.6'}

  picomatch@4.0.2:
    resolution: {integrity: sha512-M7BAV6Rlcy5u+m6oPhAPFgJTzAioX/6B0DxyvDlo9l8+T3nLKbrczg2WLUyzd45L8RqfUMyGPzekbMvX2Ldkwg==}
    engines: {node: '>=12'}

  pidtree@0.6.0:
    resolution: {integrity: sha512-eG2dWTVw5bzqGRztnHExczNxt5VGsE6OwTeCG3fdUf9KBsZzO3R5OIIIzWR+iZA0NtZ+RDVdaoE2dK1cn6jH4g==}
    engines: {node: '>=0.10'}
    hasBin: true

  pify@4.0.1:
    resolution: {integrity: sha512-uB80kBFb/tfd68bVleG9T5GGsGPjJrLAUpR5PZIrhBnIaRTQRjqdJSsIKkOP6OAIFbj7GOrcudc5pNjZ+geV2g==}
    engines: {node: '>=6'}

  pkg-dir@5.0.0:
    resolution: {integrity: sha512-NPE8TDbzl/3YQYY7CSS228s3g2ollTFnc+Qi3tqmqJp9Vg2ovUpixcJEo2HJScN2Ez+kEaal6y70c0ehqJBJeA==}
    engines: {node: '>=10'}

  pkg-types@1.2.1:
    resolution: {integrity: sha512-sQoqa8alT3nHjGuTjuKgOnvjo4cljkufdtLMnO2LBP/wRwuDlo1tkaEdMxCRhyGRPacv/ztlZgDPm2b7FAmEvw==}

  pnpm@9.14.4:
    resolution: {integrity: sha512-yBgLP75OS8oCyUI0cXiWtVKXQKbLrfGfp4JUJwQD6i8n1OHUagig9WyJtj3I6/0+5TMm2nICc3lOYgD88NGEqw==}
    engines: {node: '>=18.12'}
    hasBin: true

  possible-typed-array-names@1.0.0:
    resolution: {integrity: sha512-d7Uw+eZoloe0EHDIYoe+bQ5WXnGMOpmiZFTuMWCwpjzzkL2nTjcKiAk4hh8TjnGye2TwWOk3UXucZ+3rbmBa8Q==}
    engines: {node: '>= 0.4'}

  postcss-discard-duplicates@5.1.0:
    resolution: {integrity: sha512-zmX3IoSI2aoenxHV6C7plngHWWhUOV3sP1T8y2ifzxzbtnuhk1EdPwm0S1bIUNaJ2eNbWeGLEwzw8huPD67aQw==}
    engines: {node: ^10 || ^12 || >=14.0}
    peerDependencies:
      postcss: ^8.2.15

  postcss-load-config@4.0.2:
    resolution: {integrity: sha512-bSVhyJGL00wMVoPUzAVAnbEoWyqRxkjv64tUl427SKnPrENtq6hJwUojroMz2VB+Q1edmi4IfrAPpami5VVgMQ==}
    engines: {node: '>= 14'}
    peerDependencies:
      postcss: '>=8.0.9'
      ts-node: '>=9.0.0'
    peerDependenciesMeta:
      postcss:
        optional: true
      ts-node:
        optional: true

  postcss-modules-extract-imports@3.1.0:
    resolution: {integrity: sha512-k3kNe0aNFQDAZGbin48pL2VNidTF0w4/eASDsxlyspobzU3wZQLOGj7L9gfRe0Jo9/4uud09DsjFNH7winGv8Q==}
    engines: {node: ^10 || ^12 || >= 14}
    peerDependencies:
      postcss: ^8.1.0

  postcss-modules-local-by-default@4.1.0:
    resolution: {integrity: sha512-rm0bdSv4jC3BDma3s9H19ZddW0aHX6EoqwDYU2IfZhRN+53QrufTRo2IdkAbRqLx4R2IYbZnbjKKxg4VN5oU9Q==}
    engines: {node: ^10 || ^12 || >= 14}
    peerDependencies:
      postcss: ^8.1.0

  postcss-modules-scope@3.2.1:
    resolution: {integrity: sha512-m9jZstCVaqGjTAuny8MdgE88scJnCiQSlSrOWcTQgM2t32UBe+MUmFSO5t7VMSfAf/FJKImAxBav8ooCHJXCJA==}
    engines: {node: ^10 || ^12 || >= 14}
    peerDependencies:
      postcss: ^8.1.0

  postcss-modules-values@4.0.0:
    resolution: {integrity: sha512-RDxHkAiEGI78gS2ofyvCsu7iycRv7oqw5xMWn9iMoR0N/7mf9D50ecQqUo5BZ9Zh2vH4bCUR/ktCqbB9m8vJjQ==}
    engines: {node: ^10 || ^12 || >= 14}
    peerDependencies:
      postcss: ^8.1.0

  postcss-modules@6.0.1:
    resolution: {integrity: sha512-zyo2sAkVvuZFFy0gc2+4O+xar5dYlaVy/ebO24KT0ftk/iJevSNyPyQellsBLlnccwh7f6V6Y4GvuKRYToNgpQ==}
    peerDependencies:
      postcss: ^8.0.0

  postcss-selector-parser@7.0.0:
    resolution: {integrity: sha512-9RbEr1Y7FFfptd/1eEdntyjMwLeghW1bHX9GWjXo19vx4ytPQhANltvVxDggzJl7mnWM+dX28kb6cyS/4iQjlQ==}
    engines: {node: '>=4'}

  postcss-value-parser@4.2.0:
    resolution: {integrity: sha512-1NNCs6uurfkVbeXG4S8JFT9t19m45ICnif8zWLd5oPSZ50QnwMfK+H3jv408d4jw/7Bttv5axS5IiHoLaVNHeQ==}

  postcss@8.4.49:
    resolution: {integrity: sha512-OCVPnIObs4N29kxTjzLfUryOkvZEq+pf8jTF0lg8E7uETuWHA+v7j3c/xJmiqpX450191LlmZfUKkXxkTry7nA==}
    engines: {node: ^10 || ^12 || >=14}

  prelude-ls@1.2.1:
    resolution: {integrity: sha512-vkcDPrRZo1QZLbn5RLGPpg/WmIQ65qoWWhcGKf/b5eplkkarX0m9z8ppCat4mlOqUsWpyNuYgO3VRyrYHSzX5g==}
    engines: {node: '>= 0.8.0'}

  prettier-linter-helpers@1.0.0:
    resolution: {integrity: sha512-GbK2cP9nraSSUF9N2XwUwqfzlAFlMNYYl+ShE/V+H8a9uNl/oUqB1w2EL54Jh0OlyRSd8RfWYJ3coVS4TROP2w==}
    engines: {node: '>=6.0.0'}

  prettier@2.8.8:
    resolution: {integrity: sha512-tdN8qQGvNjw4CHbY+XXk0JgCXn9QiF21a55rBe5LJAU+kDyC4WQn4+awm2Xfk2lQMk5fKup9XgzTZtGkjBdP9Q==}
    engines: {node: '>=10.13.0'}
    hasBin: true

  prettier@3.4.1:
    resolution: {integrity: sha512-G+YdqtITVZmOJje6QkXQWzl3fSfMxFwm1tjTyo9exhkmWSqC4Yhd1+lug++IlR2mvRVAxEDDWYkQdeSztajqgg==}
    engines: {node: '>=14'}
    hasBin: true

  pretty-ms@7.0.1:
    resolution: {integrity: sha512-973driJZvxiGOQ5ONsFhOF/DtzPMOMtgC11kCpUrPGMTgqp2q/1gwzCquocrN33is0VZ5GFHXZYMM9l6h67v2Q==}
    engines: {node: '>=10'}

  printable-characters@1.0.42:
    resolution: {integrity: sha512-dKp+C4iXWK4vVYZmYSd0KBH5F/h1HoZRsbJ82AVKRO3PEo8L4lBS/vLwhVtpwwuYcoIsVY+1JYKR268yn480uQ==}

  proc-log@3.0.0:
    resolution: {integrity: sha512-++Vn7NS4Xf9NacaU9Xq3URUuqZETPsf8L4j5/ckhaRYsfPeRyzGw+iDjFhV/Jr3uNmTvvddEJFWh5R1gRgUH8A==}
    engines: {node: ^14.17.0 || ^16.13.0 || >=18.0.0}

  process-nextick-args@2.0.1:
    resolution: {integrity: sha512-3ouUOpQhtgrbOa17J7+uxOTpITYWaGP7/AhoR3+A+/1e9skrzelGi/dXzEYyvbxubEF6Wn2ypscTKiKJFFn1ag==}

  process@0.11.10:
    resolution: {integrity: sha512-cdGef/drWFoydD1JsMzuFf8100nZl+GT+yacc2bEced5f9Rjk4z+WtFUTBu9PhOi9j/jfmBPu0mMEY4wIdAF8A==}
    engines: {node: '>= 0.6.0'}

  promise-inflight@1.0.1:
    resolution: {integrity: sha512-6zWPyEOFaQBJYcGMHBKTKJ3u6TBsnMFOIZSa6ce1e/ZrrsOlnHRHbabMjLiBYKp+n44X9eUI6VUPaukCXHuG4g==}
    peerDependencies:
      bluebird: '*'
    peerDependenciesMeta:
      bluebird:
        optional: true

  promise-retry@2.0.1:
    resolution: {integrity: sha512-y+WKFlBR8BGXnsNlIHFGPZmyDf3DFMoLhaflAnyZgV6rG6xu+JwesTo2Q9R6XwYmtmwAFCkAk3e35jEdoeh/3g==}
    engines: {node: '>=10'}

  property-information@6.5.0:
    resolution: {integrity: sha512-PgTgs/BlvHxOu8QuEN7wi5A0OmXaBcHpmCSTehcs6Uuu9IkDIEo13Hy7n898RHfrQ49vKCoGeWZSaAK01nwVig==}

  proxy-addr@2.0.7:
    resolution: {integrity: sha512-llQsMLSUDUPT44jdrU/O37qlnifitDP+ZwrmmZcoSKyLKvtZxpyV0n2/bD/N4tBAAZ/gJEdZU7KMraoK1+XYAg==}
    engines: {node: '>= 0.10'}

  public-encrypt@4.0.3:
    resolution: {integrity: sha512-zVpa8oKZSz5bTMTFClc1fQOnyyEzpl5ozpi1B5YcvBrdohMjH2rfsBtyXcuNuwjsDIXmBYlF2N5FlJYhR29t8Q==}

  pump@2.0.1:
    resolution: {integrity: sha512-ruPMNRkN3MHP1cWJc9OWr+T/xDP0jhXYCLfJcBuX54hhfIBnaQmAUMfDcG4DM5UMWByBbJY69QSphm3jtDKIkA==}

  pump@3.0.2:
    resolution: {integrity: sha512-tUPXtzlGM8FE3P0ZL6DVs/3P58k9nk8/jZeQCurTJylQA8qFYzHFfhBJkuqyE0FifOsQ0uKWekiZ5g8wtr28cw==}

  pumpify@1.5.1:
    resolution: {integrity: sha512-oClZI37HvuUJJxSKKrC17bZ9Cu0ZYhEAGPsPUy9KlMUmv9dKX2o77RUmq7f3XjIxbwyGwYzbzQ1L2Ks8sIradQ==}

  punycode@1.4.1:
    resolution: {integrity: sha512-jmYNElW7yvO7TV33CjSmvSiE2yco3bV2czu/OzDKdMNVZQWfxCblURLhf+47syQRBntjfLdd/H0egrzIG+oaFQ==}

  punycode@2.3.1:
    resolution: {integrity: sha512-vYt7UD1U9Wg6138shLtLOvdAu+8DsC/ilFtEVHcH+wydcSpNE20AfSOduf6MkRFahL5FY7X1oU7nKVZFtfq8Fg==}
    engines: {node: '>=6'}

  qs@6.13.0:
    resolution: {integrity: sha512-+38qI9SOr8tfZ4QmJNplMUxqjbe7LKvvZgWdExBOmd+egZTtjLB67Gu0HRX3u/XOq7UU2Nx6nsjvS16Z9uwfpg==}
    engines: {node: '>=0.6'}

  qs@6.13.1:
    resolution: {integrity: sha512-EJPeIn0CYrGu+hli1xilKAPXODtJ12T0sP63Ijx2/khC2JtuaN3JyNIpvmnkmaEtha9ocbG4A4cMcr+TvqvwQg==}
    engines: {node: '>=0.6'}

  querystring-es3@0.2.1:
    resolution: {integrity: sha512-773xhDQnZBMFobEiztv8LIl70ch5MSF/jUQVlhwFyBILqq96anmoctVIYz+ZRp0qbCKATTn6ev02M3r7Ga5vqA==}
    engines: {node: '>=0.4.x'}

  queue-microtask@1.2.3:
    resolution: {integrity: sha512-NuaNSa6flKT5JaSYQzJok04JzTL1CA6aGhv5rfLW3PgqA+M2ChpZQnAC8h8i4ZFkBS8X5RqkDBHA7r4hej3K9A==}

  randombytes@2.1.0:
    resolution: {integrity: sha512-vYl3iOX+4CKUWuxGi9Ukhie6fsqXqS9FE2Zaic4tNFD2N2QQaXOMFbuKK4QmDHC0JO6B1Zp41J0LpT0oR68amQ==}

  randomfill@1.0.4:
    resolution: {integrity: sha512-87lcbR8+MhcWcUiQ+9e+Rwx8MyR2P7qnt15ynUlbm3TU/fjbgz4GsvfSUDTemtCCtVCqb4ZcEFlyPNTh9bBTLw==}

  range-parser@1.2.1:
    resolution: {integrity: sha512-Hrgsx+orqoygnmhFbKaHE6c296J+HTAQXoxEF6gNupROmmGJRoyzfG3ccAveqCBrwr/2yxQ5BVd/GTl5agOwSg==}
    engines: {node: '>= 0.6'}

  raw-body@2.5.2:
    resolution: {integrity: sha512-8zGqypfENjCIqGhgXToC8aB2r7YrBX+AQAfIPs/Mlk+BtPTztOvTS01NRW/3Eh60J+a48lt8qsCzirQ6loCVfA==}
    engines: {node: '>= 0.8'}

  react-dom@18.3.1:
    resolution: {integrity: sha512-5m4nQKp+rZRb09LNH59GM4BxTh9251/ylbKIbpe7TpGxfJ+9kv6BLkLBXIjjspbgbnIBNqlI23tRnTWT0snUIw==}
    peerDependencies:
      react: ^18.3.1

  react-hotkeys-hook@4.6.1:
    resolution: {integrity: sha512-XlZpbKUj9tkfgPgT9gA+1p7Ey6vFIZHttUjPqpTdyT5nqQ8mHL7elxvSbaC+dpSiHUSmr21Ya1mDxBZG3aje4Q==}
    peerDependencies:
      react: '>=16.8.1'
      react-dom: '>=16.8.1'

  react-markdown@9.0.1:
    resolution: {integrity: sha512-186Gw/vF1uRkydbsOIkcGXw7aHq0sZOCRFFjGrr7b9+nVZg4UfA4enXCaxm4fUzecU38sWfrNDitGhshuU7rdg==}
    peerDependencies:
      '@types/react': '>=18'
      react: '>=18'

  react-refresh@0.14.2:
    resolution: {integrity: sha512-jCvmsr+1IUSMUyzOkRcvnVbX3ZYC6g9TDrDbFuFmRDq7PD4yaGbLKNQL6k2jnArV8hjYxh7hVhAZB6s9HDGpZA==}
    engines: {node: '>=0.10.0'}

  react-remove-scroll-bar@2.3.6:
    resolution: {integrity: sha512-DtSYaao4mBmX+HDo5YWYdBWQwYIQQshUV/dVxFxK+KM26Wjwp1gZ6rv6OC3oujI6Bfu6Xyg3TwK533AQutsn/g==}
    engines: {node: '>=10'}
    peerDependencies:
      '@types/react': ^16.8.0 || ^17.0.0 || ^18.0.0
      react: ^16.8.0 || ^17.0.0 || ^18.0.0
    peerDependenciesMeta:
      '@types/react':
        optional: true

  react-remove-scroll@2.6.0:
    resolution: {integrity: sha512-I2U4JVEsQenxDAKaVa3VZ/JeJZe0/2DxPWL8Tj8yLKctQJQiZM52pn/GWFpSp8dftjM3pSAHVJZscAnC/y+ySQ==}
    engines: {node: '>=10'}
    peerDependencies:
      '@types/react': ^16.8.0 || ^17.0.0 || ^18.0.0
      react: ^16.8.0 || ^17.0.0 || ^18.0.0
    peerDependenciesMeta:
      '@types/react':
        optional: true

  react-resizable-panels@2.1.7:
    resolution: {integrity: sha512-JtT6gI+nURzhMYQYsx8DKkx6bSoOGFp7A3CwMrOb8y5jFHFyqwo9m68UhmXRw57fRVJksFn1TSlm3ywEQ9vMgA==}
    peerDependencies:
      react: ^16.14.0 || ^17.0.0 || ^18.0.0 || ^19.0.0 || ^19.0.0-rc
      react-dom: ^16.14.0 || ^17.0.0 || ^18.0.0 || ^19.0.0 || ^19.0.0-rc

  react-router-dom@6.28.0:
    resolution: {integrity: sha512-kQ7Unsl5YdyOltsPGl31zOjLrDv+m2VcIEcIHqYYD3Lp0UppLjrzcfJqDJwXxFw3TH/yvapbnUvPlAj7Kx5nbg==}
    engines: {node: '>=14.0.0'}
    peerDependencies:
      react: '>=16.8'
      react-dom: '>=16.8'

  react-router@6.28.0:
    resolution: {integrity: sha512-HrYdIFqdrnhDw0PqG/AKjAqEqM7AvxCz0DQ4h2W8k6nqmc5uRBYDag0SBxx9iYz5G8gnuNVLzUe13wl9eAsXXg==}
    engines: {node: '>=14.0.0'}
    peerDependencies:
      react: '>=16.8'

  react-style-singleton@2.2.1:
    resolution: {integrity: sha512-ZWj0fHEMyWkHzKYUr2Bs/4zU6XLmq9HsgBURm7g5pAVfyn49DgUiNgY2d4lXRlYSiCif9YBGpQleewkcqddc7g==}
    engines: {node: '>=10'}
    peerDependencies:
      '@types/react': ^16.8.0 || ^17.0.0 || ^18.0.0
      react: ^16.8.0 || ^17.0.0 || ^18.0.0
    peerDependenciesMeta:
      '@types/react':
        optional: true

  react-toastify@10.0.6:
    resolution: {integrity: sha512-yYjp+omCDf9lhZcrZHKbSq7YMuK0zcYkDFTzfRFgTXkTFHZ1ToxwAonzA4JI5CxA91JpjFLmwEsZEgfYfOqI1A==}
    peerDependencies:
      react: '>=18'
      react-dom: '>=18'

  react@18.3.1:
    resolution: {integrity: sha512-wS+hAgJShR0KhEvPJArfuPVN1+Hz1t0Y6n5jLrGQbkb4urgPE/0Rve+1kMB1v/oWgHgm4WIcV+i7F2pTVj+2iQ==}
    engines: {node: '>=0.10.0'}

  readable-stream@2.3.8:
    resolution: {integrity: sha512-8p0AUk4XODgIewSi0l8Epjs+EVnWiK7NoDIEGU0HhE7+ZyY8D1IMY7odu5lRrFXGg71L15KG8QrPmum45RTtdA==}

  readable-stream@3.6.2:
    resolution: {integrity: sha512-9u/sniCrY3D5WdsERHzHE4G2YCXqoG5FTHUiCC4SIbr6XcLZBY05ya9EKjYek9O5xOAwjGq+1JdGBAS7Q9ScoA==}
    engines: {node: '>= 6'}

  readdirp@3.6.0:
    resolution: {integrity: sha512-hOS089on8RduqdbhvQ5Z37A0ESjsqz6qnRcffsMU3495FuTdqSm+7bhJ29JvIOsBDEEnan5DPu9t3To9VRlMzA==}
    engines: {node: '>=8.10.0'}

  readdirp@4.0.2:
    resolution: {integrity: sha512-yDMz9g+VaZkqBYS/ozoBJwaBhTbZo3UNYQHNRw1D3UFQB8oHB4uS/tAODO+ZLjGWmUbKnIlOWO+aaIiAxrUWHA==}
    engines: {node: '>= 14.16.0'}

  regenerator-runtime@0.14.1:
    resolution: {integrity: sha512-dYnhHh0nJoMfnkZs6GmmhFknAGRrLznOu5nc9ML+EJxGvrx6H7teuevqVqCuPcPK//3eDrrjQhehXVx9cnkGdw==}

  regex-recursion@4.3.0:
    resolution: {integrity: sha512-5LcLnizwjcQ2ALfOj95MjcatxyqF5RPySx9yT+PaXu3Gox2vyAtLDjHB8NTJLtMGkvyau6nI3CfpwFCjPUIs/A==}

  regex-utilities@2.3.0:
    resolution: {integrity: sha512-8VhliFJAWRaUiVvREIiW2NXXTmHs4vMNnSzuJVhscgmGav3g9VDxLrQndI3dZZVVdp0ZO/5v0xmX516/7M9cng==}

  regex@5.0.2:
    resolution: {integrity: sha512-/pczGbKIQgfTMRV0XjABvc5RzLqQmwqxLHdQao2RTXPk+pmTXB2P0IaUHYdYyk412YLwUIkaeMd5T+RzVgTqnQ==}

  rehype-raw@7.0.0:
    resolution: {integrity: sha512-/aE8hCfKlQeA8LmyeyQvQF3eBiLRGNlfBJEvWH7ivp9sBqs7TNqBL5X3v157rM4IFETqDnIOO+z5M/biZbo9Ww==}

  rehype-sanitize@6.0.0:
    resolution: {integrity: sha512-CsnhKNsyI8Tub6L4sm5ZFsme4puGfc6pYylvXo1AeqaGbjOYyzNv3qZPwvs0oMJ39eryyeOdmxwUIo94IpEhqg==}

  remark-frontmatter@4.0.1:
    resolution: {integrity: sha512-38fJrB0KnmD3E33a5jZC/5+gGAC2WKNiPw1/fdXJvijBlhA7RCsvJklrYJakS0HedninvaCYW8lQGf9C918GfA==}

  remark-gfm@4.0.0:
    resolution: {integrity: sha512-U92vJgBPkbw4Zfu/IiW2oTZLSL3Zpv+uI7My2eq8JxKgqraFdU8YUGicEJCEgSbeaG+QDFqIcwwfMTOEelPxuA==}

  remark-mdx-frontmatter@1.1.1:
    resolution: {integrity: sha512-7teX9DW4tI2WZkXS4DBxneYSY7NHiXl4AKdWDO9LXVweULlCT8OPWsOjLEnMIXViN1j+QcY8mfbq3k0EK6x3uA==}
    engines: {node: '>=12.2.0'}

  remark-mdx@2.3.0:
    resolution: {integrity: sha512-g53hMkpM0I98MU266IzDFMrTD980gNF3BJnkyFcmN+dD873mQeD5rdMO3Y2X+x8umQfbSE0PcoEDl7ledSA+2g==}

  remark-parse@10.0.2:
    resolution: {integrity: sha512-3ydxgHa/ZQzG8LvC7jTXccARYDcRld3VfcgIIFs7bI6vbRSxJJmzgLEIIoYKyrfhaY+ujuWaf/PJiMZXoiCXgw==}

  remark-parse@11.0.0:
    resolution: {integrity: sha512-FCxlKLNGknS5ba/1lmpYijMUzX2esxW5xQqjWxw2eHFfS2MSdaHVINFmhjo+qN1WhZhNimq0dZATN9pH0IDrpA==}

  remark-rehype@10.1.0:
    resolution: {integrity: sha512-EFmR5zppdBp0WQeDVZ/b66CWJipB2q2VLNFMabzDSGR66Z2fQii83G5gTBbgGEnEEA0QRussvrFHxk1HWGJskw==}

  remark-rehype@11.1.1:
    resolution: {integrity: sha512-g/osARvjkBXb6Wo0XvAeXQohVta8i84ACbenPpoSsxTOQH/Ae0/RGP4WZgnMH5pMLpsj4FG7OHmcIcXxpza8eQ==}

  remark-stringify@11.0.0:
    resolution: {integrity: sha512-1OSmLd3awB/t8qdoEOMazZkNsfVTeY4fTsgzcQFdXNq8ToTN4ZGwrMnlda4K6smTFKD+GRV6O48i6Z4iKgPPpw==}

  remix-island@0.2.0:
    resolution: {integrity: sha512-NujWtmulgupxNOMiWKAj8lg56eYsy09aV/2pML8rov8N8LmY1UnSml4XYad+KHLy/pgZ1D9UxAmjI6GBJydTUg==}
    peerDependencies:
      '@remix-run/react': '>= 1'
      '@remix-run/server-runtime': '>= 1'
      react: '>= 16.8'
      react-dom: '>= 16.8'

  remix-utils@7.7.0:
    resolution: {integrity: sha512-J8NhP044nrNIam/xOT1L9a4RQ9FSaA2wyrUwmN8ZT+c/+CdAAf70yfaLnvMyKcV5U+8BcURQ/aVbth77sT6jGA==}
    engines: {node: '>=18.0.0'}
    peerDependencies:
      '@remix-run/cloudflare': ^2.0.0
      '@remix-run/node': ^2.0.0
      '@remix-run/react': ^2.0.0
      '@remix-run/router': ^1.7.2
      crypto-js: ^4.1.1
      intl-parse-accept-language: ^1.0.0
      is-ip: ^5.0.1
      react: ^18.0.0
      zod: ^3.22.4
    peerDependenciesMeta:
      '@remix-run/cloudflare':
        optional: true
      '@remix-run/node':
        optional: true
      '@remix-run/react':
        optional: true
      '@remix-run/router':
        optional: true
      crypto-js:
        optional: true
      intl-parse-accept-language:
        optional: true
      is-ip:
        optional: true
      react:
        optional: true
      zod:
        optional: true

  require-like@0.1.2:
    resolution: {integrity: sha512-oyrU88skkMtDdauHDuKVrgR+zuItqr6/c//FXzvmxRGMexSDc6hNvJInGW3LL46n+8b50RykrvwSUIIQH2LQ5A==}

  resolve-from@4.0.0:
    resolution: {integrity: sha512-pb/MYmXstAkysRFx8piNI1tGFNQIFA3vkE3Gq4EuA1dF6gHp/+vgZqsCGJapvy8N3Q+4o7FwvquPJcnZ7RYy4g==}
    engines: {node: '>=4'}

  resolve-pkg-maps@1.0.0:
    resolution: {integrity: sha512-seS2Tj26TBVOC2NIc2rOe2y2ZO7efxITtLZcGSOnHHNOQ7CkiUBfw0Iw2ck6xkIhPwLhKNLS8BO+hEpngQlqzw==}

  resolve.exports@2.0.3:
    resolution: {integrity: sha512-OcXjMsGdhL4XnbShKpAcSqPMzQoYkYyhbEaeSko47MjRP9NfEQMhZkXL1DoFlt9LWQn4YttrdnV6X2OiyzBi+A==}
    engines: {node: '>=10'}

  resolve@1.22.8:
    resolution: {integrity: sha512-oKWePCxqpd6FlLvGV1VU0x7bkPmmCNolxzjMf4NczoDnQcIWrAF+cPtZn5i6n+RfD2d9i0tzpKnG6Yk168yIyw==}
    hasBin: true

  restore-cursor@3.1.0:
    resolution: {integrity: sha512-l+sSefzHpj5qimhFSE5a8nufZYAM3sBSVMAPtYkmC+4EH2anSGaEMXSD0izRQbu9nfyQ9y5JrVmp7E8oZrUjvA==}
    engines: {node: '>=8'}

  retry@0.12.0:
    resolution: {integrity: sha512-9LkiTwjUh6rT555DtE9rTX+BKByPfrMzEAtnlEtdEwr3Nkffwiihqe2bWADg+OQRjt9gl6ICdmB/ZFDCGAtSow==}
    engines: {node: '>= 4'}

  reusify@1.0.4:
    resolution: {integrity: sha512-U9nH88a3fc/ekCF1l0/UP1IosiuIjyTh7hBvXVMHYgVcfGvt897Xguj2UOLDeI5BG2m7/uwyaLVT6fbtCwTyzw==}
    engines: {iojs: '>=1.0.0', node: '>=0.10.0'}

  ripemd160@2.0.2:
    resolution: {integrity: sha512-ii4iagi25WusVoiC4B4lq7pbXfAp3D9v5CwfkY33vffw2+pkDjY1D8GaN7spsxvCSx8dkPqOZCEZyfxcmJG2IA==}

  rollup-plugin-inject@3.0.2:
    resolution: {integrity: sha512-ptg9PQwzs3orn4jkgXJ74bfs5vYz1NCZlSQMBUA0wKcGp5i5pA1AO3fOUEte8enhGUC+iapTCzEWw2jEFFUO/w==}
    deprecated: This package has been deprecated and is no longer maintained. Please use @rollup/plugin-inject.

  rollup-plugin-node-polyfills@0.2.1:
    resolution: {integrity: sha512-4kCrKPTJ6sK4/gLL/U5QzVT8cxJcofO0OU74tnB19F40cmuAKSzH5/siithxlofFEjwvw1YAhPmbvGNA6jEroA==}

  rollup-pluginutils@2.8.2:
    resolution: {integrity: sha512-EEp9NhnUkwY8aif6bxgovPHMoMoNr2FulJziTndpt5H9RdwC47GSGuII9XxpSdzVGM0GWrNPHV6ie1LTNJPaLQ==}

  rollup@4.28.0:
    resolution: {integrity: sha512-G9GOrmgWHBma4YfCcX8PjH0qhXSdH8B4HDE2o4/jaxj93S4DPCIDoLcXz99eWMji4hB29UFCEd7B2gwGJDR9cQ==}
    engines: {node: '>=18.0.0', npm: '>=8.0.0'}
    hasBin: true

  run-parallel@1.2.0:
    resolution: {integrity: sha512-5l4VyZR86LZ/lDxZTR6jqL8AFE2S0IFLMP26AbjsLVADxHdhB/c0GUsH+y39UfCi3dzz8OlQuPmnaJOMoDHQBA==}

  rxjs@7.8.1:
    resolution: {integrity: sha512-AA3TVj+0A2iuIoQkWEK/tqFjBq2j+6PO6Y0zJcvzLAFhEFIO3HL0vls9hWLncZbAAbK0mar7oZ4V079I/qPMxg==}

  sade@1.8.1:
    resolution: {integrity: sha512-xal3CZX1Xlo/k4ApwCFrHVACi9fBqJ7V+mwhBsuf/1IOKbBy098Fex+Wa/5QMubw09pSZ/u8EY8PWgevJsXp1A==}
    engines: {node: '>=6'}

  safe-buffer@5.1.2:
    resolution: {integrity: sha512-Gd2UZBJDkXlY7GbJxfsE8/nvKkUEU1G38c1siN6QP6a9PT9MmHB8GnpscSmMJSoF8LOIrt8ud/wPtojys4G6+g==}

  safe-buffer@5.2.1:
    resolution: {integrity: sha512-rp3So07KcdmmKbGvgaNxQSJr7bGVSVk5S9Eq1F+ppbRo70+YeaDxkw5Dd8NPN+GD6bjnYm2VuPuCXmpuYvmCXQ==}

  safer-buffer@2.1.2:
    resolution: {integrity: sha512-YZo3K82SD7Riyi0E1EQPojLz7kpepnSQI9IyPbHHg1XXXevb5dJI7tpyN2ADxGcQbHG7vcyRHk0cbwqcQriUtg==}

  sass-embedded-android-arm64@1.81.0:
    resolution: {integrity: sha512-I36P77/PKAHx6sqOmexO2iEY5kpsmQ1VxcgITZSOxPMQhdB6m4t3bTabfDuWQQmCrqqiNFtLQHeytB65bUqwiw==}
    engines: {node: '>=14.0.0'}
    cpu: [arm64]
    os: [android]

  sass-embedded-android-arm@1.81.0:
    resolution: {integrity: sha512-NWEmIuaIEsGFNsIRa+5JpIpPJyZ32H15E85CNZqEIhhwWlk9UNw7vlOCmTH8MtabtnACwC/2NG8VyNa3nxKzUQ==}
    engines: {node: '>=14.0.0'}
    cpu: [arm]
    os: [android]

  sass-embedded-android-ia32@1.81.0:
    resolution: {integrity: sha512-k8V1usXw30w1GVxvrteG1RzgYJzYQ9PfL2aeOqGdroBN7zYTD9VGJXTGcxA4IeeRxmRd7szVW2mKXXS472fh8g==}
    engines: {node: '>=14.0.0'}
    cpu: [ia32]
    os: [android]

  sass-embedded-android-riscv64@1.81.0:
    resolution: {integrity: sha512-RXlanyLXEpN/DEehXgLuKPsqT//GYlsGFxKXgRiCc8hIPAueFLQXKJmLWlL3BEtHgmFdbsStIu4aZCcb1hOFlQ==}
    engines: {node: '>=14.0.0'}
    cpu: [riscv64]
    os: [android]

  sass-embedded-android-x64@1.81.0:
    resolution: {integrity: sha512-RQG0FxGQ1DERNyUDED8+BDVaLIjI+BNg8lVcyqlLZUrWY6NhzjwYEeiN/DNZmMmHtqDucAPNDcsdVUNQqsBy2A==}
    engines: {node: '>=14.0.0'}
    cpu: [x64]
    os: [android]

  sass-embedded-darwin-arm64@1.81.0:
    resolution: {integrity: sha512-gLKbsfII9Ppua76N41ODFnKGutla9qv0OGAas8gxe0jYBeAQFi/1iKQYdNtQtKi4mA9n5TQTqz+HHCKszZCoyA==}
    engines: {node: '>=14.0.0'}
    cpu: [arm64]
    os: [darwin]

  sass-embedded-darwin-x64@1.81.0:
    resolution: {integrity: sha512-7uMOlT9hD2KUJCbTN2XcfghDxt/rc50ujjfSjSHjX1SYj7mGplkINUXvVbbvvaV2wt6t9vkGkCo5qNbeBhfwBg==}
    engines: {node: '>=14.0.0'}
    cpu: [x64]
    os: [darwin]

  sass-embedded-linux-arm64@1.81.0:
    resolution: {integrity: sha512-jy4bvhdUmqbyw1jv1f3Uxl+MF8EU/Y/GDx4w6XPJm4Ds+mwH/TwnyAwsxxoBhWfnBnW8q2ADy039DlS5p+9csQ==}
    engines: {node: '>=14.0.0'}
    cpu: [arm64]
    os: [linux]

  sass-embedded-linux-arm@1.81.0:
    resolution: {integrity: sha512-REqR9qM4RchCE3cKqzRy9Q4zigIV82SbSpCi/O4O3oK3pg2I1z7vkb3TiJsivusG/li7aqKZGmYOtAXjruGQDA==}
    engines: {node: '>=14.0.0'}
    cpu: [arm]
    os: [linux]

  sass-embedded-linux-ia32@1.81.0:
    resolution: {integrity: sha512-ga/Jk4q5Bn1aC+iHJteDZuLSKnmBUiS3dEg1fnl/Z7GaHIChceKDJOw0zNaILRXI0qT2E1at9MwzoRaRA5Nn/g==}
    engines: {node: '>=14.0.0'}
    cpu: [ia32]
    os: [linux]

  sass-embedded-linux-musl-arm64@1.81.0:
    resolution: {integrity: sha512-hpntWf5kjkoxncA1Vh8vhsUOquZ8AROZKx0rQh7ZjSRs4JrYZASz1cfevPKaEM3wIim/nYa6TJqm0VqWsrERlA==}
    engines: {node: '>=14.0.0'}
    cpu: [arm64]
    os: [linux]

  sass-embedded-linux-musl-arm@1.81.0:
    resolution: {integrity: sha512-oWVUvQ4d5Kx1Md75YXZl5z1WBjc+uOhfRRqzkJ3nWc8tjszxJN+y/5EOJavhsNI3/2yoTt6eMXRTqDD9b0tWSQ==}
    engines: {node: '>=14.0.0'}
    cpu: [arm]
    os: [linux]

  sass-embedded-linux-musl-ia32@1.81.0:
    resolution: {integrity: sha512-UEXUYkBuqTSwg5JNWiNlfMZ1Jx6SJkaEdx+fsL3Tk099L8cKSoJWH2EPz4ZJjNbyIMymrSdVfymheTeZ8u24xA==}
    engines: {node: '>=14.0.0'}
    cpu: [ia32]
    os: [linux]

  sass-embedded-linux-musl-riscv64@1.81.0:
    resolution: {integrity: sha512-1D7OznytbIhx2XDHWi1nuQ8d/uCVR7FGGzELgaU//T8A9DapVTUgPKvB70AF1k4GzChR9IXU/WvFZs2hDTbaJg==}
    engines: {node: '>=14.0.0'}
    cpu: [riscv64]
    os: [linux]

  sass-embedded-linux-musl-x64@1.81.0:
    resolution: {integrity: sha512-ia6VCTeVDQtBSMktXRFza1AZCt8/6aUoujot6Ugf4KmdytQqPJIHxkHaGftm5xwi9WdrMGYS7zgolToPijR11A==}
    engines: {node: '>=14.0.0'}
    cpu: [x64]
    os: [linux]

  sass-embedded-linux-riscv64@1.81.0:
    resolution: {integrity: sha512-KbxSsqu4tT1XbhZfJV/5NfW0VtJIGlD58RjqJqJBi8Rnjrx29/upBsuwoDWtsPV/LhoGwwU1XkSa9Q1ifCz4fQ==}
    engines: {node: '>=14.0.0'}
    cpu: [riscv64]
    os: [linux]

  sass-embedded-linux-x64@1.81.0:
    resolution: {integrity: sha512-AMDeVY2T9WAnSFkuQcsOn5c29GRs/TuqnCiblKeXfxCSKym5uKdBl/N7GnTV6OjzoxiJBbkYKdVIaS5By7Gj4g==}
    engines: {node: '>=14.0.0'}
    cpu: [x64]
    os: [linux]

  sass-embedded-win32-arm64@1.81.0:
    resolution: {integrity: sha512-YOmBRYnygwWUmCoH14QbMRHjcvCJufeJBAp0m61tOJXIQh64ziwV4mjdqjS/Rx3zhTT4T+nulDUw4d3kLiMncA==}
    engines: {node: '>=14.0.0'}
    cpu: [arm64]
    os: [win32]

  sass-embedded-win32-ia32@1.81.0:
    resolution: {integrity: sha512-HFfr/C+uLJGGTENdnssuNTmXI/xnIasUuEHEKqI+2J0FHCWT5cpz3PGAOHymPyJcZVYGUG/7gIxIx/d7t0LFYw==}
    engines: {node: '>=14.0.0'}
    cpu: [ia32]
    os: [win32]

  sass-embedded-win32-x64@1.81.0:
    resolution: {integrity: sha512-wxj52jDcIAwWcXb7ShZ7vQYKcVUkJ+04YM9l46jDY+qwHzliGuorAUyujLyKTE9heGD3gShJ3wPPC1lXzq6v9A==}
    engines: {node: '>=14.0.0'}
    cpu: [x64]
    os: [win32]

  sass-embedded@1.81.0:
    resolution: {integrity: sha512-uZQ2Faxb1oWBHpeSSzjxnhClbMb3QadN0ql0ZFNuqWOLUxwaVhrMlMhPq6TDPbbfDUjihuwrMCuy695Bgna5RA==}
    engines: {node: '>=16.0.0'}
    hasBin: true

  scheduler@0.23.2:
    resolution: {integrity: sha512-UOShsPwz7NrMUqhR6t0hWjFduvOzbtv7toDH1/hIrfRNIDBnnBWd0CwJTGvTpngVlmwGCdP9/Zl/tVrDqcuYzQ==}

  secure-json-parse@2.7.0:
    resolution: {integrity: sha512-6aU+Rwsezw7VR8/nyvKTx8QpWH9FrcYiXXlqC4z5d5XQBDRqtbfsRjnwGyqbi3gddNtWHuEk9OANUotL26qKUw==}

  selfsigned@2.4.1:
    resolution: {integrity: sha512-th5B4L2U+eGLq1TVh7zNRGBapioSORUeymIydxgFpwww9d2qyKvtuPU2jJuHvYAwwqi2Y596QBL3eEqcPEYL8Q==}
    engines: {node: '>=10'}

  semver@6.3.1:
    resolution: {integrity: sha512-BR7VvDCVHO+q2xBEWskxS6DJE1qRnb7DxzUrogb71CWoSficBxYsiAGd+Kl0mmq/MprG9yArRkyrQxTO6XjMzA==}
    hasBin: true

  semver@7.6.3:
    resolution: {integrity: sha512-oVekP1cKtI+CTDvHWYFUcMtsK/00wmAEfyqKfNdARm8u1wNVhSgaX7A8d4UuIlUI5e84iEwOhs7ZPYRmzU9U6A==}
    engines: {node: '>=10'}
    hasBin: true

  send@0.19.0:
    resolution: {integrity: sha512-dW41u5VfLXu8SJh5bwRmyYUbAoSB3c9uQh6L8h/KtsFREPWpbX1lrljJo186Jc4nmci/sGUZ9a0a0J2zgfq2hw==}
    engines: {node: '>= 0.8.0'}

  serve-static@1.16.2:
    resolution: {integrity: sha512-VqpjJZKadQB/PEbEwvFdO43Ax5dFBZ2UECszz8bQ7pi7wt//PWe1P6MN7eCnjsatYtBT6EuiClbjSWP2WrIoTw==}
    engines: {node: '>= 0.8.0'}

  set-cookie-parser@2.7.1:
    resolution: {integrity: sha512-IOc8uWeOZgnb3ptbCURJWNjWUPcO3ZnTTdzsurqERrP6nPyv+paC55vJM0LpOlT2ne+Ix+9+CRG1MNLlyZ4GjQ==}

  set-function-length@1.2.2:
    resolution: {integrity: sha512-pgRc4hJ4/sNjWCSS9AmnS40x3bNMDTknHgL5UaMBTMyJnU90EgWh1Rz+MC9eFu4BuN/UwZjKQuY/1v3rM7HMfg==}
    engines: {node: '>= 0.4'}

  setimmediate@1.0.5:
    resolution: {integrity: sha512-MATJdZp8sLqDl/68LfQmbP8zKPLQNV6BIZoIgrscFDQ+RsvK/BxeDQOgyxKKoh0y/8h3BqVFnCqQ/gd+reiIXA==}

  setprototypeof@1.2.0:
    resolution: {integrity: sha512-E5LDX7Wrp85Kil5bhZv46j8jOeboKq5JMmYM3gVGdGH8xFpPWXUMsNrlODCrkoxMEeNi/XZIwuRvY4XNwYMJpw==}

  sha.js@2.4.11:
    resolution: {integrity: sha512-QMEp5B7cftE7APOjk5Y6xgrbWu+WkLVQwk8JNjZ8nKRciZaByEW6MubieAiToS7+dwvrjGhH8jRXz3MVd0AYqQ==}
    hasBin: true

  shebang-command@2.0.0:
    resolution: {integrity: sha512-kHxr2zZpYtdmrN1qDjrrX/Z1rR1kG8Dx+gkpK1G4eXmvXswmcE1hTWBWYUzlraYw1/yZp6YuDY77YtvbN0dmDA==}
    engines: {node: '>=8'}

  shebang-regex@3.0.0:
    resolution: {integrity: sha512-7++dFhtcx3353uBaq8DDR4NuxBetBzC7ZQOhmTQInHEd6bSrXdiEyzCvG07Z44UYdLShWUyXt5M/yhz8ekcb1A==}
    engines: {node: '>=8'}

  shiki@1.24.0:
    resolution: {integrity: sha512-qIneep7QRwxRd5oiHb8jaRzH15V/S8F3saCXOdjwRLgozZJr5x2yeBhQtqkO3FSzQDwYEFAYuifg4oHjpDghrg==}

  side-channel@1.0.6:
    resolution: {integrity: sha512-fDW/EZ6Q9RiO8eFG8Hj+7u/oW+XrPTIChwCOM2+th2A6OblDtYYIpve9m+KvI9Z4C9qSEXlaGR6bTEYHReuglA==}
    engines: {node: '>= 0.4'}

  siginfo@2.0.0:
    resolution: {integrity: sha512-ybx0WO1/8bSBLEWXZvEd7gMW3Sn3JFlW3TvX1nREbDLRNQNaeNN8WK0meBwPdAaOI7TtRRRJn/Es1zhrrCHu7g==}

  signal-exit@3.0.7:
    resolution: {integrity: sha512-wnD2ZE+l+SPC/uoS0vXeE9L1+0wuaMqKlfz9AMUo38JsyLSBWSFcHR1Rri62LZc12vLr1gb3jl7iwQhgwpAbGQ==}

  signal-exit@4.1.0:
    resolution: {integrity: sha512-bzyZ1e88w9O1iNJbKnOlvYTrWPDl46O1bG0D3XInv+9tkPrxrN8jUUTiFlDkkmKWgn1M6CfIA13SuGqOa9Korw==}
    engines: {node: '>=14'}

  simple-concat@1.0.1:
    resolution: {integrity: sha512-cSFtAPtRhljv69IK0hTVZQ+OfE9nePi/rtJmw5UjHeVyVroEqJXP1sFztKUy1qU+xvz3u/sfYJLa947b7nAN2Q==}

  simple-get@4.0.1:
    resolution: {integrity: sha512-brv7p5WgH0jmQJr1ZDDfKDOSeWWg+OVypG99A/5vYGPqJ6pxiaHLy8nxtFjBA7oMa01ebA9gfh1uMCFqOuXxvA==}

  sirv@2.0.4:
    resolution: {integrity: sha512-94Bdh3cC2PKrbgSOUqTiGPWVZeSiXfKOVZNJniWoqrWrRkB1CJzBU3NEbiTsPcYy1lDsANA/THzS+9WBiy5nfQ==}
    engines: {node: '>= 10'}

  source-map-js@1.2.1:
    resolution: {integrity: sha512-UXWMKhLOwVKb728IUtQPXxfYU+usdybtUrK/8uGE8CQMvrhOpwvzDBwj0QhSL7MQc7vIsISBG8VQ8+IDQxpfQA==}
    engines: {node: '>=0.10.0'}

  source-map-support@0.5.21:
    resolution: {integrity: sha512-uBHU3L3czsIyYXKX88fdrGovxdSCoTGDRZ6SYXtSRxLZUzHg5P/66Ht6uoUlHu9EZod+inXhKo3qQgwXUT/y1w==}

  source-map@0.6.1:
    resolution: {integrity: sha512-UjgapumWlbMhkBgzT7Ykc5YXUT46F0iKu8SGXq0bcwP5dz/h0Plj6enJqjz1Zbq2l5WaqYnrVbwWOWMyF3F47g==}
    engines: {node: '>=0.10.0'}

  source-map@0.7.4:
    resolution: {integrity: sha512-l3BikUxvPOcn5E74dZiq5BGsTb5yEwhaTSzccU6t4sDOH8NWJCstKO5QT2CvtFoK6F0saL7p9xHAqHOlCPJygA==}
    engines: {node: '>= 8'}

  sourcemap-codec@1.4.8:
    resolution: {integrity: sha512-9NykojV5Uih4lgo5So5dtw+f0JgJX30KCNI8gwhz2J9A15wD0Ml6tjHKwf6fTSa6fAdVBdZeNOs9eJ71qCk8vA==}
    deprecated: Please use @jridgewell/sourcemap-codec instead

  space-separated-tokens@2.0.2:
    resolution: {integrity: sha512-PEGlAwrG8yXGXRjW32fGbg66JAlOAwbObuqVoJpv/mRgoWDQfgH1wDPvtzWyUSNAXBGSk8h755YDbbcEy3SH2Q==}

  spdx-correct@3.2.0:
    resolution: {integrity: sha512-kN9dJbvnySHULIluDHy32WHRUu3Og7B9sbY7tsFLctQkIqnMh3hErYgdMjTYuqmcXX+lK5T1lnUt3G7zNswmZA==}

  spdx-exceptions@2.5.0:
    resolution: {integrity: sha512-PiU42r+xO4UbUS1buo3LPJkjlO7430Xn5SVAhdpzzsPHsjbYVflnnFdATgabnLude+Cqu25p6N+g2lw/PFsa4w==}

  spdx-expression-parse@3.0.1:
    resolution: {integrity: sha512-cbqHunsQWnJNE6KhVSMsMeH5H/L9EpymbzqTQ3uLwNCLZ1Q481oWaofqH7nO6V07xlXwY6PhQdQ2IedWx/ZK4Q==}

  spdx-license-ids@3.0.20:
    resolution: {integrity: sha512-jg25NiDV/1fLtSgEgyvVyDunvaNHbuwF9lfNV17gSmPFAlYzdfNBlLtLzXTevwkPj7DhGbmN9VnmJIgLnhvaBw==}

  ssri@10.0.6:
    resolution: {integrity: sha512-MGrFH9Z4NP9Iyhqn16sDtBpRRNJ0Y2hNa6D65h736fVSaPCHr4DM4sWUNvVaSuC+0OBGhwsrydQwmgfg5LncqQ==}
    engines: {node: ^14.17.0 || ^16.13.0 || >=18.0.0}

  stackback@0.0.2:
    resolution: {integrity: sha512-1XMJE5fQo1jGH6Y/7ebnwPOBEkIEnT4QF32d5R1+VXdXveM0IBMJt8zfaxX1P3QhVwrYe+576+jkANtSS2mBbw==}

  stacktracey@2.1.8:
    resolution: {integrity: sha512-Kpij9riA+UNg7TnphqjH7/CzctQ/owJGNbFkfEeve4Z4uxT5+JapVLFXcsurIfN34gnTWZNJ/f7NMG0E8JDzTw==}

  statuses@2.0.1:
    resolution: {integrity: sha512-RwNA9Z/7PrK06rYLIzFMlaF+l73iwpzsqRIFgbMLbTcLD6cOao82TaWefPXQvB2fOC4AjuYSEndS7N/mTCbkdQ==}
    engines: {node: '>= 0.8'}

  std-env@3.8.0:
    resolution: {integrity: sha512-Bc3YwwCB+OzldMxOXJIIvC6cPRWr/LxOp48CdQTOkPyk/t4JWWJbrilwBd7RJzKV8QW7tJkcgAmeuLLJugl5/w==}

  stoppable@1.1.0:
    resolution: {integrity: sha512-KXDYZ9dszj6bzvnEMRYvxgeTHU74QBFL54XKtP3nyMuJ81CFYtABZ3bAzL2EdFUaEwJOBOgENyFj3R7oTzDyyw==}
    engines: {node: '>=4', npm: '>=6'}

  stream-browserify@3.0.0:
    resolution: {integrity: sha512-H73RAHsVBapbim0tU2JwwOiXUj+fikfiaoYAKHF3VJfA0pe2BCzkhAHBlLG6REzE+2WNZcxOXjK7lkso+9euLA==}

  stream-http@3.2.0:
    resolution: {integrity: sha512-Oq1bLqisTyK3TSCXpPbT4sdeYNdmyZJv1LxpEm2vu1ZhK89kSE5YXwZc3cWk0MagGaKriBh9mCFbVGtO+vY29A==}

  stream-shift@1.0.3:
    resolution: {integrity: sha512-76ORR0DO1o1hlKwTbi/DM3EXWGf3ZJYO8cXX5RJwnul2DEg2oyoZyjLNoQM8WsvZiFKCRfC1O0J7iCvie3RZmQ==}

  stream-slice@0.1.2:
    resolution: {integrity: sha512-QzQxpoacatkreL6jsxnVb7X5R/pGw9OUv2qWTYWnmLpg4NdN31snPy/f3TdQE1ZUXaThRvj1Zw4/OGg0ZkaLMA==}

  string-hash@1.1.3:
    resolution: {integrity: sha512-kJUvRUFK49aub+a7T1nNE66EJbZBMnBgoC1UbCZ5n6bsZKBRga4KgBRTMn/pFkeCZSYtNeSyMxPDM0AXWELk2A==}

  string-width@4.2.3:
    resolution: {integrity: sha512-wKyQRQpjJ0sIp62ErSZdGsjMJWsap5oRNihHhu6G7JVO/9jIB6UyevL+tXuOqrng8j/cxKTWyWUwvSTriiZz/g==}
    engines: {node: '>=8'}

  string-width@5.1.2:
    resolution: {integrity: sha512-HnLOCR3vjcY8beoNLtcjZ5/nxn2afmME6lhrDrebokqMap+XbeW8n9TXpPDOqdGK5qcI3oT0GKTW6wC7EMiVqA==}
    engines: {node: '>=12'}

  string_decoder@1.1.1:
    resolution: {integrity: sha512-n/ShnvDi6FHbbVfviro+WojiFzv+s8MPMHBczVePfUpDJLwoLT0ht1l4YwBCbi8pJAveEEdnkHyPyTP/mzRfwg==}

  string_decoder@1.3.0:
    resolution: {integrity: sha512-hkRX8U1WjJFd8LsDJ2yQ/wWWxaopEsABU1XfkM8A+j0+85JAGppt16cr1Whg6KIbb4okU6Mql6BOj+uup/wKeA==}

  stringify-entities@4.0.4:
    resolution: {integrity: sha512-IwfBptatlO+QCJUo19AqvrPNqlVMpW9YEL2LIVY+Rpv2qsjCGxaDLNRgeGsQWJhfItebuJhsGSLjaBbNSQ+ieg==}

  strip-ansi@6.0.1:
    resolution: {integrity: sha512-Y38VPSHcqkFrCpFnQ9vuSXmquuv5oXOKpGeT6aGrr3o3Gc9AlVa6JBfUSOCnbxGGZF+/0ooI7KrPuUSztUdU5A==}
    engines: {node: '>=8'}

  strip-ansi@7.1.0:
    resolution: {integrity: sha512-iq6eVVI64nQQTRYq2KtEg2d2uU7LElhTJwsH4YzIHZshxlgZms/wIc4VoDQTlG/IvVIrBKG06CrZnp0qv7hkcQ==}
    engines: {node: '>=12'}

  strip-bom@3.0.0:
    resolution: {integrity: sha512-vavAMRXOgBVNF6nyEEmL3DBK19iRpDcoIwW+swQ+CbGiu7lju6t+JklA1MHweoWtadgt4ISVUsXLyDq34ddcwA==}
    engines: {node: '>=4'}

  strip-final-newline@2.0.0:
    resolution: {integrity: sha512-BrpvfNAE3dcvq7ll3xVumzjKjZQ5tI1sEUIKr3Uoks0XUl45St3FlatVqef9prk4jRDzhW6WZg+3bk93y6pLjA==}
    engines: {node: '>=6'}

  strip-json-comments@3.1.1:
    resolution: {integrity: sha512-6fPc+R4ihwqP6N/aIv2f1gMH8lOVtWQHoqC4yK6oSDVVocumAsfCqjkXnqiYMhmMwS/mEHLp7Vehlt3ql6lEig==}
    engines: {node: '>=8'}

  style-mod@4.1.2:
    resolution: {integrity: sha512-wnD1HyVqpJUI2+eKZ+eo1UwghftP6yuFheBqqe+bWCotBjC2K1YnteJILRMs3SM4V/0dLEW1SC27MWP5y+mwmw==}

  style-to-object@0.4.4:
    resolution: {integrity: sha512-HYNoHZa2GorYNyqiCaBgsxvcJIn7OHq6inEga+E6Ke3m5JkoqpQbnFssk4jwe+K7AhGa2fcha4wSOf1Kn01dMg==}

  style-to-object@1.0.8:
    resolution: {integrity: sha512-xT47I/Eo0rwJmaXC4oilDGDWLohVhR6o/xAQcPQN8q6QBuZVL8qMYL85kLmST5cPjAorwvqIA4qXTRQoYHaL6g==}

  supports-color@7.2.0:
    resolution: {integrity: sha512-qpCAvRl9stuOHveKsn7HncJRvv501qIacKzQlO/+Lwxc9+0q2wLyv4Dfvt80/DPn2pqOBsJdDiogXGR9+OvwRw==}
    engines: {node: '>=8'}

  supports-color@8.1.1:
    resolution: {integrity: sha512-MpUEN2OodtUzxvKQl72cUF7RQ5EiHsGvSsVG0ia9c5RbWGL2CI4C7EpPS8UTBIplnlzZiNuV56w+FuNxy3ty2Q==}
    engines: {node: '>=10'}

  supports-preserve-symlinks-flag@1.0.0:
    resolution: {integrity: sha512-ot0WnXS9fgdkgIcePe6RHNk1WA8+muPa6cSjeR3V8K27q9BB1rTE3R1p7Hv0z1ZyAc8s6Vvv8DIyWf681MAt0w==}
    engines: {node: '>= 0.4'}

  swr@2.2.5:
    resolution: {integrity: sha512-QtxqyclFeAsxEUeZIYmsaQ0UjimSq1RZ9Un7I68/0ClKK/U3LoyQunwkQfJZr2fc22DfIXLNDc2wFyTEikCUpg==}
    peerDependencies:
      react: ^16.11.0 || ^17.0.0 || ^18.0.0

  sync-child-process@1.0.2:
    resolution: {integrity: sha512-8lD+t2KrrScJ/7KXCSyfhT3/hRq78rC0wBFqNJXv3mZyn6hW2ypM05JmlSvtqRbeq6jqA94oHbxAr2vYsJ8vDA==}
    engines: {node: '>=16.0.0'}

  sync-message-port@1.1.3:
    resolution: {integrity: sha512-GTt8rSKje5FilG+wEdfCkOcLL7LWqpMlr2c3LRuKt/YXxcJ52aGSbGBAdI4L3aaqfrBt6y711El53ItyH1NWzg==}
    engines: {node: '>=16.0.0'}

  synckit@0.6.2:
    resolution: {integrity: sha512-Vhf+bUa//YSTYKseDiiEuQmhGCoIF3CVBhunm3r/DQnYiGT4JssmnKQc44BIyOZRK2pKjXXAgbhfmbeoC9CJpA==}
    engines: {node: '>=12.20'}

  synckit@0.9.2:
    resolution: {integrity: sha512-vrozgXDQwYO72vHjUb/HnFbQx1exDjoKzqx23aXEg2a9VIg2TSFZ8FmeZpTjUCFMYw7mpX4BE2SFu8wI7asYsw==}
    engines: {node: ^14.18.0 || >=16.0.0}

  tar-fs@2.1.1:
    resolution: {integrity: sha512-V0r2Y9scmbDRLCNex/+hYzvp/zyYjvFbHPNgVTKfQvVrb6guiE/fxP+XblDNR011utopbkex2nM4dHNV6GDsng==}

  tar-stream@2.2.0:
    resolution: {integrity: sha512-ujeqbceABgwMZxEJnk2HDY2DlnUZ+9oEcb1KzTVfYHio0UE6dG71n60d8D2I4qNvleWrrXpmjpt7vZeF1LnMZQ==}
    engines: {node: '>=6'}

  tar@6.2.1:
    resolution: {integrity: sha512-DZ4yORTwrbTj/7MZYq2w+/ZFdI6OZ/f9SFHR+71gIVUZhOQPHzVCLpvRnPgyaMpfWxxk/4ONva3GQSyNIKRv6A==}
    engines: {node: '>=10'}

  textextensions@6.11.0:
    resolution: {integrity: sha512-tXJwSr9355kFJI3lbCkPpUH5cP8/M0GGy2xLO34aZCjMXBaK3SoPnZwr/oWmo1FdCnELcs4npdCIOFtq9W3ruQ==}
    engines: {node: '>=4'}

  throttleit@2.1.0:
    resolution: {integrity: sha512-nt6AMGKW1p/70DF/hGBdJB57B8Tspmbp5gfJ8ilhLnt7kkr2ye7hzD6NVG8GGErk2HWF34igrL2CXmNIkzKqKw==}
    engines: {node: '>=18'}

  through2@2.0.5:
    resolution: {integrity: sha512-/mrRod8xqpA+IHSLyGCQ2s8SPHiCDEeQJSep1jqLYeEUClOFG2Qsh+4FU6G9VeqpZnGW/Su8LQGc4YKni5rYSQ==}

  timers-browserify@2.0.12:
    resolution: {integrity: sha512-9phl76Cqm6FhSX9Xe1ZUAMLtm1BLkKj2Qd5ApyWkXzsMRaA7dgr81kf4wJmQf/hAvg8EEyJxDo3du/0KlhPiKQ==}
    engines: {node: '>=0.6.0'}

  tinybench@2.9.0:
    resolution: {integrity: sha512-0+DUvqWMValLmha6lr4kD8iAMK1HzV0/aKnCtWb9v9641TnP/MFb7Pc2bxoxQjTXAErryXVgUOfv2YqNllqGeg==}

  tinyexec@0.3.1:
    resolution: {integrity: sha512-WiCJLEECkO18gwqIp6+hJg0//p23HXp4S+gGtAKu3mI2F2/sXC4FvHvXvB0zJVVaTPhx1/tOwdbRsa1sOBIKqQ==}

  tinypool@1.0.2:
    resolution: {integrity: sha512-al6n+QEANGFOMf/dmUMsuS5/r9B06uwlyNjZZql/zv8J7ybHCgoihBNORZCY2mzUuAnomQa2JdhyHKzZxPCrFA==}
    engines: {node: ^18.0.0 || >=20.0.0}

  tinyrainbow@1.2.0:
    resolution: {integrity: sha512-weEDEq7Z5eTHPDh4xjX789+fHfF+P8boiFB+0vbWzpbnbsEr/GRaohi/uMKxg8RZMXnl1ItAi/IUHWMsjDV7kQ==}
    engines: {node: '>=14.0.0'}

  tinyspy@3.0.2:
    resolution: {integrity: sha512-n1cw8k1k0x4pgA2+9XrOkFydTerNcJ1zWCO5Nn9scWHTD+5tp8dghT2x1uduQePZTZgd3Tupf+x9BxJjeJi77Q==}
    engines: {node: '>=14.0.0'}

  to-regex-range@5.0.1:
    resolution: {integrity: sha512-65P7iz6X5yEr1cwcgvQxbbIw7Uk3gOy5dIdtZ4rDveLqhrdJP+Li/Hx6tyK0NEb+2GCyneCMJiGqrADCSNk8sQ==}
    engines: {node: '>=8.0'}

  toidentifier@1.0.1:
    resolution: {integrity: sha512-o5sSPKEkg/DIQNmH43V0/uerLrpzVedkUh8tGNvaeXpfpuwjKenlSox/2O/BTlZUtEe+JG7s5YhEz608PlAHRA==}
    engines: {node: '>=0.6'}

  toml@3.0.0:
    resolution: {integrity: sha512-y/mWCZinnvxjTKYhJ+pYxwD0mRLVvOtdS2Awbgxln6iEnt4rk0yBxeSBHkGJcPucRiG0e55mwWp+g/05rsrd6w==}

  totalist@3.0.1:
    resolution: {integrity: sha512-sf4i37nQ2LBx4m3wB74y+ubopq6W/dIzXg0FDGjsYnZHVa1Da8FH853wlL2gtUhg+xJXjfk3kUZS3BRoQeoQBQ==}
    engines: {node: '>=6'}

  trim-lines@3.0.1:
    resolution: {integrity: sha512-kRj8B+YHZCc9kQYdWfJB2/oUl9rA99qbowYYBtr4ui4mZyAQ2JpvVBd/6U2YloATfqBhBTSMhTpgBHtU0Mf3Rg==}

  trough@2.2.0:
    resolution: {integrity: sha512-tmMpK00BjZiUyVyvrBK7knerNgmgvcV/KLVyuma/SC+TQN167GrMRciANTz09+k3zW8L8t60jWO1GpfkZdjTaw==}

  ts-api-utils@1.4.3:
    resolution: {integrity: sha512-i3eMG77UTMD0hZhgRS562pv83RC6ukSAC2GMNWc+9dieh/+jDM5u5YG+NHX6VNDRHQcHwmsTHctP9LhbC3WxVw==}
    engines: {node: '>=16'}
    peerDependencies:
      typescript: '>=4.2.0'

  tsconfck@3.1.4:
    resolution: {integrity: sha512-kdqWFGVJqe+KGYvlSO9NIaWn9jT1Ny4oKVzAJsKii5eoE9snzTJzL4+MMVOMn+fikWGFmKEylcXL710V/kIPJQ==}
    engines: {node: ^18 || >=20}
    hasBin: true
    peerDependencies:
      typescript: ^5.0.0
    peerDependenciesMeta:
      typescript:
        optional: true

  tsconfig-paths@4.2.0:
    resolution: {integrity: sha512-NoZ4roiN7LnbKn9QqE1amc9DJfzvZXxF4xDavcOWt1BPkdx+m+0gJuPM+S0vCe7zTJMYUP0R8pO2XMr+Y8oLIg==}
    engines: {node: '>=6'}

  tslib@2.8.1:
    resolution: {integrity: sha512-oJFu94HQb+KVduSUQL7wnpmqnfmLsOA/nAh6b6EH0wCEoK0/mPeXU6c3wKDV83MkOuHPRHtSXKKU99IBazS/2w==}

  tsx@4.19.2:
    resolution: {integrity: sha512-pOUl6Vo2LUq/bSa8S5q7b91cgNSjctn9ugq/+Mvow99qW6x/UZYwzxy/3NmqoT66eHYfCVvFvACC58UBPFf28g==}
    engines: {node: '>=18.0.0'}
    hasBin: true

  tty-browserify@0.0.1:
    resolution: {integrity: sha512-C3TaO7K81YvjCgQH9Q1S3R3P3BtN3RIM8n+OvX4il1K1zgE8ZhI0op7kClgkxtutIE8hQrcrHBXvIheqKUUCxw==}

  turbo-stream@2.4.0:
    resolution: {integrity: sha512-FHncC10WpBd2eOmGwpmQsWLDoK4cqsA/UT/GqNoaKOQnT8uzhtCbg3EoUDMvqpOSAI0S26mr0rkjzbOO6S3v1g==}

  type-check@0.4.0:
    resolution: {integrity: sha512-XleUoc9uwGXqjWwXaUTZAmzMcFZ5858QA2vvx1Ur5xIcixXIP+8LnFDgRplU30us6teqdlskFfu+ae4K79Ooew==}
    engines: {node: '>= 0.8.0'}

  type-fest@4.30.0:
    resolution: {integrity: sha512-G6zXWS1dLj6eagy6sVhOMQiLtJdxQBHIA9Z6HFUNLOlr6MFOgzV8wvmidtPONfPtEUv0uZsy77XJNzTAfwPDaA==}
    engines: {node: '>=16'}

  type-is@1.6.18:
    resolution: {integrity: sha512-TkRKr9sUTxEH8MdfuCSP7VizJyzRNMjj2J2do2Jr3Kym598JVdEksuzPQCnlFPW4ky9Q+iA+ma9BGm06XQBy8g==}
    engines: {node: '>= 0.6'}

  typescript-eslint@8.17.0:
    resolution: {integrity: sha512-409VXvFd/f1br1DCbuKNFqQpXICoTB+V51afcwG1pn1a3Cp92MqAUges3YjwEdQ0cMUoCIodjVDAYzyD8h3SYA==}
    engines: {node: ^18.18.0 || ^20.9.0 || >=21.1.0}
    peerDependencies:
      eslint: ^8.57.0 || ^9.0.0
      typescript: '*'
    peerDependenciesMeta:
      typescript:
        optional: true

  typescript@5.7.2:
    resolution: {integrity: sha512-i5t66RHxDvVN40HfDd1PsEThGNnlMCMT3jMUuoh9/0TaqWevNontacunWyN02LA9/fIbEWlcHZcgTKb9QoaLfg==}
    engines: {node: '>=14.17'}
    hasBin: true

  ufo@1.5.4:
    resolution: {integrity: sha512-UsUk3byDzKd04EyoZ7U4DOlxQaD14JUKQl6/P7wiX4FNvUfm3XL246n9W5AmqwW5RSFJ27NAuM0iLscAOYUiGQ==}

  unconfig@0.5.5:
    resolution: {integrity: sha512-VQZ5PT9HDX+qag0XdgQi8tJepPhXiR/yVOkn707gJDKo31lGjRilPREiQJ9Z6zd/Ugpv6ZvO5VxVIcatldYcNQ==}

  undici-types@6.20.0:
    resolution: {integrity: sha512-Ny6QZ2Nju20vw1SRHe3d9jVu6gJ+4e3+MMpqu7pqE5HT6WsTSlce++GQmK5UXS8mzV8DSYHrQH+Xrf2jVcuKNg==}

  undici@5.28.4:
    resolution: {integrity: sha512-72RFADWFqKmUb2hmmvNODKL3p9hcB6Gt2DOQMis1SEBaV6a4MH8soBvzg+95CYhCKPFedut2JY9bMfrDl9D23g==}
    engines: {node: '>=14.0'}

  undici@6.21.0:
    resolution: {integrity: sha512-BUgJXc752Kou3oOIuU1i+yZZypyZRqNPW0vqoMPl8VaoalSfeR0D8/t4iAS3yirs79SSMTxTag+ZC86uswv+Cw==}
    engines: {node: '>=18.17'}

  unenv-nightly@2.0.0-20241121-161142-806b5c0:
    resolution: {integrity: sha512-RnFOasE/O0Q55gBkNB1b84OgKttgLEijGO0JCWpbn+O4XxpyCQg89NmcqQ5RGUiy4y+rMIrKzePTquQcLQF5pQ==}

  unified@10.1.2:
    resolution: {integrity: sha512-pUSWAi/RAnVy1Pif2kAoeWNBa3JVrx0MId2LASj8G+7AiHWoKZNTomq6LG326T68U7/e263X6fTdcXIy7XnF7Q==}

  unified@11.0.5:
    resolution: {integrity: sha512-xKvGhPWw3k84Qjh8bI3ZeJjqnyadK+GEFtazSfZv/rKeTkTjOJho6mFqh2SM96iIcZokxiOpg78GazTSg8+KHA==}

  unique-filename@3.0.0:
    resolution: {integrity: sha512-afXhuC55wkAmZ0P18QsVE6kp8JaxrEokN2HGIoIVv2ijHQd419H0+6EigAFcIzXeMIkcIkNBpB3L/DXB3cTS/g==}
    engines: {node: ^14.17.0 || ^16.13.0 || >=18.0.0}

  unique-slug@4.0.0:
    resolution: {integrity: sha512-WrcA6AyEfqDX5bWige/4NQfPZMtASNVxdmWR76WESYQVAACSgWcR6e9i0mofqqBxYFtL4oAxPIptY73/0YE1DQ==}
    engines: {node: ^14.17.0 || ^16.13.0 || >=18.0.0}

  unist-util-generated@2.0.1:
    resolution: {integrity: sha512-qF72kLmPxAw0oN2fwpWIqbXAVyEqUzDHMsbtPvOudIlUzXYFIeQIuxXQCRCFh22B7cixvU0MG7m3MW8FTq/S+A==}

  unist-util-is@5.2.1:
    resolution: {integrity: sha512-u9njyyfEh43npf1M+yGKDGVPbY/JWEemg5nH05ncKPfi+kBbKBJoTdsogMu33uhytuLlv9y0O7GH7fEdwLdLQw==}

  unist-util-is@6.0.0:
    resolution: {integrity: sha512-2qCTHimwdxLfz+YzdGfkqNlH0tLi9xjTnHddPmJwtIG9MGsdbutfTc4P+haPD7l7Cjxf/WZj+we5qfVPvvxfYw==}

  unist-util-position-from-estree@1.1.2:
    resolution: {integrity: sha512-poZa0eXpS+/XpoQwGwl79UUdea4ol2ZuCYguVaJS4qzIOMDzbqz8a3erUCOmubSZkaOuGamb3tX790iwOIROww==}

  unist-util-position@4.0.4:
    resolution: {integrity: sha512-kUBE91efOWfIVBo8xzh/uZQ7p9ffYRtUbMRZBNFYwf0RK8koUMx6dGUfwylLOKmaT2cs4wSW96QoYUSXAyEtpg==}

  unist-util-position@5.0.0:
    resolution: {integrity: sha512-fucsC7HjXvkB5R3kTCO7kUjRdrS0BJt3M/FPxmHMBOm8JQi2BsHAHFsy27E0EolP8rp0NzXsJ+jNPyDWvOJZPA==}

  unist-util-remove-position@4.0.2:
    resolution: {integrity: sha512-TkBb0HABNmxzAcfLf4qsIbFbaPDvMO6wa3b3j4VcEzFVaw1LBKwnW4/sRJ/atSLSzoIg41JWEdnE7N6DIhGDGQ==}

  unist-util-stringify-position@3.0.3:
    resolution: {integrity: sha512-k5GzIBZ/QatR8N5X2y+drfpWG8IDBzdnVj6OInRNWm1oXrzydiaAT2OQiA8DPRRZyAKb9b6I2a6PxYklZD0gKg==}

  unist-util-stringify-position@4.0.0:
    resolution: {integrity: sha512-0ASV06AAoKCDkS2+xw5RXJywruurpbC4JZSm7nr7MOt1ojAzvyyaO+UxZf18j8FCF6kmzCZKcAgN/yu2gm2XgQ==}

  unist-util-visit-parents@5.1.3:
    resolution: {integrity: sha512-x6+y8g7wWMyQhL1iZfhIPhDAs7Xwbn9nRosDXl7qoPTSCy0yNxnKc+hWokFifWQIDGi154rdUqKvbCa4+1kLhg==}

  unist-util-visit-parents@6.0.1:
    resolution: {integrity: sha512-L/PqWzfTP9lzzEa6CKs0k2nARxTdZduw3zyh8d2NVBnsyvHjSX4TWse388YrrQKbvI8w20fGjGlhgT96WwKykw==}

  unist-util-visit@4.1.2:
    resolution: {integrity: sha512-MSd8OUGISqHdVvfY9TPhyK2VdUrPgxkUtWSuMHF6XAAFuL4LokseigBnZtPnJMu+FbynTkFNnFlyjxpVKujMRg==}

  unist-util-visit@5.0.0:
    resolution: {integrity: sha512-MR04uvD+07cwl/yhVuVWAtw+3GOR/knlL55Nd/wAdblk27GCVt3lqpTivy/tkJcZoNPzTwS1Y+KMojlLDhoTzg==}

  universal-user-agent@7.0.2:
    resolution: {integrity: sha512-0JCqzSKnStlRRQfCdowvqy3cy0Dvtlb8xecj/H8JFZuCze4rwjPZQOgvFvn0Ws/usCHQFGpyr+pB9adaGwXn4Q==}

  universalify@2.0.1:
    resolution: {integrity: sha512-gptHNQghINnc/vTGIk0SOFGFNXw7JVrlRUtConJRlvaw6DuX0wO5Jeko9sWrMBhh+PsYAZ7oXAiOnf/UKogyiw==}
    engines: {node: '>= 10.0.0'}

  unocss@0.61.9:
    resolution: {integrity: sha512-D7nEObT1lhCUwXU5MoQ2Msh5S5g1EHVVSqDNM2ODs6dqWSboDCsRTPZQiyQmV9vCobrjYcvAFno9ZAgO7pvurw==}
    engines: {node: '>=14'}
    peerDependencies:
      '@unocss/webpack': 0.61.9
      vite: ^2.9.0 || ^3.0.0-0 || ^4.0.0 || ^5.0.0-0
    peerDependenciesMeta:
      '@unocss/webpack':
        optional: true
      vite:
        optional: true

  unpipe@1.0.0:
    resolution: {integrity: sha512-pjy2bYhSsufwWlKwPc+l3cN7+wuJlK6uz0YdJEOlQDbl6jo/YlPi4mb8agUkVC8BF7V8NuzeyPNqRksA3hztKQ==}
    engines: {node: '>= 0.8'}

  update-browserslist-db@1.1.1:
    resolution: {integrity: sha512-R8UzCaa9Az+38REPiJ1tXlImTJXlVfgHZsglwBD/k6nj76ctsH1E3q4doGrukiLQd3sGQYu56r5+lo5r94l29A==}
    hasBin: true
    peerDependencies:
      browserslist: '>= 4.21.0'

  uri-js@4.4.1:
    resolution: {integrity: sha512-7rKUyy33Q1yc98pQ1DAmLtwX109F7TIfWlW1Ydo8Wl1ii1SeHieeh0HHfPeL2fMXK6z0s8ecKs9frCuLJvndBg==}

  url@0.11.4:
    resolution: {integrity: sha512-oCwdVC7mTuWiPyjLUz/COz5TLk6wgp0RCsN+wHZ2Ekneac9w8uuV0njcbbie2ME+Vs+d6duwmYuR3HgQXs1fOg==}
    engines: {node: '>= 0.4'}

  use-callback-ref@1.3.2:
    resolution: {integrity: sha512-elOQwe6Q8gqZgDA8mrh44qRTQqpIHDcZ3hXTLjBe1i4ph8XpNJnO+aQf3NaG+lriLopI4HMx9VjQLfPQ6vhnoA==}
    engines: {node: '>=10'}
    peerDependencies:
      '@types/react': ^16.8.0 || ^17.0.0 || ^18.0.0
      react: ^16.8.0 || ^17.0.0 || ^18.0.0
    peerDependenciesMeta:
      '@types/react':
        optional: true

  use-sidecar@1.1.2:
    resolution: {integrity: sha512-epTbsLuzZ7lPClpz2TyryBfztm7m+28DlEv2ZCQ3MDr5ssiwyOwGH/e5F9CkfWjJ1t4clvI58yF822/GUkjjhw==}
    engines: {node: '>=10'}
    peerDependencies:
      '@types/react': ^16.9.0 || ^17.0.0 || ^18.0.0
      react: ^16.8.0 || ^17.0.0 || ^18.0.0
    peerDependenciesMeta:
      '@types/react':
        optional: true

  use-sync-external-store@1.2.2:
    resolution: {integrity: sha512-PElTlVMwpblvbNqQ82d2n6RjStvdSoNe9FG28kNfz3WiXilJm4DdNkEzRhCZuIDwY8U08WVihhGR5iRqAwfDiw==}
    peerDependencies:
      react: ^16.8.0 || ^17.0.0 || ^18.0.0

  util-deprecate@1.0.2:
    resolution: {integrity: sha512-EPD5q1uXyFxJpCrLnCc1nHnq3gOa6DZBocAIiI2TaSCA7VCJ1UJDMagCzIkXNsUYfD1daK//LTEQ8xiIbrHtcw==}

  util@0.12.5:
    resolution: {integrity: sha512-kZf/K6hEIrWHI6XqOFUiiMa+79wE/D8Q+NCNAWclkyg3b4d2k7s0QGepNjiABc+aR3N1PAyHL7p6UcLY6LmrnA==}

  utils-merge@1.0.1:
    resolution: {integrity: sha512-pMZTvIkT1d+TFGvDOqodOclx0QWkkgi6Tdoa8gC8ffGAAqz9pzPTZWAybbsHHoED/ztMtkv/VoYTYyShUn81hA==}
    engines: {node: '>= 0.4.0'}

  uvu@0.5.6:
    resolution: {integrity: sha512-+g8ENReyr8YsOc6fv/NVJs2vFdHBnBNdfE49rshrTzDWOlUx4Gq7KOS2GD8eqhy2j+Ejq29+SbKH8yjkAqXqoA==}
    engines: {node: '>=8'}
    hasBin: true

  valibot@0.41.0:
    resolution: {integrity: sha512-igDBb8CTYr8YTQlOKgaN9nSS0Be7z+WRuaeYqGf3Cjz3aKmSnqEmYnkfVjzIuumGqfHpa3fLIvMEAfhrpqN8ng==}
    peerDependencies:
      typescript: '>=5'
    peerDependenciesMeta:
      typescript:
        optional: true

  validate-npm-package-license@3.0.4:
    resolution: {integrity: sha512-DpKm2Ui/xN7/HQKCtpZxoRWBhZ9Z0kqtygG8XCgNQ8ZlDnxuQmWhj566j8fN4Cu3/JmbhsDo7fcAJq4s9h27Ew==}

  validate-npm-package-name@5.0.1:
    resolution: {integrity: sha512-OljLrQ9SQdOUqTaQxqL5dEfZWrXExyyWsozYlAWFawPVNuD83igl7uJD2RTkNMbniIYgt8l81eCJGIdQF7avLQ==}
    engines: {node: ^14.17.0 || ^16.13.0 || >=18.0.0}

  varint@6.0.0:
    resolution: {integrity: sha512-cXEIW6cfr15lFv563k4GuVuW/fiwjknytD37jIOLSdSWuOI6WnO/oKwmP2FQTU2l01LP8/M5TSAJpzUaGe3uWg==}

  vary@1.1.2:
    resolution: {integrity: sha512-BNGbWLfd0eUPabhkXUVm0j8uuvREyTh5ovRa/dyow/BqAbZJyC+5fU+IzQOzmAKzYqYRAISoRhdQr3eIZ/PXqg==}
    engines: {node: '>= 0.8'}

  version-range@4.14.0:
    resolution: {integrity: sha512-gjb0ARm9qlcBAonU4zPwkl9ecKkas+tC2CGwFfptTCWWIVTWY1YUbT2zZKsOAF1jR/tNxxyLwwG0cb42XlYcTg==}
    engines: {node: '>=4'}

  vfile-location@5.0.3:
    resolution: {integrity: sha512-5yXvWDEgqeiYiBe1lbxYF7UMAIm/IcopxMHrMQDq3nvKcjPKIhZklUKL+AE7J7uApI4kwe2snsK+eI6UTj9EHg==}

  vfile-message@3.1.4:
    resolution: {integrity: sha512-fa0Z6P8HUrQN4BZaX05SIVXic+7kE3b05PWAtPuYP9QLHsLKYR7/AlLW3NtOrpXRLeawpDLMsVkmk5DG0NXgWw==}

  vfile-message@4.0.2:
    resolution: {integrity: sha512-jRDZ1IMLttGj41KcZvlrYAaI3CfqpLpfpf+Mfig13viT6NKvRzWZ+lXz0Y5D60w6uJIBAOGq9mSHf0gktF0duw==}

  vfile@5.3.7:
    resolution: {integrity: sha512-r7qlzkgErKjobAmyNIkkSpizsFPYiUPuJb5pNW1RB4JcYVZhs4lIbVqk8XPk033CV/1z8ss5pkax8SuhGpcG8g==}

  vfile@6.0.3:
    resolution: {integrity: sha512-KzIbH/9tXat2u30jf+smMwFCsno4wHVdNmzFyL+T/L3UGqqk6JKfVqOFOZEpZSHADH1k40ab6NUIXZq422ov3Q==}

  vite-node@1.6.0:
    resolution: {integrity: sha512-de6HJgzC+TFzOu0NTC4RAIsyf/DY/ibWDYQUcuEA84EMHhcefTUGkjFHKKEJhQN4A+6I0u++kr3l36ZF2d7XRw==}
    engines: {node: ^18.0.0 || >=20.0.0}
    hasBin: true

  vite-node@2.1.8:
    resolution: {integrity: sha512-uPAwSr57kYjAUux+8E2j0q0Fxpn8M9VoyfGiRI8Kfktz9NcYMCenwY5RnZxnF1WTu3TGiYipirIzacLL3VVGFg==}
    engines: {node: ^18.0.0 || >=20.0.0}
    hasBin: true

  vite-plugin-node-polyfills@0.22.0:
    resolution: {integrity: sha512-F+G3LjiGbG8QpbH9bZ//GSBr9i1InSTkaulfUHFa9jkLqVGORFBoqc2A/Yu5Mmh1kNAbiAeKeK+6aaQUf3x0JA==}
    peerDependencies:
      vite: ^2.0.0 || ^3.0.0 || ^4.0.0 || ^5.0.0

  vite-plugin-optimize-css-modules@1.1.0:
    resolution: {integrity: sha512-6vtG+GwqBoT0yz90LAKKPf0HkiKkX7oCUzdw0Y0Jjv2S4pKyifq2IKTgCEJu5cLYhPku1mrPIjNVvQRmP0RgLQ==}
    peerDependencies:
      vite: ^5.0.0 || ^4.0.0 || ^3.0.0 || ^2.0.0

  vite-tsconfig-paths@4.3.2:
    resolution: {integrity: sha512-0Vd/a6po6Q+86rPlntHye7F31zA2URZMbH8M3saAZ/xR9QoGN/L21bxEGfXdWmFdNkqPpRdxFT7nmNe12e9/uA==}
    peerDependencies:
      vite: '*'
    peerDependenciesMeta:
      vite:
        optional: true

  vite@5.4.11:
    resolution: {integrity: sha512-c7jFQRklXua0mTzneGW9QVyxFjUgwcihC4bXEtujIo2ouWCe1Ajt/amn2PCxYnhYfd5k09JX3SB7OYWFKYqj8Q==}
    engines: {node: ^18.0.0 || >=20.0.0}
    hasBin: true
    peerDependencies:
      '@types/node': ^18.0.0 || >=20.0.0
      less: '*'
      lightningcss: ^1.21.0
      sass: '*'
      sass-embedded: '*'
      stylus: '*'
      sugarss: '*'
      terser: ^5.4.0
    peerDependenciesMeta:
      '@types/node':
        optional: true
      less:
        optional: true
      lightningcss:
        optional: true
      sass:
        optional: true
      sass-embedded:
        optional: true
      stylus:
        optional: true
      sugarss:
        optional: true
      terser:
        optional: true

  vitest@2.1.8:
    resolution: {integrity: sha512-1vBKTZskHw/aosXqQUlVWWlGUxSJR8YtiyZDJAFeW2kPAeX6S3Sool0mjspO+kXLuxVWlEDDowBAeqeAQefqLQ==}
    engines: {node: ^18.0.0 || >=20.0.0}
    hasBin: true
    peerDependencies:
      '@edge-runtime/vm': '*'
      '@types/node': ^18.0.0 || >=20.0.0
      '@vitest/browser': 2.1.8
      '@vitest/ui': 2.1.8
      happy-dom: '*'
      jsdom: '*'
    peerDependenciesMeta:
      '@edge-runtime/vm':
        optional: true
      '@types/node':
        optional: true
      '@vitest/browser':
        optional: true
      '@vitest/ui':
        optional: true
      happy-dom:
        optional: true
      jsdom:
        optional: true

  vm-browserify@1.1.2:
    resolution: {integrity: sha512-2ham8XPWTONajOR0ohOKOHXkm3+gaBmGut3SRuu75xLd/RRaY6vqgh8NBYYk7+RW3u5AtzPQZG8F10LHkl0lAQ==}

  w3c-keyname@2.2.8:
    resolution: {integrity: sha512-dpojBhNsCNN7T82Tm7k26A6G9ML3NkhDsnw9n/eoxSRlVBB4CEtIQ/KTCLI2Fwf3ataSXRhYFkQi3SlnFwPvPQ==}

  wcwidth@1.0.1:
    resolution: {integrity: sha512-XHPEwS0q6TaxcvG85+8EYkbiCux2XtWG2mkc47Ng2A77BQu9+DqIOJldST4HgPkuea7dvKSj5VgX3P1d4rW8Tg==}

  web-encoding@1.1.5:
    resolution: {integrity: sha512-HYLeVCdJ0+lBYV2FvNZmv3HJ2Nt0QYXqZojk3d9FJOLkwnuhzM9tmamh8d7HPM8QqjKH8DeHkFTx+CFlWpZZDA==}

  web-namespaces@2.0.1:
    resolution: {integrity: sha512-bKr1DkiNa2krS7qxNtdrtHAmzuYGFQLiQ13TsorsdT6ULTkPLKuu5+GsFpDlg6JFjUTwX2DyhMPG2be8uPrqsQ==}

  web-streams-polyfill@3.3.3:
    resolution: {integrity: sha512-d2JWLCivmZYTSIoge9MsgFCZrt571BikcWGYkjC1khllbTeDlGqZ2D8vD8E/lJa8WGWbb7Plm8/XJYV7IJHZZw==}
    engines: {node: '>= 8'}

  which-typed-array@1.1.16:
    resolution: {integrity: sha512-g+N+GAWiRj66DngFwHvISJd+ITsyphZvD1vChfVg6cEdnzy53GzB3oy0fUNlvhz7H7+MiqhYr26qxQShCpKTTQ==}
    engines: {node: '>= 0.4'}

  which@2.0.2:
    resolution: {integrity: sha512-BLI3Tl1TW3Pvl70l3yq3Y64i+awpwXqsGBYWkkqMtnbXgrMD+yj7rhW0kuEDxzJaYXGjEW5ogapKNMEKNMjibA==}
    engines: {node: '>= 8'}
    hasBin: true

  which@3.0.1:
    resolution: {integrity: sha512-XA1b62dzQzLfaEOSQFTCOd5KFf/1VSzZo7/7TUjnya6u0vGGKzU96UQBZTAThCb2j4/xjBAyii1OhRLJEivHvg==}
    engines: {node: ^14.17.0 || ^16.13.0 || >=18.0.0}
    hasBin: true

  why-is-node-running@2.3.0:
    resolution: {integrity: sha512-hUrmaWBdVDcxvYqnyh09zunKzROWjbZTiNy8dBEjkS7ehEDQibXJ7XvlmtbwuTclUiIyN+CyXQD4Vmko8fNm8w==}
    engines: {node: '>=8'}
    hasBin: true

  word-wrap@1.2.5:
    resolution: {integrity: sha512-BN22B5eaMMI9UMtjrGd5g5eCYPpCPDUy0FJXbYsaT5zYxjFOckS53SQDE3pWkVoWpHXVb3BrYcEN4Twa55B5cA==}
    engines: {node: '>=0.10.0'}

  workerd@1.20241106.1:
    resolution: {integrity: sha512-1GdKl0kDw8rrirr/ThcK66Kbl4/jd4h8uHx5g7YHBrnenY5SX1UPuop2cnCzYUxlg55kPjzIqqYslz1muRFgFw==}
    engines: {node: '>=16'}
    hasBin: true

  wrangler@3.91.0:
    resolution: {integrity: sha512-Hdzn6wbY9cz5kL85ZUvWLwLIH7nPaEVRblfms40jhRf4qQO/Zf74aFlku8rQFbe8/2aVZFaxJVfBd6JQMeMSBQ==}
    engines: {node: '>=16.17.0'}
    hasBin: true
    peerDependencies:
      '@cloudflare/workers-types': ^4.20241106.0
    peerDependenciesMeta:
      '@cloudflare/workers-types':
        optional: true

  wrap-ansi@7.0.0:
    resolution: {integrity: sha512-YVGIj2kamLSTxw6NsZjoBxfSwsn0ycdesmc4p+Q21c5zPuZ1pl+NfxVdxPtdHvmNVOQ6XSYG4AUtyt/Fi7D16Q==}
    engines: {node: '>=10'}

  wrap-ansi@8.1.0:
    resolution: {integrity: sha512-si7QWI6zUMq56bESFvagtmzMdGOtoxfR+Sez11Mobfc7tm+VkUckk9bW2UeffTGVUbOksxmSw0AA2gs8g71NCQ==}
    engines: {node: '>=12'}

  wrappy@1.0.2:
    resolution: {integrity: sha512-l4Sp/DRseor9wL6EvV2+TuQn63dMkPjZ/sp9XkghTEbV9KlPS1xUsZ3u7/IQO4wxtcFB4bgpQPRcR3QCvezPcQ==}

  ws@7.5.10:
    resolution: {integrity: sha512-+dbF1tHwZpXcbOJdVOkzLDxZP1ailvSxM6ZweXTegylPny803bFhA+vqBYw4s31NSAk4S2Qz+AKXK9a4wkdjcQ==}
    engines: {node: '>=8.3.0'}
    peerDependencies:
      bufferutil: ^4.0.1
      utf-8-validate: ^5.0.2
    peerDependenciesMeta:
      bufferutil:
        optional: true
      utf-8-validate:
        optional: true

  ws@8.18.0:
    resolution: {integrity: sha512-8VbfWfHLbbwu3+N6OKsOMpBdT4kXPDDB9cJk2bJ6mh9ucxdlnNvH1e+roYkKmN9Nxw2yjz7VzeO9oOz2zJ04Pw==}
    engines: {node: '>=10.0.0'}
    peerDependencies:
      bufferutil: ^4.0.1
      utf-8-validate: '>=5.0.2'
    peerDependenciesMeta:
      bufferutil:
        optional: true
      utf-8-validate:
        optional: true

  xtend@4.0.2:
    resolution: {integrity: sha512-LKYU1iAXJXUgAXn9URjiu+MWhyUXHsvfp7mcuYm9dSUKK0/CjtrUwFAxD82/mCWbtLsGjFIad0wIsod4zrTAEQ==}
    engines: {node: '>=0.4'}

  xxhash-wasm@1.1.0:
    resolution: {integrity: sha512-147y/6YNh+tlp6nd/2pWq38i9h6mz/EuQ6njIrmW8D1BS5nCqs0P6DG+m6zTGnNz5I+uhZ0SHxBs9BsPrwcKDA==}

  yallist@3.1.1:
    resolution: {integrity: sha512-a4UGQaWPH59mOXUYnAG2ewncQS4i4F43Tv3JoAM+s2VDAmS9NsK8GpDMLrCHPksFT7h3K6TOoUNn2pb7RoXx4g==}

  yallist@4.0.0:
    resolution: {integrity: sha512-3wdGidZyq5PB084XLES5TpOSRA3wjXAlIWMhum2kRcv/41Sn2emQ0dycQW4uZXLejwKvg6EsvbdlVL+FYEct7A==}

  yaml@2.6.1:
    resolution: {integrity: sha512-7r0XPzioN/Q9kXBro/XPnA6kznR73DHq+GXh5ON7ZozRO6aMjbmiBuKste2wslTFkC5d1dw0GooOCepZXJ2SAg==}
    engines: {node: '>= 14'}
    hasBin: true

  yocto-queue@0.1.0:
    resolution: {integrity: sha512-rVksvsnNCdJ/ohGc6xgPwyN8eheCxsiLM8mxuE/t/mOVqJewPuO1miLpTHQiRgTKCLexL4MeAFVagts7HmNZ2Q==}
    engines: {node: '>=10'}

  youch@3.3.4:
    resolution: {integrity: sha512-UeVBXie8cA35DS6+nBkls68xaBBXCye0CNznrhszZjTbRVnJKQuNsyLKBTTL4ln1o1rh2PKtv35twV7irj5SEg==}

  zod-to-json-schema@3.23.5:
    resolution: {integrity: sha512-5wlSS0bXfF/BrL4jPAbz9da5hDlDptdEppYfe+x4eIJ7jioqKG9uUxOwPzqof09u/XeVdrgFu29lZi+8XNDJtA==}
    peerDependencies:
      zod: ^3.23.3

  zod@3.23.8:
    resolution: {integrity: sha512-XBx9AXhXktjUqnepgTiE5flcKIYWi/rme0Eaj+5Y0lftuGBq+jyRu/md4WnuxqgP1ubdpNCsYEYPxrzVHD8d6g==}

  zwitch@2.0.4:
    resolution: {integrity: sha512-bXE4cR/kVZhKZX/RjPEflHaKVhUVl85noU3v6b8apfQEc1x4A+zBxjZ4lN8LqGd6WZ3dl98pY4o717VFmoPp+A==}

snapshots:

  '@ai-sdk/anthropic@0.0.39(zod@3.23.8)':
    dependencies:
      '@ai-sdk/provider': 0.0.17
      '@ai-sdk/provider-utils': 1.0.9(zod@3.23.8)
      zod: 3.23.8

  '@ai-sdk/cohere@1.0.3(zod@3.23.8)':
    dependencies:
      '@ai-sdk/provider': 1.0.1
      '@ai-sdk/provider-utils': 2.0.2(zod@3.23.8)
      zod: 3.23.8

  '@ai-sdk/google@0.0.52(zod@3.23.8)':
    dependencies:
      '@ai-sdk/provider': 0.0.24
      '@ai-sdk/provider-utils': 1.0.20(zod@3.23.8)
      json-schema: 0.4.0
      zod: 3.23.8

  '@ai-sdk/mistral@0.0.43(zod@3.23.8)':
    dependencies:
      '@ai-sdk/provider': 0.0.24
      '@ai-sdk/provider-utils': 1.0.20(zod@3.23.8)
      zod: 3.23.8

  '@ai-sdk/openai@0.0.66(zod@3.23.8)':
    dependencies:
      '@ai-sdk/provider': 0.0.24
      '@ai-sdk/provider-utils': 1.0.20(zod@3.23.8)
      zod: 3.23.8

  '@ai-sdk/provider-utils@1.0.2(zod@3.23.8)':
    dependencies:
      '@ai-sdk/provider': 0.0.12
      eventsource-parser: 1.1.2
      nanoid: 3.3.6
      secure-json-parse: 2.7.0
    optionalDependencies:
      zod: 3.23.8

  '@ai-sdk/provider-utils@1.0.20(zod@3.23.8)':
    dependencies:
      '@ai-sdk/provider': 0.0.24
      eventsource-parser: 1.1.2
      nanoid: 3.3.6
      secure-json-parse: 2.7.0
    optionalDependencies:
<<<<<<< HEAD
=======
      zod: 3.23.8

  '@ai-sdk/provider-utils@1.0.22(zod@3.23.8)':
    dependencies:
      '@ai-sdk/provider': 0.0.26
      eventsource-parser: 1.1.2
      nanoid: 3.3.8
      secure-json-parse: 2.7.0
    optionalDependencies:
>>>>>>> 9efc7097
      zod: 3.23.8

  '@ai-sdk/provider-utils@1.0.9(zod@3.23.8)':
    dependencies:
      '@ai-sdk/provider': 0.0.17
      eventsource-parser: 1.1.2
      nanoid: 3.3.6
      secure-json-parse: 2.7.0
    optionalDependencies:
      zod: 3.23.8

  '@ai-sdk/provider-utils@2.0.2(zod@3.23.8)':
    dependencies:
      '@ai-sdk/provider': 1.0.1
      eventsource-parser: 3.0.0
      nanoid: 3.3.8
      secure-json-parse: 2.7.0
    optionalDependencies:
<<<<<<< HEAD
      zod: 3.23.8

  '@ai-sdk/provider-utils@2.0.3(zod@3.23.8)':
    dependencies:
      '@ai-sdk/provider': 1.0.1
      eventsource-parser: 3.0.0
      nanoid: 3.3.8
      secure-json-parse: 2.7.0
    optionalDependencies:
=======
>>>>>>> 9efc7097
      zod: 3.23.8

  '@ai-sdk/provider@0.0.12':
    dependencies:
      json-schema: 0.4.0

  '@ai-sdk/provider@0.0.17':
    dependencies:
      json-schema: 0.4.0

  '@ai-sdk/provider@0.0.24':
    dependencies:
      json-schema: 0.4.0

  '@ai-sdk/provider@1.0.1':
    dependencies:
      json-schema: 0.4.0

  '@ai-sdk/react@1.0.5(react@18.3.1)(zod@3.23.8)':
    dependencies:
<<<<<<< HEAD
      '@ai-sdk/provider-utils': 2.0.3(zod@3.23.8)
      '@ai-sdk/ui-utils': 1.0.4(zod@3.23.8)
=======
      '@ai-sdk/provider-utils': 1.0.22(zod@3.23.8)
      '@ai-sdk/ui-utils': 0.0.50(zod@3.23.8)
>>>>>>> 9efc7097
      swr: 2.2.5(react@18.3.1)
      throttleit: 2.1.0
    optionalDependencies:
      react: 18.3.1
      zod: 3.23.8

<<<<<<< HEAD
  '@ai-sdk/ui-utils@1.0.4(zod@3.23.8)':
    dependencies:
      '@ai-sdk/provider': 1.0.1
      '@ai-sdk/provider-utils': 2.0.3(zod@3.23.8)
      zod-to-json-schema: 3.23.5(zod@3.23.8)
    optionalDependencies:
      zod: 3.23.8
=======
  '@ai-sdk/solid@0.0.54(zod@3.23.8)':
    dependencies:
      '@ai-sdk/provider-utils': 1.0.22(zod@3.23.8)
      '@ai-sdk/ui-utils': 0.0.50(zod@3.23.8)
    transitivePeerDependencies:
      - zod

  '@ai-sdk/svelte@0.0.57(svelte@5.4.0)(zod@3.23.8)':
    dependencies:
      '@ai-sdk/provider-utils': 1.0.22(zod@3.23.8)
      '@ai-sdk/ui-utils': 0.0.50(zod@3.23.8)
      sswr: 2.1.0(svelte@5.4.0)
    optionalDependencies:
      svelte: 5.4.0
    transitivePeerDependencies:
      - zod

  '@ai-sdk/ui-utils@0.0.50(zod@3.23.8)':
    dependencies:
      '@ai-sdk/provider': 0.0.26
      '@ai-sdk/provider-utils': 1.0.22(zod@3.23.8)
      json-schema: 0.4.0
      secure-json-parse: 2.7.0
      zod-to-json-schema: 3.23.5(zod@3.23.8)
    optionalDependencies:
      zod: 3.23.8

  '@ai-sdk/vue@0.0.59(vue@3.5.13(typescript@5.7.2))(zod@3.23.8)':
    dependencies:
      '@ai-sdk/provider-utils': 1.0.22(zod@3.23.8)
      '@ai-sdk/ui-utils': 0.0.50(zod@3.23.8)
      swrv: 1.0.4(vue@3.5.13(typescript@5.7.2))
    optionalDependencies:
      vue: 3.5.13(typescript@5.7.2)
    transitivePeerDependencies:
      - zod
>>>>>>> 9efc7097

  '@ampproject/remapping@2.3.0':
    dependencies:
      '@jridgewell/gen-mapping': 0.3.5
      '@jridgewell/trace-mapping': 0.3.25

  '@antfu/install-pkg@0.4.1':
    dependencies:
      package-manager-detector: 0.2.6
      tinyexec: 0.3.1

  '@antfu/utils@0.7.10': {}

  '@babel/code-frame@7.26.2':
    dependencies:
      '@babel/helper-validator-identifier': 7.25.9
      js-tokens: 4.0.0
      picocolors: 1.1.1

  '@babel/compat-data@7.26.2': {}

  '@babel/core@7.26.0':
    dependencies:
      '@ampproject/remapping': 2.3.0
      '@babel/code-frame': 7.26.2
      '@babel/generator': 7.26.2
      '@babel/helper-compilation-targets': 7.25.9
      '@babel/helper-module-transforms': 7.26.0(@babel/core@7.26.0)
      '@babel/helpers': 7.26.0
      '@babel/parser': 7.26.2
      '@babel/template': 7.25.9
      '@babel/traverse': 7.25.9
      '@babel/types': 7.26.0
      convert-source-map: 2.0.0
      debug: 4.3.7
      gensync: 1.0.0-beta.2
      json5: 2.2.3
      semver: 6.3.1
    transitivePeerDependencies:
      - supports-color

  '@babel/generator@7.26.2':
    dependencies:
      '@babel/parser': 7.26.2
      '@babel/types': 7.26.0
      '@jridgewell/gen-mapping': 0.3.5
      '@jridgewell/trace-mapping': 0.3.25
      jsesc: 3.0.2

  '@babel/helper-annotate-as-pure@7.25.9':
    dependencies:
      '@babel/types': 7.26.0

  '@babel/helper-compilation-targets@7.25.9':
    dependencies:
      '@babel/compat-data': 7.26.2
      '@babel/helper-validator-option': 7.25.9
      browserslist: 4.24.2
      lru-cache: 5.1.1
      semver: 6.3.1

  '@babel/helper-create-class-features-plugin@7.25.9(@babel/core@7.26.0)':
    dependencies:
      '@babel/core': 7.26.0
      '@babel/helper-annotate-as-pure': 7.25.9
      '@babel/helper-member-expression-to-functions': 7.25.9
      '@babel/helper-optimise-call-expression': 7.25.9
      '@babel/helper-replace-supers': 7.25.9(@babel/core@7.26.0)
      '@babel/helper-skip-transparent-expression-wrappers': 7.25.9
      '@babel/traverse': 7.25.9
      semver: 6.3.1
    transitivePeerDependencies:
      - supports-color

  '@babel/helper-member-expression-to-functions@7.25.9':
    dependencies:
      '@babel/traverse': 7.25.9
      '@babel/types': 7.26.0
    transitivePeerDependencies:
      - supports-color

  '@babel/helper-module-imports@7.25.9':
    dependencies:
      '@babel/traverse': 7.25.9
      '@babel/types': 7.26.0
    transitivePeerDependencies:
      - supports-color

  '@babel/helper-module-transforms@7.26.0(@babel/core@7.26.0)':
    dependencies:
      '@babel/core': 7.26.0
      '@babel/helper-module-imports': 7.25.9
      '@babel/helper-validator-identifier': 7.25.9
      '@babel/traverse': 7.25.9
    transitivePeerDependencies:
      - supports-color

  '@babel/helper-optimise-call-expression@7.25.9':
    dependencies:
      '@babel/types': 7.26.0

  '@babel/helper-plugin-utils@7.25.9': {}

  '@babel/helper-replace-supers@7.25.9(@babel/core@7.26.0)':
    dependencies:
      '@babel/core': 7.26.0
      '@babel/helper-member-expression-to-functions': 7.25.9
      '@babel/helper-optimise-call-expression': 7.25.9
      '@babel/traverse': 7.25.9
    transitivePeerDependencies:
      - supports-color

  '@babel/helper-simple-access@7.25.9':
    dependencies:
      '@babel/traverse': 7.25.9
      '@babel/types': 7.26.0
    transitivePeerDependencies:
      - supports-color

  '@babel/helper-skip-transparent-expression-wrappers@7.25.9':
    dependencies:
      '@babel/traverse': 7.25.9
      '@babel/types': 7.26.0
    transitivePeerDependencies:
      - supports-color

  '@babel/helper-string-parser@7.25.9': {}

  '@babel/helper-validator-identifier@7.25.9': {}

  '@babel/helper-validator-option@7.25.9': {}

  '@babel/helpers@7.26.0':
    dependencies:
      '@babel/template': 7.25.9
      '@babel/types': 7.26.0

  '@babel/parser@7.26.2':
    dependencies:
      '@babel/types': 7.26.0

  '@babel/plugin-syntax-decorators@7.25.9(@babel/core@7.26.0)':
    dependencies:
      '@babel/core': 7.26.0
      '@babel/helper-plugin-utils': 7.25.9

  '@babel/plugin-syntax-jsx@7.25.9(@babel/core@7.26.0)':
    dependencies:
      '@babel/core': 7.26.0
      '@babel/helper-plugin-utils': 7.25.9

  '@babel/plugin-syntax-typescript@7.25.9(@babel/core@7.26.0)':
    dependencies:
      '@babel/core': 7.26.0
      '@babel/helper-plugin-utils': 7.25.9

  '@babel/plugin-transform-modules-commonjs@7.25.9(@babel/core@7.26.0)':
    dependencies:
      '@babel/core': 7.26.0
      '@babel/helper-module-transforms': 7.26.0(@babel/core@7.26.0)
      '@babel/helper-plugin-utils': 7.25.9
      '@babel/helper-simple-access': 7.25.9
    transitivePeerDependencies:
      - supports-color

  '@babel/plugin-transform-typescript@7.25.9(@babel/core@7.26.0)':
    dependencies:
      '@babel/core': 7.26.0
      '@babel/helper-annotate-as-pure': 7.25.9
      '@babel/helper-create-class-features-plugin': 7.25.9(@babel/core@7.26.0)
      '@babel/helper-plugin-utils': 7.25.9
      '@babel/helper-skip-transparent-expression-wrappers': 7.25.9
      '@babel/plugin-syntax-typescript': 7.25.9(@babel/core@7.26.0)
    transitivePeerDependencies:
      - supports-color

  '@babel/preset-typescript@7.26.0(@babel/core@7.26.0)':
    dependencies:
      '@babel/core': 7.26.0
      '@babel/helper-plugin-utils': 7.25.9
      '@babel/helper-validator-option': 7.25.9
      '@babel/plugin-syntax-jsx': 7.25.9(@babel/core@7.26.0)
      '@babel/plugin-transform-modules-commonjs': 7.25.9(@babel/core@7.26.0)
      '@babel/plugin-transform-typescript': 7.25.9(@babel/core@7.26.0)
    transitivePeerDependencies:
      - supports-color

  '@babel/runtime@7.26.0':
    dependencies:
      regenerator-runtime: 0.14.1

  '@babel/template@7.25.9':
    dependencies:
      '@babel/code-frame': 7.26.2
      '@babel/parser': 7.26.2
      '@babel/types': 7.26.0

  '@babel/traverse@7.25.9':
    dependencies:
      '@babel/code-frame': 7.26.2
      '@babel/generator': 7.26.2
      '@babel/parser': 7.26.2
      '@babel/template': 7.25.9
      '@babel/types': 7.26.0
      debug: 4.3.7
      globals: 11.12.0
    transitivePeerDependencies:
      - supports-color

  '@babel/types@7.26.0':
    dependencies:
      '@babel/helper-string-parser': 7.25.9
      '@babel/helper-validator-identifier': 7.25.9

  '@blitz/eslint-plugin@0.1.0(@types/eslint@8.56.10)(jiti@1.21.6)(prettier@3.4.1)(typescript@5.7.2)':
    dependencies:
      '@stylistic/eslint-plugin-ts': 2.11.0(eslint@9.16.0(jiti@1.21.6))(typescript@5.7.2)
      '@typescript-eslint/eslint-plugin': 8.17.0(@typescript-eslint/parser@8.17.0(eslint@9.16.0(jiti@1.21.6))(typescript@5.7.2))(eslint@9.16.0(jiti@1.21.6))(typescript@5.7.2)
      '@typescript-eslint/parser': 8.17.0(eslint@9.16.0(jiti@1.21.6))(typescript@5.7.2)
      '@typescript-eslint/utils': 8.17.0(eslint@9.16.0(jiti@1.21.6))(typescript@5.7.2)
      common-tags: 1.8.2
      eslint: 9.16.0(jiti@1.21.6)
      eslint-config-prettier: 9.1.0(eslint@9.16.0(jiti@1.21.6))
      eslint-plugin-jsonc: 2.18.2(eslint@9.16.0(jiti@1.21.6))
      eslint-plugin-prettier: 5.2.1(@types/eslint@8.56.10)(eslint-config-prettier@9.1.0(eslint@9.16.0(jiti@1.21.6)))(eslint@9.16.0(jiti@1.21.6))(prettier@3.4.1)
      globals: 15.13.0
      typescript-eslint: 8.17.0(eslint@9.16.0(jiti@1.21.6))(typescript@5.7.2)
    transitivePeerDependencies:
      - '@eslint/json'
      - '@types/eslint'
      - jiti
      - prettier
      - supports-color
      - typescript

  '@bufbuild/protobuf@2.2.2': {}

  '@cloudflare/kv-asset-handler@0.1.3':
    dependencies:
      mime: 2.6.0

  '@cloudflare/kv-asset-handler@0.3.4':
    dependencies:
      mime: 3.0.0

  '@cloudflare/workerd-darwin-64@1.20241106.1':
    optional: true

  '@cloudflare/workerd-darwin-arm64@1.20241106.1':
    optional: true

  '@cloudflare/workerd-linux-64@1.20241106.1':
    optional: true

  '@cloudflare/workerd-linux-arm64@1.20241106.1':
    optional: true

  '@cloudflare/workerd-windows-64@1.20241106.1':
    optional: true

  '@cloudflare/workers-shared@0.9.0':
    dependencies:
      mime: 3.0.0
      zod: 3.23.8

  '@cloudflare/workers-types@4.20241127.0': {}

  '@codemirror/autocomplete@6.18.3(@codemirror/language@6.10.6)(@codemirror/state@6.4.1)(@codemirror/view@6.35.0)(@lezer/common@1.2.3)':
    dependencies:
      '@codemirror/language': 6.10.6
      '@codemirror/state': 6.4.1
      '@codemirror/view': 6.35.0
      '@lezer/common': 1.2.3

  '@codemirror/commands@6.7.1':
    dependencies:
      '@codemirror/language': 6.10.6
      '@codemirror/state': 6.4.1
      '@codemirror/view': 6.35.0
      '@lezer/common': 1.2.3

  '@codemirror/lang-cpp@6.0.2':
    dependencies:
      '@codemirror/language': 6.10.6
      '@lezer/cpp': 1.1.2

  '@codemirror/lang-css@6.3.1(@codemirror/view@6.35.0)':
    dependencies:
      '@codemirror/autocomplete': 6.18.3(@codemirror/language@6.10.6)(@codemirror/state@6.4.1)(@codemirror/view@6.35.0)(@lezer/common@1.2.3)
      '@codemirror/language': 6.10.6
      '@codemirror/state': 6.4.1
      '@lezer/common': 1.2.3
      '@lezer/css': 1.1.9
    transitivePeerDependencies:
      - '@codemirror/view'

  '@codemirror/lang-html@6.4.9':
    dependencies:
      '@codemirror/autocomplete': 6.18.3(@codemirror/language@6.10.6)(@codemirror/state@6.4.1)(@codemirror/view@6.35.0)(@lezer/common@1.2.3)
      '@codemirror/lang-css': 6.3.1(@codemirror/view@6.35.0)
      '@codemirror/lang-javascript': 6.2.2
      '@codemirror/language': 6.10.6
      '@codemirror/state': 6.4.1
      '@codemirror/view': 6.35.0
      '@lezer/common': 1.2.3
      '@lezer/css': 1.1.9
      '@lezer/html': 1.3.10

  '@codemirror/lang-javascript@6.2.2':
    dependencies:
      '@codemirror/autocomplete': 6.18.3(@codemirror/language@6.10.6)(@codemirror/state@6.4.1)(@codemirror/view@6.35.0)(@lezer/common@1.2.3)
      '@codemirror/language': 6.10.6
      '@codemirror/lint': 6.8.4
      '@codemirror/state': 6.4.1
      '@codemirror/view': 6.35.0
      '@lezer/common': 1.2.3
      '@lezer/javascript': 1.4.20

  '@codemirror/lang-json@6.0.1':
    dependencies:
      '@codemirror/language': 6.10.6
      '@lezer/json': 1.0.2

  '@codemirror/lang-markdown@6.3.1':
    dependencies:
      '@codemirror/autocomplete': 6.18.3(@codemirror/language@6.10.6)(@codemirror/state@6.4.1)(@codemirror/view@6.35.0)(@lezer/common@1.2.3)
      '@codemirror/lang-html': 6.4.9
      '@codemirror/language': 6.10.6
      '@codemirror/state': 6.4.1
      '@codemirror/view': 6.35.0
      '@lezer/common': 1.2.3
      '@lezer/markdown': 1.3.2

  '@codemirror/lang-python@6.1.6(@codemirror/view@6.35.0)':
    dependencies:
      '@codemirror/autocomplete': 6.18.3(@codemirror/language@6.10.6)(@codemirror/state@6.4.1)(@codemirror/view@6.35.0)(@lezer/common@1.2.3)
      '@codemirror/language': 6.10.6
      '@codemirror/state': 6.4.1
      '@lezer/common': 1.2.3
      '@lezer/python': 1.1.14
    transitivePeerDependencies:
      - '@codemirror/view'

  '@codemirror/lang-sass@6.0.2(@codemirror/view@6.35.0)':
    dependencies:
      '@codemirror/lang-css': 6.3.1(@codemirror/view@6.35.0)
      '@codemirror/language': 6.10.6
      '@codemirror/state': 6.4.1
      '@lezer/common': 1.2.3
      '@lezer/sass': 1.0.7
    transitivePeerDependencies:
      - '@codemirror/view'

  '@codemirror/lang-vue@0.1.3':
    dependencies:
      '@codemirror/lang-html': 6.4.9
      '@codemirror/lang-javascript': 6.2.2
      '@codemirror/language': 6.10.6
      '@lezer/common': 1.2.3
      '@lezer/highlight': 1.2.1
      '@lezer/lr': 1.4.2

  '@codemirror/lang-wast@6.0.2':
    dependencies:
      '@codemirror/language': 6.10.6
      '@lezer/common': 1.2.3
      '@lezer/highlight': 1.2.1
      '@lezer/lr': 1.4.2

  '@codemirror/language@6.10.6':
    dependencies:
      '@codemirror/state': 6.4.1
      '@codemirror/view': 6.35.0
      '@lezer/common': 1.2.3
      '@lezer/highlight': 1.2.1
      '@lezer/lr': 1.4.2
      style-mod: 4.1.2

  '@codemirror/lint@6.8.4':
    dependencies:
      '@codemirror/state': 6.4.1
      '@codemirror/view': 6.35.0
      crelt: 1.0.6

  '@codemirror/search@6.5.8':
    dependencies:
      '@codemirror/state': 6.4.1
      '@codemirror/view': 6.35.0
      crelt: 1.0.6

  '@codemirror/state@6.4.1': {}

  '@codemirror/view@6.35.0':
    dependencies:
      '@codemirror/state': 6.4.1
      style-mod: 4.1.2
      w3c-keyname: 2.2.8

  '@cspotcode/source-map-support@0.8.1':
    dependencies:
      '@jridgewell/trace-mapping': 0.3.9

  '@emotion/hash@0.9.2': {}

  '@esbuild-plugins/node-globals-polyfill@0.2.3(esbuild@0.17.19)':
    dependencies:
      esbuild: 0.17.19

  '@esbuild-plugins/node-modules-polyfill@0.2.2(esbuild@0.17.19)':
    dependencies:
      esbuild: 0.17.19
      escape-string-regexp: 4.0.0
      rollup-plugin-node-polyfills: 0.2.1

  '@esbuild/aix-ppc64@0.21.5':
    optional: true

  '@esbuild/aix-ppc64@0.23.1':
    optional: true

  '@esbuild/android-arm64@0.17.19':
    optional: true

  '@esbuild/android-arm64@0.17.6':
    optional: true

  '@esbuild/android-arm64@0.21.5':
    optional: true

  '@esbuild/android-arm64@0.23.1':
    optional: true

  '@esbuild/android-arm@0.17.19':
    optional: true

  '@esbuild/android-arm@0.17.6':
    optional: true

  '@esbuild/android-arm@0.21.5':
    optional: true

  '@esbuild/android-arm@0.23.1':
    optional: true

  '@esbuild/android-x64@0.17.19':
    optional: true

  '@esbuild/android-x64@0.17.6':
    optional: true

  '@esbuild/android-x64@0.21.5':
    optional: true

  '@esbuild/android-x64@0.23.1':
    optional: true

  '@esbuild/darwin-arm64@0.17.19':
    optional: true

  '@esbuild/darwin-arm64@0.17.6':
    optional: true

  '@esbuild/darwin-arm64@0.21.5':
    optional: true

  '@esbuild/darwin-arm64@0.23.1':
    optional: true

  '@esbuild/darwin-x64@0.17.19':
    optional: true

  '@esbuild/darwin-x64@0.17.6':
    optional: true

  '@esbuild/darwin-x64@0.21.5':
    optional: true

  '@esbuild/darwin-x64@0.23.1':
    optional: true

  '@esbuild/freebsd-arm64@0.17.19':
    optional: true

  '@esbuild/freebsd-arm64@0.17.6':
    optional: true

  '@esbuild/freebsd-arm64@0.21.5':
    optional: true

  '@esbuild/freebsd-arm64@0.23.1':
    optional: true

  '@esbuild/freebsd-x64@0.17.19':
    optional: true

  '@esbuild/freebsd-x64@0.17.6':
    optional: true

  '@esbuild/freebsd-x64@0.21.5':
    optional: true

  '@esbuild/freebsd-x64@0.23.1':
    optional: true

  '@esbuild/linux-arm64@0.17.19':
    optional: true

  '@esbuild/linux-arm64@0.17.6':
    optional: true

  '@esbuild/linux-arm64@0.21.5':
    optional: true

  '@esbuild/linux-arm64@0.23.1':
    optional: true

  '@esbuild/linux-arm@0.17.19':
    optional: true

  '@esbuild/linux-arm@0.17.6':
    optional: true

  '@esbuild/linux-arm@0.21.5':
    optional: true

  '@esbuild/linux-arm@0.23.1':
    optional: true

  '@esbuild/linux-ia32@0.17.19':
    optional: true

  '@esbuild/linux-ia32@0.17.6':
    optional: true

  '@esbuild/linux-ia32@0.21.5':
    optional: true

  '@esbuild/linux-ia32@0.23.1':
    optional: true

  '@esbuild/linux-loong64@0.17.19':
    optional: true

  '@esbuild/linux-loong64@0.17.6':
    optional: true

  '@esbuild/linux-loong64@0.21.5':
    optional: true

  '@esbuild/linux-loong64@0.23.1':
    optional: true

  '@esbuild/linux-mips64el@0.17.19':
    optional: true

  '@esbuild/linux-mips64el@0.17.6':
    optional: true

  '@esbuild/linux-mips64el@0.21.5':
    optional: true

  '@esbuild/linux-mips64el@0.23.1':
    optional: true

  '@esbuild/linux-ppc64@0.17.19':
    optional: true

  '@esbuild/linux-ppc64@0.17.6':
    optional: true

  '@esbuild/linux-ppc64@0.21.5':
    optional: true

  '@esbuild/linux-ppc64@0.23.1':
    optional: true

  '@esbuild/linux-riscv64@0.17.19':
    optional: true

  '@esbuild/linux-riscv64@0.17.6':
    optional: true

  '@esbuild/linux-riscv64@0.21.5':
    optional: true

  '@esbuild/linux-riscv64@0.23.1':
    optional: true

  '@esbuild/linux-s390x@0.17.19':
    optional: true

  '@esbuild/linux-s390x@0.17.6':
    optional: true

  '@esbuild/linux-s390x@0.21.5':
    optional: true

  '@esbuild/linux-s390x@0.23.1':
    optional: true

  '@esbuild/linux-x64@0.17.19':
    optional: true

  '@esbuild/linux-x64@0.17.6':
    optional: true

  '@esbuild/linux-x64@0.21.5':
    optional: true

  '@esbuild/linux-x64@0.23.1':
    optional: true

  '@esbuild/netbsd-x64@0.17.19':
    optional: true

  '@esbuild/netbsd-x64@0.17.6':
    optional: true

  '@esbuild/netbsd-x64@0.21.5':
    optional: true

  '@esbuild/netbsd-x64@0.23.1':
    optional: true

  '@esbuild/openbsd-arm64@0.23.1':
    optional: true

  '@esbuild/openbsd-x64@0.17.19':
    optional: true

  '@esbuild/openbsd-x64@0.17.6':
    optional: true

  '@esbuild/openbsd-x64@0.21.5':
    optional: true

  '@esbuild/openbsd-x64@0.23.1':
    optional: true

  '@esbuild/sunos-x64@0.17.19':
    optional: true

  '@esbuild/sunos-x64@0.17.6':
    optional: true

  '@esbuild/sunos-x64@0.21.5':
    optional: true

  '@esbuild/sunos-x64@0.23.1':
    optional: true

  '@esbuild/win32-arm64@0.17.19':
    optional: true

  '@esbuild/win32-arm64@0.17.6':
    optional: true

  '@esbuild/win32-arm64@0.21.5':
    optional: true

  '@esbuild/win32-arm64@0.23.1':
    optional: true

  '@esbuild/win32-ia32@0.17.19':
    optional: true

  '@esbuild/win32-ia32@0.17.6':
    optional: true

  '@esbuild/win32-ia32@0.21.5':
    optional: true

  '@esbuild/win32-ia32@0.23.1':
    optional: true

  '@esbuild/win32-x64@0.17.19':
    optional: true

  '@esbuild/win32-x64@0.17.6':
    optional: true

  '@esbuild/win32-x64@0.21.5':
    optional: true

  '@esbuild/win32-x64@0.23.1':
    optional: true

  '@eslint-community/eslint-utils@4.4.1(eslint@9.16.0(jiti@1.21.6))':
    dependencies:
      eslint: 9.16.0(jiti@1.21.6)
      eslint-visitor-keys: 3.4.3

  '@eslint-community/regexpp@4.12.1': {}

  '@eslint/config-array@0.19.0':
    dependencies:
      '@eslint/object-schema': 2.1.4
      debug: 4.3.7
      minimatch: 3.1.2
    transitivePeerDependencies:
      - supports-color

  '@eslint/core@0.9.0': {}

  '@eslint/eslintrc@3.2.0':
    dependencies:
      ajv: 6.12.6
      debug: 4.3.7
      espree: 10.3.0
      globals: 14.0.0
      ignore: 5.3.2
      import-fresh: 3.3.0
      js-yaml: 4.1.0
      minimatch: 3.1.2
      strip-json-comments: 3.1.1
    transitivePeerDependencies:
      - supports-color

  '@eslint/js@9.16.0': {}

  '@eslint/object-schema@2.1.4': {}

  '@eslint/plugin-kit@0.2.3':
    dependencies:
      levn: 0.4.1

  '@fastify/busboy@2.1.1': {}

  '@floating-ui/core@1.6.8':
    dependencies:
      '@floating-ui/utils': 0.2.8

  '@floating-ui/dom@1.6.12':
    dependencies:
      '@floating-ui/core': 1.6.8
      '@floating-ui/utils': 0.2.8

  '@floating-ui/react-dom@2.1.2(react-dom@18.3.1(react@18.3.1))(react@18.3.1)':
    dependencies:
      '@floating-ui/dom': 1.6.12
      react: 18.3.1
      react-dom: 18.3.1(react@18.3.1)

  '@floating-ui/utils@0.2.8': {}

  '@humanfs/core@0.19.1': {}

  '@humanfs/node@0.16.6':
    dependencies:
      '@humanfs/core': 0.19.1
      '@humanwhocodes/retry': 0.3.1

  '@humanwhocodes/module-importer@1.0.1': {}

  '@humanwhocodes/retry@0.3.1': {}

  '@humanwhocodes/retry@0.4.1': {}

  '@iconify-json/ph@1.2.1':
    dependencies:
      '@iconify/types': 2.0.0

  '@iconify-json/svg-spinners@1.2.1':
    dependencies:
      '@iconify/types': 2.0.0

  '@iconify/types@2.0.0': {}

  '@iconify/utils@2.1.33':
    dependencies:
      '@antfu/install-pkg': 0.4.1
      '@antfu/utils': 0.7.10
      '@iconify/types': 2.0.0
      debug: 4.3.7
      kolorist: 1.8.0
      local-pkg: 0.5.1
      mlly: 1.7.3
    transitivePeerDependencies:
      - supports-color

  '@isaacs/cliui@8.0.2':
    dependencies:
      string-width: 5.1.2
      string-width-cjs: string-width@4.2.3
      strip-ansi: 7.1.0
      strip-ansi-cjs: strip-ansi@6.0.1
      wrap-ansi: 8.1.0
      wrap-ansi-cjs: wrap-ansi@7.0.0

  '@jridgewell/gen-mapping@0.3.5':
    dependencies:
      '@jridgewell/set-array': 1.2.1
      '@jridgewell/sourcemap-codec': 1.5.0
      '@jridgewell/trace-mapping': 0.3.25

  '@jridgewell/resolve-uri@3.1.2': {}

  '@jridgewell/set-array@1.2.1': {}

  '@jridgewell/sourcemap-codec@1.5.0': {}

  '@jridgewell/trace-mapping@0.3.25':
    dependencies:
      '@jridgewell/resolve-uri': 3.1.2
      '@jridgewell/sourcemap-codec': 1.5.0

  '@jridgewell/trace-mapping@0.3.9':
    dependencies:
      '@jridgewell/resolve-uri': 3.1.2
      '@jridgewell/sourcemap-codec': 1.5.0

  '@jspm/core@2.0.1': {}

  '@lezer/common@1.2.3': {}

  '@lezer/cpp@1.1.2':
    dependencies:
      '@lezer/common': 1.2.3
      '@lezer/highlight': 1.2.1
      '@lezer/lr': 1.4.2

  '@lezer/css@1.1.9':
    dependencies:
      '@lezer/common': 1.2.3
      '@lezer/highlight': 1.2.1
      '@lezer/lr': 1.4.2

  '@lezer/highlight@1.2.1':
    dependencies:
      '@lezer/common': 1.2.3

  '@lezer/html@1.3.10':
    dependencies:
      '@lezer/common': 1.2.3
      '@lezer/highlight': 1.2.1
      '@lezer/lr': 1.4.2

  '@lezer/javascript@1.4.20':
    dependencies:
      '@lezer/common': 1.2.3
      '@lezer/highlight': 1.2.1
      '@lezer/lr': 1.4.2

  '@lezer/json@1.0.2':
    dependencies:
      '@lezer/common': 1.2.3
      '@lezer/highlight': 1.2.1
      '@lezer/lr': 1.4.2

  '@lezer/lr@1.4.2':
    dependencies:
      '@lezer/common': 1.2.3

  '@lezer/markdown@1.3.2':
    dependencies:
      '@lezer/common': 1.2.3
      '@lezer/highlight': 1.2.1

  '@lezer/python@1.1.14':
    dependencies:
      '@lezer/common': 1.2.3
      '@lezer/highlight': 1.2.1
      '@lezer/lr': 1.4.2

  '@lezer/sass@1.0.7':
    dependencies:
      '@lezer/common': 1.2.3
      '@lezer/highlight': 1.2.1
      '@lezer/lr': 1.4.2

  '@mdx-js/mdx@2.3.0':
    dependencies:
      '@types/estree-jsx': 1.0.5
      '@types/mdx': 2.0.13
      estree-util-build-jsx: 2.2.2
      estree-util-is-identifier-name: 2.1.0
      estree-util-to-js: 1.2.0
      estree-walker: 3.0.3
      hast-util-to-estree: 2.3.3
      markdown-extensions: 1.1.1
      periscopic: 3.1.0
      remark-mdx: 2.3.0
      remark-parse: 10.0.2
      remark-rehype: 10.1.0
      unified: 10.1.2
      unist-util-position-from-estree: 1.1.2
      unist-util-stringify-position: 3.0.3
      unist-util-visit: 4.1.2
      vfile: 5.3.7
    transitivePeerDependencies:
      - supports-color

  '@nanostores/react@0.7.3(nanostores@0.10.3)(react@18.3.1)':
    dependencies:
      nanostores: 0.10.3
      react: 18.3.1

  '@nodelib/fs.scandir@2.1.5':
    dependencies:
      '@nodelib/fs.stat': 2.0.5
      run-parallel: 1.2.0

  '@nodelib/fs.stat@2.0.5': {}

  '@nodelib/fs.walk@1.2.8':
    dependencies:
      '@nodelib/fs.scandir': 2.1.5
      fastq: 1.17.1

  '@npmcli/fs@3.1.1':
    dependencies:
      semver: 7.6.3

  '@npmcli/git@4.1.0':
    dependencies:
      '@npmcli/promise-spawn': 6.0.2
      lru-cache: 7.18.3
      npm-pick-manifest: 8.0.2
      proc-log: 3.0.0
      promise-inflight: 1.0.1
      promise-retry: 2.0.1
      semver: 7.6.3
      which: 3.0.1
    transitivePeerDependencies:
      - bluebird

  '@npmcli/package-json@4.0.1':
    dependencies:
      '@npmcli/git': 4.1.0
      glob: 10.4.5
      hosted-git-info: 6.1.3
      json-parse-even-better-errors: 3.0.2
      normalize-package-data: 5.0.0
      proc-log: 3.0.0
      semver: 7.6.3
    transitivePeerDependencies:
      - bluebird

  '@npmcli/promise-spawn@6.0.2':
    dependencies:
      which: 3.0.1

  '@octokit/auth-token@5.1.1': {}

  '@octokit/core@6.1.2':
    dependencies:
      '@octokit/auth-token': 5.1.1
      '@octokit/graphql': 8.1.1
      '@octokit/request': 9.1.3
      '@octokit/request-error': 6.1.5
      '@octokit/types': 13.6.2
      before-after-hook: 3.0.2
      universal-user-agent: 7.0.2

  '@octokit/endpoint@10.1.1':
    dependencies:
      '@octokit/types': 13.6.2
      universal-user-agent: 7.0.2

  '@octokit/graphql@8.1.1':
    dependencies:
      '@octokit/request': 9.1.3
      '@octokit/types': 13.6.2
      universal-user-agent: 7.0.2

  '@octokit/openapi-types@22.2.0': {}

  '@octokit/plugin-paginate-rest@11.3.6(@octokit/core@6.1.2)':
    dependencies:
      '@octokit/core': 6.1.2
      '@octokit/types': 13.6.2

  '@octokit/plugin-request-log@5.3.1(@octokit/core@6.1.2)':
    dependencies:
      '@octokit/core': 6.1.2

  '@octokit/plugin-rest-endpoint-methods@13.2.6(@octokit/core@6.1.2)':
    dependencies:
      '@octokit/core': 6.1.2
      '@octokit/types': 13.6.2

  '@octokit/request-error@6.1.5':
    dependencies:
      '@octokit/types': 13.6.2

  '@octokit/request@9.1.3':
    dependencies:
      '@octokit/endpoint': 10.1.1
      '@octokit/request-error': 6.1.5
      '@octokit/types': 13.6.2
      universal-user-agent: 7.0.2

  '@octokit/rest@21.0.2':
    dependencies:
      '@octokit/core': 6.1.2
      '@octokit/plugin-paginate-rest': 11.3.6(@octokit/core@6.1.2)
      '@octokit/plugin-request-log': 5.3.1(@octokit/core@6.1.2)
      '@octokit/plugin-rest-endpoint-methods': 13.2.6(@octokit/core@6.1.2)

  '@octokit/types@13.6.2':
    dependencies:
      '@octokit/openapi-types': 22.2.0

  '@openrouter/ai-sdk-provider@0.0.5(zod@3.23.8)':
    dependencies:
      '@ai-sdk/provider': 0.0.12
      '@ai-sdk/provider-utils': 1.0.2(zod@3.23.8)
      zod: 3.23.8

  '@opentelemetry/api@1.9.0': {}

  '@pkgjs/parseargs@0.11.0':
    optional: true

  '@pkgr/core@0.1.1': {}

  '@polka/url@1.0.0-next.28': {}

  '@radix-ui/primitive@1.1.0': {}

  '@radix-ui/react-arrow@1.1.0(@types/react-dom@18.3.1)(@types/react@18.3.12)(react-dom@18.3.1(react@18.3.1))(react@18.3.1)':
    dependencies:
      '@radix-ui/react-primitive': 2.0.0(@types/react-dom@18.3.1)(@types/react@18.3.12)(react-dom@18.3.1(react@18.3.1))(react@18.3.1)
      react: 18.3.1
      react-dom: 18.3.1(react@18.3.1)
    optionalDependencies:
      '@types/react': 18.3.12
      '@types/react-dom': 18.3.1

  '@radix-ui/react-collection@1.1.0(@types/react-dom@18.3.1)(@types/react@18.3.12)(react-dom@18.3.1(react@18.3.1))(react@18.3.1)':
    dependencies:
      '@radix-ui/react-compose-refs': 1.1.0(@types/react@18.3.12)(react@18.3.1)
      '@radix-ui/react-context': 1.1.0(@types/react@18.3.12)(react@18.3.1)
      '@radix-ui/react-primitive': 2.0.0(@types/react-dom@18.3.1)(@types/react@18.3.12)(react-dom@18.3.1(react@18.3.1))(react@18.3.1)
      '@radix-ui/react-slot': 1.1.0(@types/react@18.3.12)(react@18.3.1)
      react: 18.3.1
      react-dom: 18.3.1(react@18.3.1)
    optionalDependencies:
      '@types/react': 18.3.12
      '@types/react-dom': 18.3.1

  '@radix-ui/react-compose-refs@1.1.0(@types/react@18.3.12)(react@18.3.1)':
    dependencies:
      react: 18.3.1
    optionalDependencies:
      '@types/react': 18.3.12

  '@radix-ui/react-context@1.1.0(@types/react@18.3.12)(react@18.3.1)':
    dependencies:
      react: 18.3.1
    optionalDependencies:
      '@types/react': 18.3.12

  '@radix-ui/react-context@1.1.1(@types/react@18.3.12)(react@18.3.1)':
    dependencies:
      react: 18.3.1
    optionalDependencies:
      '@types/react': 18.3.12

  '@radix-ui/react-dialog@1.1.2(@types/react-dom@18.3.1)(@types/react@18.3.12)(react-dom@18.3.1(react@18.3.1))(react@18.3.1)':
    dependencies:
      '@radix-ui/primitive': 1.1.0
      '@radix-ui/react-compose-refs': 1.1.0(@types/react@18.3.12)(react@18.3.1)
      '@radix-ui/react-context': 1.1.1(@types/react@18.3.12)(react@18.3.1)
      '@radix-ui/react-dismissable-layer': 1.1.1(@types/react-dom@18.3.1)(@types/react@18.3.12)(react-dom@18.3.1(react@18.3.1))(react@18.3.1)
      '@radix-ui/react-focus-guards': 1.1.1(@types/react@18.3.12)(react@18.3.1)
      '@radix-ui/react-focus-scope': 1.1.0(@types/react-dom@18.3.1)(@types/react@18.3.12)(react-dom@18.3.1(react@18.3.1))(react@18.3.1)
      '@radix-ui/react-id': 1.1.0(@types/react@18.3.12)(react@18.3.1)
      '@radix-ui/react-portal': 1.1.2(@types/react-dom@18.3.1)(@types/react@18.3.12)(react-dom@18.3.1(react@18.3.1))(react@18.3.1)
      '@radix-ui/react-presence': 1.1.1(@types/react-dom@18.3.1)(@types/react@18.3.12)(react-dom@18.3.1(react@18.3.1))(react@18.3.1)
      '@radix-ui/react-primitive': 2.0.0(@types/react-dom@18.3.1)(@types/react@18.3.12)(react-dom@18.3.1(react@18.3.1))(react@18.3.1)
      '@radix-ui/react-slot': 1.1.0(@types/react@18.3.12)(react@18.3.1)
      '@radix-ui/react-use-controllable-state': 1.1.0(@types/react@18.3.12)(react@18.3.1)
      aria-hidden: 1.2.4
      react: 18.3.1
      react-dom: 18.3.1(react@18.3.1)
      react-remove-scroll: 2.6.0(@types/react@18.3.12)(react@18.3.1)
    optionalDependencies:
      '@types/react': 18.3.12
      '@types/react-dom': 18.3.1

  '@radix-ui/react-direction@1.1.0(@types/react@18.3.12)(react@18.3.1)':
    dependencies:
      react: 18.3.1
    optionalDependencies:
      '@types/react': 18.3.12

  '@radix-ui/react-dismissable-layer@1.1.1(@types/react-dom@18.3.1)(@types/react@18.3.12)(react-dom@18.3.1(react@18.3.1))(react@18.3.1)':
    dependencies:
      '@radix-ui/primitive': 1.1.0
      '@radix-ui/react-compose-refs': 1.1.0(@types/react@18.3.12)(react@18.3.1)
      '@radix-ui/react-primitive': 2.0.0(@types/react-dom@18.3.1)(@types/react@18.3.12)(react-dom@18.3.1(react@18.3.1))(react@18.3.1)
      '@radix-ui/react-use-callback-ref': 1.1.0(@types/react@18.3.12)(react@18.3.1)
      '@radix-ui/react-use-escape-keydown': 1.1.0(@types/react@18.3.12)(react@18.3.1)
      react: 18.3.1
      react-dom: 18.3.1(react@18.3.1)
    optionalDependencies:
      '@types/react': 18.3.12
      '@types/react-dom': 18.3.1

  '@radix-ui/react-dropdown-menu@2.1.2(@types/react-dom@18.3.1)(@types/react@18.3.12)(react-dom@18.3.1(react@18.3.1))(react@18.3.1)':
    dependencies:
      '@radix-ui/primitive': 1.1.0
      '@radix-ui/react-compose-refs': 1.1.0(@types/react@18.3.12)(react@18.3.1)
      '@radix-ui/react-context': 1.1.1(@types/react@18.3.12)(react@18.3.1)
      '@radix-ui/react-id': 1.1.0(@types/react@18.3.12)(react@18.3.1)
      '@radix-ui/react-menu': 2.1.2(@types/react-dom@18.3.1)(@types/react@18.3.12)(react-dom@18.3.1(react@18.3.1))(react@18.3.1)
      '@radix-ui/react-primitive': 2.0.0(@types/react-dom@18.3.1)(@types/react@18.3.12)(react-dom@18.3.1(react@18.3.1))(react@18.3.1)
      '@radix-ui/react-use-controllable-state': 1.1.0(@types/react@18.3.12)(react@18.3.1)
      react: 18.3.1
      react-dom: 18.3.1(react@18.3.1)
    optionalDependencies:
      '@types/react': 18.3.12
      '@types/react-dom': 18.3.1

  '@radix-ui/react-focus-guards@1.1.1(@types/react@18.3.12)(react@18.3.1)':
    dependencies:
      react: 18.3.1
    optionalDependencies:
      '@types/react': 18.3.12

  '@radix-ui/react-focus-scope@1.1.0(@types/react-dom@18.3.1)(@types/react@18.3.12)(react-dom@18.3.1(react@18.3.1))(react@18.3.1)':
    dependencies:
      '@radix-ui/react-compose-refs': 1.1.0(@types/react@18.3.12)(react@18.3.1)
      '@radix-ui/react-primitive': 2.0.0(@types/react-dom@18.3.1)(@types/react@18.3.12)(react-dom@18.3.1(react@18.3.1))(react@18.3.1)
      '@radix-ui/react-use-callback-ref': 1.1.0(@types/react@18.3.12)(react@18.3.1)
      react: 18.3.1
      react-dom: 18.3.1(react@18.3.1)
    optionalDependencies:
      '@types/react': 18.3.12
      '@types/react-dom': 18.3.1

  '@radix-ui/react-id@1.1.0(@types/react@18.3.12)(react@18.3.1)':
    dependencies:
      '@radix-ui/react-use-layout-effect': 1.1.0(@types/react@18.3.12)(react@18.3.1)
      react: 18.3.1
    optionalDependencies:
      '@types/react': 18.3.12

  '@radix-ui/react-menu@2.1.2(@types/react-dom@18.3.1)(@types/react@18.3.12)(react-dom@18.3.1(react@18.3.1))(react@18.3.1)':
    dependencies:
      '@radix-ui/primitive': 1.1.0
      '@radix-ui/react-collection': 1.1.0(@types/react-dom@18.3.1)(@types/react@18.3.12)(react-dom@18.3.1(react@18.3.1))(react@18.3.1)
      '@radix-ui/react-compose-refs': 1.1.0(@types/react@18.3.12)(react@18.3.1)
      '@radix-ui/react-context': 1.1.1(@types/react@18.3.12)(react@18.3.1)
      '@radix-ui/react-direction': 1.1.0(@types/react@18.3.12)(react@18.3.1)
      '@radix-ui/react-dismissable-layer': 1.1.1(@types/react-dom@18.3.1)(@types/react@18.3.12)(react-dom@18.3.1(react@18.3.1))(react@18.3.1)
      '@radix-ui/react-focus-guards': 1.1.1(@types/react@18.3.12)(react@18.3.1)
      '@radix-ui/react-focus-scope': 1.1.0(@types/react-dom@18.3.1)(@types/react@18.3.12)(react-dom@18.3.1(react@18.3.1))(react@18.3.1)
      '@radix-ui/react-id': 1.1.0(@types/react@18.3.12)(react@18.3.1)
      '@radix-ui/react-popper': 1.2.0(@types/react-dom@18.3.1)(@types/react@18.3.12)(react-dom@18.3.1(react@18.3.1))(react@18.3.1)
      '@radix-ui/react-portal': 1.1.2(@types/react-dom@18.3.1)(@types/react@18.3.12)(react-dom@18.3.1(react@18.3.1))(react@18.3.1)
      '@radix-ui/react-presence': 1.1.1(@types/react-dom@18.3.1)(@types/react@18.3.12)(react-dom@18.3.1(react@18.3.1))(react@18.3.1)
      '@radix-ui/react-primitive': 2.0.0(@types/react-dom@18.3.1)(@types/react@18.3.12)(react-dom@18.3.1(react@18.3.1))(react@18.3.1)
      '@radix-ui/react-roving-focus': 1.1.0(@types/react-dom@18.3.1)(@types/react@18.3.12)(react-dom@18.3.1(react@18.3.1))(react@18.3.1)
      '@radix-ui/react-slot': 1.1.0(@types/react@18.3.12)(react@18.3.1)
      '@radix-ui/react-use-callback-ref': 1.1.0(@types/react@18.3.12)(react@18.3.1)
      aria-hidden: 1.2.4
      react: 18.3.1
      react-dom: 18.3.1(react@18.3.1)
      react-remove-scroll: 2.6.0(@types/react@18.3.12)(react@18.3.1)
    optionalDependencies:
      '@types/react': 18.3.12
      '@types/react-dom': 18.3.1

  '@radix-ui/react-popper@1.2.0(@types/react-dom@18.3.1)(@types/react@18.3.12)(react-dom@18.3.1(react@18.3.1))(react@18.3.1)':
    dependencies:
      '@floating-ui/react-dom': 2.1.2(react-dom@18.3.1(react@18.3.1))(react@18.3.1)
      '@radix-ui/react-arrow': 1.1.0(@types/react-dom@18.3.1)(@types/react@18.3.12)(react-dom@18.3.1(react@18.3.1))(react@18.3.1)
      '@radix-ui/react-compose-refs': 1.1.0(@types/react@18.3.12)(react@18.3.1)
      '@radix-ui/react-context': 1.1.0(@types/react@18.3.12)(react@18.3.1)
      '@radix-ui/react-primitive': 2.0.0(@types/react-dom@18.3.1)(@types/react@18.3.12)(react-dom@18.3.1(react@18.3.1))(react@18.3.1)
      '@radix-ui/react-use-callback-ref': 1.1.0(@types/react@18.3.12)(react@18.3.1)
      '@radix-ui/react-use-layout-effect': 1.1.0(@types/react@18.3.12)(react@18.3.1)
      '@radix-ui/react-use-rect': 1.1.0(@types/react@18.3.12)(react@18.3.1)
      '@radix-ui/react-use-size': 1.1.0(@types/react@18.3.12)(react@18.3.1)
      '@radix-ui/rect': 1.1.0
      react: 18.3.1
      react-dom: 18.3.1(react@18.3.1)
    optionalDependencies:
      '@types/react': 18.3.12
      '@types/react-dom': 18.3.1

  '@radix-ui/react-portal@1.1.2(@types/react-dom@18.3.1)(@types/react@18.3.12)(react-dom@18.3.1(react@18.3.1))(react@18.3.1)':
    dependencies:
      '@radix-ui/react-primitive': 2.0.0(@types/react-dom@18.3.1)(@types/react@18.3.12)(react-dom@18.3.1(react@18.3.1))(react@18.3.1)
      '@radix-ui/react-use-layout-effect': 1.1.0(@types/react@18.3.12)(react@18.3.1)
      react: 18.3.1
      react-dom: 18.3.1(react@18.3.1)
    optionalDependencies:
      '@types/react': 18.3.12
      '@types/react-dom': 18.3.1

  '@radix-ui/react-presence@1.1.1(@types/react-dom@18.3.1)(@types/react@18.3.12)(react-dom@18.3.1(react@18.3.1))(react@18.3.1)':
    dependencies:
      '@radix-ui/react-compose-refs': 1.1.0(@types/react@18.3.12)(react@18.3.1)
      '@radix-ui/react-use-layout-effect': 1.1.0(@types/react@18.3.12)(react@18.3.1)
      react: 18.3.1
      react-dom: 18.3.1(react@18.3.1)
    optionalDependencies:
      '@types/react': 18.3.12
      '@types/react-dom': 18.3.1

  '@radix-ui/react-primitive@2.0.0(@types/react-dom@18.3.1)(@types/react@18.3.12)(react-dom@18.3.1(react@18.3.1))(react@18.3.1)':
    dependencies:
      '@radix-ui/react-slot': 1.1.0(@types/react@18.3.12)(react@18.3.1)
      react: 18.3.1
      react-dom: 18.3.1(react@18.3.1)
    optionalDependencies:
      '@types/react': 18.3.12
      '@types/react-dom': 18.3.1

  '@radix-ui/react-roving-focus@1.1.0(@types/react-dom@18.3.1)(@types/react@18.3.12)(react-dom@18.3.1(react@18.3.1))(react@18.3.1)':
    dependencies:
      '@radix-ui/primitive': 1.1.0
      '@radix-ui/react-collection': 1.1.0(@types/react-dom@18.3.1)(@types/react@18.3.12)(react-dom@18.3.1(react@18.3.1))(react@18.3.1)
      '@radix-ui/react-compose-refs': 1.1.0(@types/react@18.3.12)(react@18.3.1)
      '@radix-ui/react-context': 1.1.0(@types/react@18.3.12)(react@18.3.1)
      '@radix-ui/react-direction': 1.1.0(@types/react@18.3.12)(react@18.3.1)
      '@radix-ui/react-id': 1.1.0(@types/react@18.3.12)(react@18.3.1)
      '@radix-ui/react-primitive': 2.0.0(@types/react-dom@18.3.1)(@types/react@18.3.12)(react-dom@18.3.1(react@18.3.1))(react@18.3.1)
      '@radix-ui/react-use-callback-ref': 1.1.0(@types/react@18.3.12)(react@18.3.1)
      '@radix-ui/react-use-controllable-state': 1.1.0(@types/react@18.3.12)(react@18.3.1)
      react: 18.3.1
      react-dom: 18.3.1(react@18.3.1)
    optionalDependencies:
      '@types/react': 18.3.12
      '@types/react-dom': 18.3.1

  '@radix-ui/react-separator@1.1.0(@types/react-dom@18.3.1)(@types/react@18.3.12)(react-dom@18.3.1(react@18.3.1))(react@18.3.1)':
    dependencies:
      '@radix-ui/react-primitive': 2.0.0(@types/react-dom@18.3.1)(@types/react@18.3.12)(react-dom@18.3.1(react@18.3.1))(react@18.3.1)
      react: 18.3.1
      react-dom: 18.3.1(react@18.3.1)
    optionalDependencies:
      '@types/react': 18.3.12
      '@types/react-dom': 18.3.1

  '@radix-ui/react-slot@1.1.0(@types/react@18.3.12)(react@18.3.1)':
    dependencies:
      '@radix-ui/react-compose-refs': 1.1.0(@types/react@18.3.12)(react@18.3.1)
<<<<<<< HEAD
      react: 18.3.1
    optionalDependencies:
      '@types/react': 18.3.12
=======
      react: 18.3.1
    optionalDependencies:
      '@types/react': 18.3.12

  '@radix-ui/react-switch@1.1.1(@types/react-dom@18.3.1)(@types/react@18.3.12)(react-dom@18.3.1(react@18.3.1))(react@18.3.1)':
    dependencies:
      '@radix-ui/primitive': 1.1.0
      '@radix-ui/react-compose-refs': 1.1.0(@types/react@18.3.12)(react@18.3.1)
      '@radix-ui/react-context': 1.1.1(@types/react@18.3.12)(react@18.3.1)
      '@radix-ui/react-primitive': 2.0.0(@types/react-dom@18.3.1)(@types/react@18.3.12)(react-dom@18.3.1(react@18.3.1))(react@18.3.1)
      '@radix-ui/react-use-controllable-state': 1.1.0(@types/react@18.3.12)(react@18.3.1)
      '@radix-ui/react-use-previous': 1.1.0(@types/react@18.3.12)(react@18.3.1)
      '@radix-ui/react-use-size': 1.1.0(@types/react@18.3.12)(react@18.3.1)
      react: 18.3.1
      react-dom: 18.3.1(react@18.3.1)
    optionalDependencies:
      '@types/react': 18.3.12
      '@types/react-dom': 18.3.1
>>>>>>> 9efc7097

  '@radix-ui/react-tooltip@1.1.4(@types/react-dom@18.3.1)(@types/react@18.3.12)(react-dom@18.3.1(react@18.3.1))(react@18.3.1)':
    dependencies:
      '@radix-ui/primitive': 1.1.0
      '@radix-ui/react-compose-refs': 1.1.0(@types/react@18.3.12)(react@18.3.1)
      '@radix-ui/react-context': 1.1.1(@types/react@18.3.12)(react@18.3.1)
      '@radix-ui/react-dismissable-layer': 1.1.1(@types/react-dom@18.3.1)(@types/react@18.3.12)(react-dom@18.3.1(react@18.3.1))(react@18.3.1)
      '@radix-ui/react-id': 1.1.0(@types/react@18.3.12)(react@18.3.1)
      '@radix-ui/react-popper': 1.2.0(@types/react-dom@18.3.1)(@types/react@18.3.12)(react-dom@18.3.1(react@18.3.1))(react@18.3.1)
      '@radix-ui/react-portal': 1.1.2(@types/react-dom@18.3.1)(@types/react@18.3.12)(react-dom@18.3.1(react@18.3.1))(react@18.3.1)
      '@radix-ui/react-presence': 1.1.1(@types/react-dom@18.3.1)(@types/react@18.3.12)(react-dom@18.3.1(react@18.3.1))(react@18.3.1)
      '@radix-ui/react-primitive': 2.0.0(@types/react-dom@18.3.1)(@types/react@18.3.12)(react-dom@18.3.1(react@18.3.1))(react@18.3.1)
      '@radix-ui/react-slot': 1.1.0(@types/react@18.3.12)(react@18.3.1)
      '@radix-ui/react-use-controllable-state': 1.1.0(@types/react@18.3.12)(react@18.3.1)
      '@radix-ui/react-visually-hidden': 1.1.0(@types/react-dom@18.3.1)(@types/react@18.3.12)(react-dom@18.3.1(react@18.3.1))(react@18.3.1)
      react: 18.3.1
      react-dom: 18.3.1(react@18.3.1)
    optionalDependencies:
      '@types/react': 18.3.12
      '@types/react-dom': 18.3.1

  '@radix-ui/react-use-callback-ref@1.1.0(@types/react@18.3.12)(react@18.3.1)':
    dependencies:
      react: 18.3.1
    optionalDependencies:
      '@types/react': 18.3.12

  '@radix-ui/react-use-controllable-state@1.1.0(@types/react@18.3.12)(react@18.3.1)':
    dependencies:
      '@radix-ui/react-use-callback-ref': 1.1.0(@types/react@18.3.12)(react@18.3.1)
      react: 18.3.1
    optionalDependencies:
      '@types/react': 18.3.12

  '@radix-ui/react-use-escape-keydown@1.1.0(@types/react@18.3.12)(react@18.3.1)':
    dependencies:
      '@radix-ui/react-use-callback-ref': 1.1.0(@types/react@18.3.12)(react@18.3.1)
      react: 18.3.1
    optionalDependencies:
      '@types/react': 18.3.12

  '@radix-ui/react-use-layout-effect@1.1.0(@types/react@18.3.12)(react@18.3.1)':
    dependencies:
<<<<<<< HEAD
=======
      react: 18.3.1
    optionalDependencies:
      '@types/react': 18.3.12

  '@radix-ui/react-use-previous@1.1.0(@types/react@18.3.12)(react@18.3.1)':
    dependencies:
>>>>>>> 9efc7097
      react: 18.3.1
    optionalDependencies:
      '@types/react': 18.3.12

  '@radix-ui/react-use-rect@1.1.0(@types/react@18.3.12)(react@18.3.1)':
    dependencies:
      '@radix-ui/rect': 1.1.0
      react: 18.3.1
    optionalDependencies:
      '@types/react': 18.3.12

  '@radix-ui/react-use-size@1.1.0(@types/react@18.3.12)(react@18.3.1)':
    dependencies:
      '@radix-ui/react-use-layout-effect': 1.1.0(@types/react@18.3.12)(react@18.3.1)
      react: 18.3.1
    optionalDependencies:
      '@types/react': 18.3.12

  '@radix-ui/react-visually-hidden@1.1.0(@types/react-dom@18.3.1)(@types/react@18.3.12)(react-dom@18.3.1(react@18.3.1))(react@18.3.1)':
    dependencies:
      '@radix-ui/react-primitive': 2.0.0(@types/react-dom@18.3.1)(@types/react@18.3.12)(react-dom@18.3.1(react@18.3.1))(react@18.3.1)
      react: 18.3.1
      react-dom: 18.3.1(react@18.3.1)
    optionalDependencies:
      '@types/react': 18.3.12
      '@types/react-dom': 18.3.1

  '@radix-ui/rect@1.1.0': {}

  '@remix-run/cloudflare-pages@2.15.0(@cloudflare/workers-types@4.20241127.0)(typescript@5.7.2)':
    dependencies:
      '@cloudflare/workers-types': 4.20241127.0
      '@remix-run/cloudflare': 2.15.0(@cloudflare/workers-types@4.20241127.0)(typescript@5.7.2)
    optionalDependencies:
      typescript: 5.7.2

  '@remix-run/cloudflare@2.15.0(@cloudflare/workers-types@4.20241127.0)(typescript@5.7.2)':
    dependencies:
      '@cloudflare/kv-asset-handler': 0.1.3
      '@cloudflare/workers-types': 4.20241127.0
      '@remix-run/server-runtime': 2.15.0(typescript@5.7.2)
    optionalDependencies:
      typescript: 5.7.2

  '@remix-run/dev@2.15.0(@remix-run/react@2.15.0(react-dom@18.3.1(react@18.3.1))(react@18.3.1)(typescript@5.7.2))(@types/node@22.10.1)(sass-embedded@1.81.0)(typescript@5.7.2)(vite@5.4.11(@types/node@22.10.1)(sass-embedded@1.81.0))(wrangler@3.91.0(@cloudflare/workers-types@4.20241127.0))':
    dependencies:
      '@babel/core': 7.26.0
      '@babel/generator': 7.26.2
      '@babel/parser': 7.26.2
      '@babel/plugin-syntax-decorators': 7.25.9(@babel/core@7.26.0)
      '@babel/plugin-syntax-jsx': 7.25.9(@babel/core@7.26.0)
      '@babel/preset-typescript': 7.26.0(@babel/core@7.26.0)
      '@babel/traverse': 7.25.9
      '@babel/types': 7.26.0
      '@mdx-js/mdx': 2.3.0
      '@npmcli/package-json': 4.0.1
      '@remix-run/node': 2.15.0(typescript@5.7.2)
      '@remix-run/react': 2.15.0(react-dom@18.3.1(react@18.3.1))(react@18.3.1)(typescript@5.7.2)
      '@remix-run/router': 1.21.0
      '@remix-run/server-runtime': 2.15.0(typescript@5.7.2)
      '@types/mdx': 2.0.13
      '@vanilla-extract/integration': 6.5.0(@types/node@22.10.1)(sass-embedded@1.81.0)
      arg: 5.0.2
      cacache: 17.1.4
      chalk: 4.1.2
      chokidar: 3.6.0
      cross-spawn: 7.0.6
      dotenv: 16.4.5
      es-module-lexer: 1.5.4
      esbuild: 0.17.6
      esbuild-plugins-node-modules-polyfill: 1.6.8(esbuild@0.17.6)
      execa: 5.1.1
      exit-hook: 2.2.1
      express: 4.21.1
      fs-extra: 10.1.0
      get-port: 5.1.1
      gunzip-maybe: 1.4.2
      jsesc: 3.0.2
      json5: 2.2.3
      lodash: 4.17.21
      lodash.debounce: 4.0.8
      minimatch: 9.0.5
      ora: 5.4.1
      picocolors: 1.1.1
      picomatch: 2.3.1
      pidtree: 0.6.0
      postcss: 8.4.49
      postcss-discard-duplicates: 5.1.0(postcss@8.4.49)
      postcss-load-config: 4.0.2(postcss@8.4.49)
      postcss-modules: 6.0.1(postcss@8.4.49)
      prettier: 2.8.8
      pretty-ms: 7.0.1
      react-refresh: 0.14.2
      remark-frontmatter: 4.0.1
      remark-mdx-frontmatter: 1.1.1
      semver: 7.6.3
      set-cookie-parser: 2.7.1
      tar-fs: 2.1.1
      tsconfig-paths: 4.2.0
      valibot: 0.41.0(typescript@5.7.2)
      vite-node: 1.6.0(@types/node@22.10.1)(sass-embedded@1.81.0)
      ws: 7.5.10
    optionalDependencies:
      typescript: 5.7.2
      vite: 5.4.11(@types/node@22.10.1)(sass-embedded@1.81.0)
      wrangler: 3.91.0(@cloudflare/workers-types@4.20241127.0)
    transitivePeerDependencies:
      - '@types/node'
      - babel-plugin-macros
      - bluebird
      - bufferutil
      - less
      - lightningcss
      - sass
      - sass-embedded
      - stylus
      - sugarss
      - supports-color
      - terser
      - ts-node
      - utf-8-validate

  '@remix-run/node@2.15.0(typescript@5.7.2)':
    dependencies:
      '@remix-run/server-runtime': 2.15.0(typescript@5.7.2)
      '@remix-run/web-fetch': 4.4.2
      '@web3-storage/multipart-parser': 1.0.0
      cookie-signature: 1.2.2
      source-map-support: 0.5.21
      stream-slice: 0.1.2
      undici: 6.21.0
    optionalDependencies:
      typescript: 5.7.2

  '@remix-run/react@2.15.0(react-dom@18.3.1(react@18.3.1))(react@18.3.1)(typescript@5.7.2)':
    dependencies:
      '@remix-run/router': 1.21.0
      '@remix-run/server-runtime': 2.15.0(typescript@5.7.2)
      react: 18.3.1
      react-dom: 18.3.1(react@18.3.1)
      react-router: 6.28.0(react@18.3.1)
      react-router-dom: 6.28.0(react-dom@18.3.1(react@18.3.1))(react@18.3.1)
      turbo-stream: 2.4.0
    optionalDependencies:
      typescript: 5.7.2

  '@remix-run/router@1.21.0': {}

  '@remix-run/server-runtime@2.15.0(typescript@5.7.2)':
    dependencies:
      '@remix-run/router': 1.21.0
      '@types/cookie': 0.6.0
      '@web3-storage/multipart-parser': 1.0.0
      cookie: 0.6.0
      set-cookie-parser: 2.7.1
      source-map: 0.7.4
      turbo-stream: 2.4.0
    optionalDependencies:
      typescript: 5.7.2

  '@remix-run/web-blob@3.1.0':
    dependencies:
      '@remix-run/web-stream': 1.1.0
      web-encoding: 1.1.5

  '@remix-run/web-fetch@4.4.2':
    dependencies:
      '@remix-run/web-blob': 3.1.0
      '@remix-run/web-file': 3.1.0
      '@remix-run/web-form-data': 3.1.0
      '@remix-run/web-stream': 1.1.0
      '@web3-storage/multipart-parser': 1.0.0
      abort-controller: 3.0.0
      data-uri-to-buffer: 3.0.1
      mrmime: 1.0.1

  '@remix-run/web-file@3.1.0':
    dependencies:
      '@remix-run/web-blob': 3.1.0

  '@remix-run/web-form-data@3.1.0':
    dependencies:
      web-encoding: 1.1.5

  '@remix-run/web-stream@1.1.0':
    dependencies:
      web-streams-polyfill: 3.3.3

  '@rollup/plugin-inject@5.0.5(rollup@4.28.0)':
    dependencies:
      '@rollup/pluginutils': 5.1.3(rollup@4.28.0)
      estree-walker: 2.0.2
      magic-string: 0.30.14
    optionalDependencies:
      rollup: 4.28.0

  '@rollup/pluginutils@5.1.3(rollup@4.28.0)':
    dependencies:
      '@types/estree': 1.0.6
      estree-walker: 2.0.2
      picomatch: 4.0.2
    optionalDependencies:
      rollup: 4.28.0

  '@rollup/rollup-android-arm-eabi@4.28.0':
    optional: true

  '@rollup/rollup-android-arm64@4.28.0':
    optional: true

  '@rollup/rollup-darwin-arm64@4.28.0':
    optional: true

  '@rollup/rollup-darwin-x64@4.28.0':
    optional: true

  '@rollup/rollup-freebsd-arm64@4.28.0':
    optional: true

  '@rollup/rollup-freebsd-x64@4.28.0':
    optional: true

  '@rollup/rollup-linux-arm-gnueabihf@4.28.0':
    optional: true

  '@rollup/rollup-linux-arm-musleabihf@4.28.0':
    optional: true

  '@rollup/rollup-linux-arm64-gnu@4.28.0':
    optional: true

  '@rollup/rollup-linux-arm64-musl@4.28.0':
    optional: true

  '@rollup/rollup-linux-powerpc64le-gnu@4.28.0':
    optional: true

  '@rollup/rollup-linux-riscv64-gnu@4.28.0':
    optional: true

  '@rollup/rollup-linux-s390x-gnu@4.28.0':
    optional: true

  '@rollup/rollup-linux-x64-gnu@4.28.0':
    optional: true

  '@rollup/rollup-linux-x64-musl@4.28.0':
    optional: true

  '@rollup/rollup-win32-arm64-msvc@4.28.0':
    optional: true

  '@rollup/rollup-win32-ia32-msvc@4.28.0':
    optional: true

  '@rollup/rollup-win32-x64-msvc@4.28.0':
    optional: true

  '@shikijs/core@1.24.0':
    dependencies:
      '@shikijs/engine-javascript': 1.24.0
      '@shikijs/engine-oniguruma': 1.24.0
      '@shikijs/types': 1.24.0
      '@shikijs/vscode-textmate': 9.3.0
      '@types/hast': 3.0.4
      hast-util-to-html: 9.0.3

  '@shikijs/engine-javascript@1.24.0':
    dependencies:
      '@shikijs/types': 1.24.0
      '@shikijs/vscode-textmate': 9.3.0
      oniguruma-to-es: 0.7.0

  '@shikijs/engine-oniguruma@1.24.0':
    dependencies:
      '@shikijs/types': 1.24.0
      '@shikijs/vscode-textmate': 9.3.0

  '@shikijs/types@1.24.0':
    dependencies:
      '@shikijs/vscode-textmate': 9.3.0
      '@types/hast': 3.0.4

  '@shikijs/vscode-textmate@9.3.0': {}

  '@stylistic/eslint-plugin-ts@2.11.0(eslint@9.16.0(jiti@1.21.6))(typescript@5.7.2)':
    dependencies:
      '@typescript-eslint/utils': 8.17.0(eslint@9.16.0(jiti@1.21.6))(typescript@5.7.2)
      eslint: 9.16.0(jiti@1.21.6)
      eslint-visitor-keys: 4.2.0
      espree: 10.3.0
    transitivePeerDependencies:
      - supports-color
      - typescript

  '@types/acorn@4.0.6':
    dependencies:
      '@types/estree': 1.0.6

  '@types/cookie@0.6.0': {}

  '@types/debug@4.1.12':
    dependencies:
      '@types/ms': 0.7.34

  '@types/diff-match-patch@1.0.36': {}

  '@types/diff@5.2.3': {}

  '@types/dom-speech-recognition@0.0.4': {}

  '@types/eslint@8.56.10':
    dependencies:
      '@types/estree': 1.0.6
      '@types/json-schema': 7.0.15
    optional: true

  '@types/estree-jsx@1.0.5':
    dependencies:
      '@types/estree': 1.0.6

  '@types/estree@1.0.6': {}

  '@types/file-saver@2.0.7': {}

  '@types/hast@2.3.10':
    dependencies:
      '@types/unist': 2.0.11

  '@types/hast@3.0.4':
    dependencies:
      '@types/unist': 3.0.3

  '@types/js-cookie@3.0.6': {}

  '@types/json-schema@7.0.15': {}

  '@types/mdast@3.0.15':
    dependencies:
      '@types/unist': 2.0.11

  '@types/mdast@4.0.4':
    dependencies:
      '@types/unist': 3.0.3

  '@types/mdx@2.0.13': {}

  '@types/ms@0.7.34': {}

  '@types/node-forge@1.3.11':
    dependencies:
      '@types/node': 22.10.1

  '@types/node@22.10.1':
    dependencies:
      undici-types: 6.20.0

  '@types/prop-types@15.7.13': {}

  '@types/react-dom@18.3.1':
    dependencies:
      '@types/react': 18.3.12

  '@types/react@18.3.12':
    dependencies:
      '@types/prop-types': 15.7.13
      csstype: 3.1.3

  '@types/unist@2.0.11': {}

  '@types/unist@3.0.3': {}

  '@typescript-eslint/eslint-plugin@8.17.0(@typescript-eslint/parser@8.17.0(eslint@9.16.0(jiti@1.21.6))(typescript@5.7.2))(eslint@9.16.0(jiti@1.21.6))(typescript@5.7.2)':
    dependencies:
      '@eslint-community/regexpp': 4.12.1
      '@typescript-eslint/parser': 8.17.0(eslint@9.16.0(jiti@1.21.6))(typescript@5.7.2)
      '@typescript-eslint/scope-manager': 8.17.0
      '@typescript-eslint/type-utils': 8.17.0(eslint@9.16.0(jiti@1.21.6))(typescript@5.7.2)
      '@typescript-eslint/utils': 8.17.0(eslint@9.16.0(jiti@1.21.6))(typescript@5.7.2)
      '@typescript-eslint/visitor-keys': 8.17.0
      eslint: 9.16.0(jiti@1.21.6)
      graphemer: 1.4.0
      ignore: 5.3.2
      natural-compare: 1.4.0
      ts-api-utils: 1.4.3(typescript@5.7.2)
    optionalDependencies:
      typescript: 5.7.2
    transitivePeerDependencies:
      - supports-color

  '@typescript-eslint/parser@8.17.0(eslint@9.16.0(jiti@1.21.6))(typescript@5.7.2)':
    dependencies:
      '@typescript-eslint/scope-manager': 8.17.0
      '@typescript-eslint/types': 8.17.0
      '@typescript-eslint/typescript-estree': 8.17.0(typescript@5.7.2)
      '@typescript-eslint/visitor-keys': 8.17.0
      debug: 4.3.7
      eslint: 9.16.0(jiti@1.21.6)
    optionalDependencies:
      typescript: 5.7.2
    transitivePeerDependencies:
      - supports-color

  '@typescript-eslint/scope-manager@8.17.0':
    dependencies:
      '@typescript-eslint/types': 8.17.0
      '@typescript-eslint/visitor-keys': 8.17.0

  '@typescript-eslint/type-utils@8.17.0(eslint@9.16.0(jiti@1.21.6))(typescript@5.7.2)':
    dependencies:
      '@typescript-eslint/typescript-estree': 8.17.0(typescript@5.7.2)
      '@typescript-eslint/utils': 8.17.0(eslint@9.16.0(jiti@1.21.6))(typescript@5.7.2)
      debug: 4.3.7
      eslint: 9.16.0(jiti@1.21.6)
      ts-api-utils: 1.4.3(typescript@5.7.2)
    optionalDependencies:
      typescript: 5.7.2
    transitivePeerDependencies:
      - supports-color

  '@typescript-eslint/types@8.17.0': {}

  '@typescript-eslint/typescript-estree@8.17.0(typescript@5.7.2)':
    dependencies:
      '@typescript-eslint/types': 8.17.0
      '@typescript-eslint/visitor-keys': 8.17.0
      debug: 4.3.7
      fast-glob: 3.3.2
      is-glob: 4.0.3
      minimatch: 9.0.5
      semver: 7.6.3
      ts-api-utils: 1.4.3(typescript@5.7.2)
    optionalDependencies:
      typescript: 5.7.2
    transitivePeerDependencies:
      - supports-color

  '@typescript-eslint/utils@8.17.0(eslint@9.16.0(jiti@1.21.6))(typescript@5.7.2)':
    dependencies:
      '@eslint-community/eslint-utils': 4.4.1(eslint@9.16.0(jiti@1.21.6))
      '@typescript-eslint/scope-manager': 8.17.0
      '@typescript-eslint/types': 8.17.0
      '@typescript-eslint/typescript-estree': 8.17.0(typescript@5.7.2)
      eslint: 9.16.0(jiti@1.21.6)
    optionalDependencies:
      typescript: 5.7.2
    transitivePeerDependencies:
      - supports-color

  '@typescript-eslint/visitor-keys@8.17.0':
    dependencies:
      '@typescript-eslint/types': 8.17.0
      eslint-visitor-keys: 4.2.0

  '@uiw/codemirror-theme-vscode@4.23.6(@codemirror/language@6.10.6)(@codemirror/state@6.4.1)(@codemirror/view@6.35.0)':
    dependencies:
      '@uiw/codemirror-themes': 4.23.6(@codemirror/language@6.10.6)(@codemirror/state@6.4.1)(@codemirror/view@6.35.0)
    transitivePeerDependencies:
      - '@codemirror/language'
      - '@codemirror/state'
      - '@codemirror/view'

  '@uiw/codemirror-themes@4.23.6(@codemirror/language@6.10.6)(@codemirror/state@6.4.1)(@codemirror/view@6.35.0)':
    dependencies:
      '@codemirror/language': 6.10.6
      '@codemirror/state': 6.4.1
      '@codemirror/view': 6.35.0

  '@ungap/structured-clone@1.2.0': {}

  '@unocss/astro@0.61.9(rollup@4.28.0)(vite@5.4.11(@types/node@22.10.1)(sass-embedded@1.81.0))':
    dependencies:
      '@unocss/core': 0.61.9
      '@unocss/reset': 0.61.9
      '@unocss/vite': 0.61.9(rollup@4.28.0)(vite@5.4.11(@types/node@22.10.1)(sass-embedded@1.81.0))
    optionalDependencies:
      vite: 5.4.11(@types/node@22.10.1)(sass-embedded@1.81.0)
    transitivePeerDependencies:
      - rollup
      - supports-color

  '@unocss/cli@0.61.9(rollup@4.28.0)':
    dependencies:
      '@ampproject/remapping': 2.3.0
      '@rollup/pluginutils': 5.1.3(rollup@4.28.0)
      '@unocss/config': 0.61.9
      '@unocss/core': 0.61.9
      '@unocss/preset-uno': 0.61.9
      cac: 6.7.14
      chokidar: 3.6.0
      colorette: 2.0.20
      consola: 3.2.3
      fast-glob: 3.3.2
      magic-string: 0.30.14
      pathe: 1.1.2
      perfect-debounce: 1.0.0
    transitivePeerDependencies:
      - rollup
      - supports-color

  '@unocss/config@0.61.9':
    dependencies:
      '@unocss/core': 0.61.9
      unconfig: 0.5.5
    transitivePeerDependencies:
      - supports-color

  '@unocss/core@0.61.9': {}

  '@unocss/extractor-arbitrary-variants@0.61.9':
    dependencies:
      '@unocss/core': 0.61.9

  '@unocss/inspector@0.61.9':
    dependencies:
      '@unocss/core': 0.61.9
      '@unocss/rule-utils': 0.61.9
      gzip-size: 6.0.0
      sirv: 2.0.4

  '@unocss/postcss@0.61.9(postcss@8.4.49)':
    dependencies:
      '@unocss/config': 0.61.9
      '@unocss/core': 0.61.9
      '@unocss/rule-utils': 0.61.9
      css-tree: 2.3.1
      fast-glob: 3.3.2
      magic-string: 0.30.14
      postcss: 8.4.49
    transitivePeerDependencies:
      - supports-color

  '@unocss/preset-attributify@0.61.9':
    dependencies:
      '@unocss/core': 0.61.9

  '@unocss/preset-icons@0.61.9':
    dependencies:
      '@iconify/utils': 2.1.33
      '@unocss/core': 0.61.9
      ofetch: 1.4.1
    transitivePeerDependencies:
      - supports-color

  '@unocss/preset-mini@0.61.9':
    dependencies:
      '@unocss/core': 0.61.9
      '@unocss/extractor-arbitrary-variants': 0.61.9
      '@unocss/rule-utils': 0.61.9

  '@unocss/preset-tagify@0.61.9':
    dependencies:
      '@unocss/core': 0.61.9

  '@unocss/preset-typography@0.61.9':
    dependencies:
      '@unocss/core': 0.61.9
      '@unocss/preset-mini': 0.61.9

  '@unocss/preset-uno@0.61.9':
    dependencies:
      '@unocss/core': 0.61.9
      '@unocss/preset-mini': 0.61.9
      '@unocss/preset-wind': 0.61.9
      '@unocss/rule-utils': 0.61.9

  '@unocss/preset-web-fonts@0.61.9':
    dependencies:
      '@unocss/core': 0.61.9
      ofetch: 1.4.1

  '@unocss/preset-wind@0.61.9':
    dependencies:
      '@unocss/core': 0.61.9
      '@unocss/preset-mini': 0.61.9
      '@unocss/rule-utils': 0.61.9

  '@unocss/reset@0.61.9': {}

  '@unocss/rule-utils@0.61.9':
    dependencies:
      '@unocss/core': 0.61.9
      magic-string: 0.30.14

  '@unocss/scope@0.61.9': {}

  '@unocss/transformer-attributify-jsx-babel@0.61.9':
    dependencies:
      '@babel/core': 7.26.0
      '@babel/plugin-syntax-jsx': 7.25.9(@babel/core@7.26.0)
      '@babel/preset-typescript': 7.26.0(@babel/core@7.26.0)
      '@unocss/core': 0.61.9
    transitivePeerDependencies:
      - supports-color

  '@unocss/transformer-attributify-jsx@0.61.9':
    dependencies:
      '@unocss/core': 0.61.9

  '@unocss/transformer-compile-class@0.61.9':
    dependencies:
      '@unocss/core': 0.61.9

  '@unocss/transformer-directives@0.61.9':
    dependencies:
      '@unocss/core': 0.61.9
      '@unocss/rule-utils': 0.61.9
      css-tree: 2.3.1

  '@unocss/transformer-variant-group@0.61.9':
    dependencies:
      '@unocss/core': 0.61.9

  '@unocss/vite@0.61.9(rollup@4.28.0)(vite@5.4.11(@types/node@22.10.1)(sass-embedded@1.81.0))':
    dependencies:
      '@ampproject/remapping': 2.3.0
      '@rollup/pluginutils': 5.1.3(rollup@4.28.0)
      '@unocss/config': 0.61.9
      '@unocss/core': 0.61.9
      '@unocss/inspector': 0.61.9
      '@unocss/scope': 0.61.9
      '@unocss/transformer-directives': 0.61.9
      chokidar: 3.6.0
      fast-glob: 3.3.2
      magic-string: 0.30.14
      vite: 5.4.11(@types/node@22.10.1)(sass-embedded@1.81.0)
    transitivePeerDependencies:
      - rollup
      - supports-color

  '@vanilla-extract/babel-plugin-debug-ids@1.1.0':
    dependencies:
      '@babel/core': 7.26.0
    transitivePeerDependencies:
      - supports-color

  '@vanilla-extract/css@1.16.1':
    dependencies:
      '@emotion/hash': 0.9.2
      '@vanilla-extract/private': 1.0.6
      css-what: 6.1.0
      cssesc: 3.0.0
      csstype: 3.1.3
      dedent: 1.5.3
      deep-object-diff: 1.1.9
      deepmerge: 4.3.1
      lru-cache: 10.4.3
      media-query-parser: 2.0.2
      modern-ahocorasick: 1.1.0
      picocolors: 1.1.1
    transitivePeerDependencies:
      - babel-plugin-macros

  '@vanilla-extract/integration@6.5.0(@types/node@22.10.1)(sass-embedded@1.81.0)':
    dependencies:
      '@babel/core': 7.26.0
      '@babel/plugin-syntax-typescript': 7.25.9(@babel/core@7.26.0)
      '@vanilla-extract/babel-plugin-debug-ids': 1.1.0
      '@vanilla-extract/css': 1.16.1
      esbuild: 0.17.19
      eval: 0.1.8
      find-up: 5.0.0
      javascript-stringify: 2.1.0
      lodash: 4.17.21
      mlly: 1.7.3
      outdent: 0.8.0
      vite: 5.4.11(@types/node@22.10.1)(sass-embedded@1.81.0)
      vite-node: 1.6.0(@types/node@22.10.1)(sass-embedded@1.81.0)
    transitivePeerDependencies:
      - '@types/node'
      - babel-plugin-macros
      - less
      - lightningcss
      - sass
      - sass-embedded
      - stylus
      - sugarss
      - supports-color
      - terser

  '@vanilla-extract/private@1.0.6': {}

  '@vitest/expect@2.1.8':
    dependencies:
      '@vitest/spy': 2.1.8
      '@vitest/utils': 2.1.8
      chai: 5.1.2
      tinyrainbow: 1.2.0

  '@vitest/mocker@2.1.8(vite@5.4.11(@types/node@22.10.1)(sass-embedded@1.81.0))':
    dependencies:
      '@vitest/spy': 2.1.8
      estree-walker: 3.0.3
      magic-string: 0.30.14
    optionalDependencies:
      vite: 5.4.11(@types/node@22.10.1)(sass-embedded@1.81.0)

  '@vitest/pretty-format@2.1.8':
    dependencies:
      tinyrainbow: 1.2.0

  '@vitest/runner@2.1.8':
    dependencies:
      '@vitest/utils': 2.1.8
      pathe: 1.1.2

  '@vitest/snapshot@2.1.8':
    dependencies:
      '@vitest/pretty-format': 2.1.8
      magic-string: 0.30.14
      pathe: 1.1.2

  '@vitest/spy@2.1.8':
    dependencies:
      tinyspy: 3.0.2

  '@vitest/utils@2.1.8':
    dependencies:
      '@vitest/pretty-format': 2.1.8
      loupe: 3.1.2
      tinyrainbow: 1.2.0

<<<<<<< HEAD
=======
  '@vue/compiler-core@3.5.13':
    dependencies:
      '@babel/parser': 7.26.2
      '@vue/shared': 3.5.13
      entities: 4.5.0
      estree-walker: 2.0.2
      source-map-js: 1.2.1

  '@vue/compiler-dom@3.5.13':
    dependencies:
      '@vue/compiler-core': 3.5.13
      '@vue/shared': 3.5.13

  '@vue/compiler-sfc@3.5.13':
    dependencies:
      '@babel/parser': 7.26.2
      '@vue/compiler-core': 3.5.13
      '@vue/compiler-dom': 3.5.13
      '@vue/compiler-ssr': 3.5.13
      '@vue/shared': 3.5.13
      estree-walker: 2.0.2
      magic-string: 0.30.14
      postcss: 8.4.49
      source-map-js: 1.2.1

  '@vue/compiler-ssr@3.5.13':
    dependencies:
      '@vue/compiler-dom': 3.5.13
      '@vue/shared': 3.5.13

  '@vue/reactivity@3.5.13':
    dependencies:
      '@vue/shared': 3.5.13

  '@vue/runtime-core@3.5.13':
    dependencies:
      '@vue/reactivity': 3.5.13
      '@vue/shared': 3.5.13

  '@vue/runtime-dom@3.5.13':
    dependencies:
      '@vue/reactivity': 3.5.13
      '@vue/runtime-core': 3.5.13
      '@vue/shared': 3.5.13
      csstype: 3.1.3

  '@vue/server-renderer@3.5.13(vue@3.5.13(typescript@5.7.2))':
    dependencies:
      '@vue/compiler-ssr': 3.5.13
      '@vue/shared': 3.5.13
      vue: 3.5.13(typescript@5.7.2)

  '@vue/shared@3.5.13': {}

>>>>>>> 9efc7097
  '@web3-storage/multipart-parser@1.0.0': {}

  '@webcontainer/api@1.3.0-internal.10': {}

  '@xterm/addon-fit@0.10.0(@xterm/xterm@5.5.0)':
    dependencies:
      '@xterm/xterm': 5.5.0

  '@xterm/addon-web-links@0.11.0(@xterm/xterm@5.5.0)':
    dependencies:
      '@xterm/xterm': 5.5.0

  '@xterm/xterm@5.5.0': {}

  '@zxing/text-encoding@0.9.0':
    optional: true

  abort-controller@3.0.0:
    dependencies:
      event-target-shim: 5.0.1

  accepts@1.3.8:
    dependencies:
      mime-types: 2.1.35
      negotiator: 0.6.3

  acorn-jsx@5.3.2(acorn@8.14.0):
    dependencies:
      acorn: 8.14.0

  acorn-walk@8.3.4:
    dependencies:
      acorn: 8.14.0

  acorn@8.14.0: {}

  aggregate-error@3.1.0:
    dependencies:
      clean-stack: 2.2.0
      indent-string: 4.0.0

<<<<<<< HEAD
  ai@4.0.13(react@18.3.1)(zod@3.23.8):
    dependencies:
      '@ai-sdk/provider': 1.0.1
      '@ai-sdk/provider-utils': 2.0.3(zod@3.23.8)
      '@ai-sdk/react': 1.0.5(react@18.3.1)(zod@3.23.8)
      '@ai-sdk/ui-utils': 1.0.4(zod@3.23.8)
=======
  ai@3.4.33(react@18.3.1)(sswr@2.1.0(svelte@5.4.0))(svelte@5.4.0)(vue@3.5.13(typescript@5.7.2))(zod@3.23.8):
    dependencies:
      '@ai-sdk/provider': 0.0.26
      '@ai-sdk/provider-utils': 1.0.22(zod@3.23.8)
      '@ai-sdk/react': 0.0.70(react@18.3.1)(zod@3.23.8)
      '@ai-sdk/solid': 0.0.54(zod@3.23.8)
      '@ai-sdk/svelte': 0.0.57(svelte@5.4.0)(zod@3.23.8)
      '@ai-sdk/ui-utils': 0.0.50(zod@3.23.8)
      '@ai-sdk/vue': 0.0.59(vue@3.5.13(typescript@5.7.2))(zod@3.23.8)
>>>>>>> 9efc7097
      '@opentelemetry/api': 1.9.0
      jsondiffpatch: 0.6.0
<<<<<<< HEAD
      zod-to-json-schema: 3.23.5(zod@3.23.8)
    optionalDependencies:
      react: 18.3.1
      zod: 3.23.8
=======
      secure-json-parse: 2.7.0
      zod-to-json-schema: 3.23.5(zod@3.23.8)
    optionalDependencies:
      react: 18.3.1
      sswr: 2.1.0(svelte@5.4.0)
      svelte: 5.4.0
      zod: 3.23.8
    transitivePeerDependencies:
      - solid-js
      - vue
>>>>>>> 9efc7097

  ajv@6.12.6:
    dependencies:
      fast-deep-equal: 3.1.3
      fast-json-stable-stringify: 2.1.0
      json-schema-traverse: 0.4.1
      uri-js: 4.4.1

  ansi-regex@5.0.1: {}

  ansi-regex@6.1.0: {}

  ansi-styles@4.3.0:
    dependencies:
      color-convert: 2.0.1

  ansi-styles@6.2.1: {}

  anymatch@3.1.3:
    dependencies:
      normalize-path: 3.0.0
      picomatch: 2.3.1

  arg@5.0.2: {}

  argparse@2.0.1: {}

  aria-hidden@1.2.4:
    dependencies:
      tslib: 2.8.1

  array-flatten@1.1.1: {}

  as-table@1.0.55:
    dependencies:
      printable-characters: 1.0.42

  asn1.js@4.10.1:
    dependencies:
      bn.js: 4.12.1
      inherits: 2.0.4
      minimalistic-assert: 1.0.1

  assert@2.1.0:
    dependencies:
      call-bind: 1.0.7
      is-nan: 1.3.2
      object-is: 1.1.6
      object.assign: 4.1.5
      util: 0.12.5

  assertion-error@2.0.1: {}

  astring@1.9.0: {}

  async-lock@1.4.1: {}

  available-typed-arrays@1.0.7:
    dependencies:
      possible-typed-array-names: 1.0.0

  bail@2.0.2: {}

  balanced-match@1.0.2: {}

  base64-js@1.5.1: {}

  before-after-hook@3.0.2: {}

  binary-extensions@2.3.0: {}

  binaryextensions@6.11.0:
    dependencies:
      editions: 6.21.0

  bl@4.1.0:
    dependencies:
      buffer: 5.7.1
      inherits: 2.0.4
      readable-stream: 3.6.2

  blake3-wasm@2.1.5: {}

  bn.js@4.12.1: {}

  bn.js@5.2.1: {}

  body-parser@1.20.3:
    dependencies:
      bytes: 3.1.2
      content-type: 1.0.5
      debug: 2.6.9
      depd: 2.0.0
      destroy: 1.2.0
      http-errors: 2.0.0
      iconv-lite: 0.4.24
      on-finished: 2.4.1
      qs: 6.13.0
      raw-body: 2.5.2
      type-is: 1.6.18
      unpipe: 1.0.0
    transitivePeerDependencies:
      - supports-color

  brace-expansion@1.1.11:
    dependencies:
      balanced-match: 1.0.2
      concat-map: 0.0.1

  brace-expansion@2.0.1:
    dependencies:
      balanced-match: 1.0.2

  braces@3.0.3:
    dependencies:
      fill-range: 7.1.1

  brorand@1.1.0: {}

  browser-resolve@2.0.0:
    dependencies:
      resolve: 1.22.8

  browserify-aes@1.2.0:
    dependencies:
      buffer-xor: 1.0.3
      cipher-base: 1.0.6
      create-hash: 1.2.0
      evp_bytestokey: 1.0.3
      inherits: 2.0.4
      safe-buffer: 5.2.1

  browserify-cipher@1.0.1:
    dependencies:
      browserify-aes: 1.2.0
      browserify-des: 1.0.2
      evp_bytestokey: 1.0.3

  browserify-des@1.0.2:
    dependencies:
      cipher-base: 1.0.6
      des.js: 1.1.0
      inherits: 2.0.4
      safe-buffer: 5.2.1

  browserify-rsa@4.1.1:
    dependencies:
      bn.js: 5.2.1
      randombytes: 2.1.0
      safe-buffer: 5.2.1

  browserify-sign@4.2.3:
    dependencies:
      bn.js: 5.2.1
      browserify-rsa: 4.1.1
      create-hash: 1.2.0
      create-hmac: 1.1.7
      elliptic: 6.6.1
      hash-base: 3.0.5
      inherits: 2.0.4
      parse-asn1: 5.1.7
      readable-stream: 2.3.8
      safe-buffer: 5.2.1

  browserify-zlib@0.1.4:
    dependencies:
      pako: 0.2.9

  browserify-zlib@0.2.0:
    dependencies:
      pako: 1.0.11

  browserslist@4.24.2:
    dependencies:
      caniuse-lite: 1.0.30001685
      electron-to-chromium: 1.5.68
      node-releases: 2.0.18
      update-browserslist-db: 1.1.1(browserslist@4.24.2)

  buffer-builder@0.2.0: {}

  buffer-from@1.1.2: {}

  buffer-xor@1.0.3: {}

  buffer@5.7.1:
    dependencies:
      base64-js: 1.5.1
      ieee754: 1.2.1

  builtin-status-codes@3.0.0: {}

  bundle-require@5.0.0(esbuild@0.23.1):
    dependencies:
      esbuild: 0.23.1
      load-tsconfig: 0.2.5

  bytes@3.1.2: {}

  cac@6.7.14: {}

  cacache@17.1.4:
    dependencies:
      '@npmcli/fs': 3.1.1
      fs-minipass: 3.0.3
      glob: 10.4.5
      lru-cache: 7.18.3
      minipass: 7.1.2
      minipass-collect: 1.0.2
      minipass-flush: 1.0.5
      minipass-pipeline: 1.2.4
      p-map: 4.0.0
      ssri: 10.0.6
      tar: 6.2.1
      unique-filename: 3.0.0

  call-bind@1.0.7:
    dependencies:
      es-define-property: 1.0.0
      es-errors: 1.3.0
      function-bind: 1.1.2
      get-intrinsic: 1.2.4
      set-function-length: 1.2.2

  callsites@3.1.0: {}

  caniuse-lite@1.0.30001685: {}

  capnp-ts@0.7.0:
    dependencies:
      debug: 4.3.7
      tslib: 2.8.1
    transitivePeerDependencies:
      - supports-color

  ccount@2.0.1: {}

  chai@5.1.2:
    dependencies:
      assertion-error: 2.0.1
      check-error: 2.1.1
      deep-eql: 5.0.2
      loupe: 3.1.2
      pathval: 2.0.0

  chalk@4.1.2:
    dependencies:
      ansi-styles: 4.3.0
      supports-color: 7.2.0

  chalk@5.3.0: {}

  character-entities-html4@2.1.0: {}

  character-entities-legacy@3.0.0: {}

  character-entities@2.0.2: {}

  character-reference-invalid@2.0.1: {}

  check-error@2.1.1: {}

  chokidar@3.6.0:
    dependencies:
      anymatch: 3.1.3
      braces: 3.0.3
      glob-parent: 5.1.2
      is-binary-path: 2.1.0
      is-glob: 4.0.3
      normalize-path: 3.0.0
      readdirp: 3.6.0
    optionalDependencies:
      fsevents: 2.3.3

  chokidar@4.0.1:
    dependencies:
      readdirp: 4.0.2

  chownr@1.1.4: {}

  chownr@2.0.0: {}

  ci-info@3.9.0: {}

  cipher-base@1.0.6:
    dependencies:
      inherits: 2.0.4
      safe-buffer: 5.2.1

  clean-git-ref@2.0.1: {}

  clean-stack@2.2.0: {}

  cli-cursor@3.1.0:
    dependencies:
      restore-cursor: 3.1.0

  cli-spinners@2.9.2: {}

  client-only@0.0.1: {}

  clone@1.0.4: {}

  clsx@2.1.1: {}

  color-convert@2.0.1:
    dependencies:
      color-name: 1.1.4

  color-name@1.1.4: {}

  colorette@2.0.20: {}

  colorjs.io@0.5.2: {}

  comma-separated-tokens@2.0.3: {}

  common-tags@1.8.2: {}

  concat-map@0.0.1: {}

  confbox@0.1.8: {}

  consola@3.2.3: {}

  console-browserify@1.2.0: {}

  constants-browserify@1.0.0: {}

  content-disposition@0.5.4:
    dependencies:
      safe-buffer: 5.2.1

  content-type@1.0.5: {}

  convert-source-map@2.0.0: {}

  cookie-signature@1.0.6: {}

  cookie-signature@1.2.2: {}

  cookie@0.6.0: {}

  cookie@0.7.1: {}

  cookie@0.7.2: {}

  core-util-is@1.0.3: {}

  crc-32@1.2.2: {}

  create-ecdh@4.0.4:
    dependencies:
      bn.js: 4.12.1
      elliptic: 6.6.1

  create-hash@1.2.0:
    dependencies:
      cipher-base: 1.0.6
      inherits: 2.0.4
      md5.js: 1.3.5
      ripemd160: 2.0.2
      sha.js: 2.4.11

  create-hmac@1.1.7:
    dependencies:
      cipher-base: 1.0.6
      create-hash: 1.2.0
      inherits: 2.0.4
      ripemd160: 2.0.2
      safe-buffer: 5.2.1
      sha.js: 2.4.11

  create-require@1.1.1: {}

  crelt@1.0.6: {}

  cross-spawn@7.0.6:
    dependencies:
      path-key: 3.1.1
      shebang-command: 2.0.0
      which: 2.0.2

  crypto-browserify@3.12.1:
    dependencies:
      browserify-cipher: 1.0.1
      browserify-sign: 4.2.3
      create-ecdh: 4.0.4
      create-hash: 1.2.0
      create-hmac: 1.1.7
      diffie-hellman: 5.0.3
      hash-base: 3.0.5
      inherits: 2.0.4
      pbkdf2: 3.1.2
      public-encrypt: 4.0.3
      randombytes: 2.1.0
      randomfill: 1.0.4

  css-tree@2.3.1:
    dependencies:
      mdn-data: 2.0.30
      source-map-js: 1.2.1

  css-what@6.1.0: {}

  cssesc@3.0.0: {}

  csstype@3.1.3: {}

  data-uri-to-buffer@2.0.2: {}

  data-uri-to-buffer@3.0.1: {}

  data-uri-to-buffer@4.0.1: {}

  date-fns@3.6.0: {}

  date-fns@4.1.0: {}

  debug@2.6.9:
    dependencies:
      ms: 2.0.0

  debug@4.3.7:
    dependencies:
      ms: 2.1.3

  decode-named-character-reference@1.0.2:
    dependencies:
      character-entities: 2.0.2

  decompress-response@6.0.0:
    dependencies:
      mimic-response: 3.1.0

  dedent@1.5.3: {}

  deep-eql@5.0.2: {}

  deep-is@0.1.4: {}

  deep-object-diff@1.1.9: {}

  deepmerge@4.3.1: {}

  defaults@1.0.4:
    dependencies:
      clone: 1.0.4

  define-data-property@1.1.4:
    dependencies:
      es-define-property: 1.0.0
      es-errors: 1.3.0
      gopd: 1.1.0

  define-properties@1.2.1:
    dependencies:
      define-data-property: 1.1.4
      has-property-descriptors: 1.0.2
      object-keys: 1.1.1

  defu@6.1.4: {}

  depd@2.0.0: {}

  dequal@2.0.3: {}

  des.js@1.1.0:
    dependencies:
      inherits: 2.0.4
      minimalistic-assert: 1.0.1

  destr@2.0.3: {}

  destroy@1.2.0: {}

  detect-node-es@1.1.0: {}

  devlop@1.1.0:
    dependencies:
      dequal: 2.0.3

  diff-match-patch@1.0.5: {}

  diff3@0.0.3: {}

  diff@5.2.0: {}

  diffie-hellman@5.0.3:
    dependencies:
      bn.js: 4.12.1
      miller-rabin: 4.0.1
      randombytes: 2.1.0

  domain-browser@4.22.0: {}

  dotenv@16.4.5: {}

  duplexer@0.1.2: {}

  duplexify@3.7.1:
    dependencies:
      end-of-stream: 1.4.4
      inherits: 2.0.4
      readable-stream: 2.3.8
      stream-shift: 1.0.3

  eastasianwidth@0.2.0: {}

  editions@6.21.0:
    dependencies:
      version-range: 4.14.0

  ee-first@1.1.1: {}

  electron-to-chromium@1.5.68: {}

  elliptic@6.6.1:
    dependencies:
      bn.js: 4.12.1
      brorand: 1.1.0
      hash.js: 1.1.7
      hmac-drbg: 1.0.1
      inherits: 2.0.4
      minimalistic-assert: 1.0.1
      minimalistic-crypto-utils: 1.0.1

  emoji-regex-xs@1.0.0: {}

  emoji-regex@8.0.0: {}

  emoji-regex@9.2.2: {}

  encodeurl@1.0.2: {}

  encodeurl@2.0.0: {}

  end-of-stream@1.4.4:
    dependencies:
      once: 1.4.0

  entities@4.5.0: {}

  err-code@2.0.3: {}

  es-define-property@1.0.0:
    dependencies:
      get-intrinsic: 1.2.4

  es-errors@1.3.0: {}

  es-module-lexer@1.5.4: {}

  esbuild-plugins-node-modules-polyfill@1.6.8(esbuild@0.17.6):
    dependencies:
      '@jspm/core': 2.0.1
      esbuild: 0.17.6
      local-pkg: 0.5.1
      resolve.exports: 2.0.3

  esbuild@0.17.19:
    optionalDependencies:
      '@esbuild/android-arm': 0.17.19
      '@esbuild/android-arm64': 0.17.19
      '@esbuild/android-x64': 0.17.19
      '@esbuild/darwin-arm64': 0.17.19
      '@esbuild/darwin-x64': 0.17.19
      '@esbuild/freebsd-arm64': 0.17.19
      '@esbuild/freebsd-x64': 0.17.19
      '@esbuild/linux-arm': 0.17.19
      '@esbuild/linux-arm64': 0.17.19
      '@esbuild/linux-ia32': 0.17.19
      '@esbuild/linux-loong64': 0.17.19
      '@esbuild/linux-mips64el': 0.17.19
      '@esbuild/linux-ppc64': 0.17.19
      '@esbuild/linux-riscv64': 0.17.19
      '@esbuild/linux-s390x': 0.17.19
      '@esbuild/linux-x64': 0.17.19
      '@esbuild/netbsd-x64': 0.17.19
      '@esbuild/openbsd-x64': 0.17.19
      '@esbuild/sunos-x64': 0.17.19
      '@esbuild/win32-arm64': 0.17.19
      '@esbuild/win32-ia32': 0.17.19
      '@esbuild/win32-x64': 0.17.19

  esbuild@0.17.6:
    optionalDependencies:
      '@esbuild/android-arm': 0.17.6
      '@esbuild/android-arm64': 0.17.6
      '@esbuild/android-x64': 0.17.6
      '@esbuild/darwin-arm64': 0.17.6
      '@esbuild/darwin-x64': 0.17.6
      '@esbuild/freebsd-arm64': 0.17.6
      '@esbuild/freebsd-x64': 0.17.6
      '@esbuild/linux-arm': 0.17.6
      '@esbuild/linux-arm64': 0.17.6
      '@esbuild/linux-ia32': 0.17.6
      '@esbuild/linux-loong64': 0.17.6
      '@esbuild/linux-mips64el': 0.17.6
      '@esbuild/linux-ppc64': 0.17.6
      '@esbuild/linux-riscv64': 0.17.6
      '@esbuild/linux-s390x': 0.17.6
      '@esbuild/linux-x64': 0.17.6
      '@esbuild/netbsd-x64': 0.17.6
      '@esbuild/openbsd-x64': 0.17.6
      '@esbuild/sunos-x64': 0.17.6
      '@esbuild/win32-arm64': 0.17.6
      '@esbuild/win32-ia32': 0.17.6
      '@esbuild/win32-x64': 0.17.6

  esbuild@0.21.5:
    optionalDependencies:
      '@esbuild/aix-ppc64': 0.21.5
      '@esbuild/android-arm': 0.21.5
      '@esbuild/android-arm64': 0.21.5
      '@esbuild/android-x64': 0.21.5
      '@esbuild/darwin-arm64': 0.21.5
      '@esbuild/darwin-x64': 0.21.5
      '@esbuild/freebsd-arm64': 0.21.5
      '@esbuild/freebsd-x64': 0.21.5
      '@esbuild/linux-arm': 0.21.5
      '@esbuild/linux-arm64': 0.21.5
      '@esbuild/linux-ia32': 0.21.5
      '@esbuild/linux-loong64': 0.21.5
      '@esbuild/linux-mips64el': 0.21.5
      '@esbuild/linux-ppc64': 0.21.5
      '@esbuild/linux-riscv64': 0.21.5
      '@esbuild/linux-s390x': 0.21.5
      '@esbuild/linux-x64': 0.21.5
      '@esbuild/netbsd-x64': 0.21.5
      '@esbuild/openbsd-x64': 0.21.5
      '@esbuild/sunos-x64': 0.21.5
      '@esbuild/win32-arm64': 0.21.5
      '@esbuild/win32-ia32': 0.21.5
      '@esbuild/win32-x64': 0.21.5

  esbuild@0.23.1:
    optionalDependencies:
      '@esbuild/aix-ppc64': 0.23.1
      '@esbuild/android-arm': 0.23.1
      '@esbuild/android-arm64': 0.23.1
      '@esbuild/android-x64': 0.23.1
      '@esbuild/darwin-arm64': 0.23.1
      '@esbuild/darwin-x64': 0.23.1
      '@esbuild/freebsd-arm64': 0.23.1
      '@esbuild/freebsd-x64': 0.23.1
      '@esbuild/linux-arm': 0.23.1
      '@esbuild/linux-arm64': 0.23.1
      '@esbuild/linux-ia32': 0.23.1
      '@esbuild/linux-loong64': 0.23.1
      '@esbuild/linux-mips64el': 0.23.1
      '@esbuild/linux-ppc64': 0.23.1
      '@esbuild/linux-riscv64': 0.23.1
      '@esbuild/linux-s390x': 0.23.1
      '@esbuild/linux-x64': 0.23.1
      '@esbuild/netbsd-x64': 0.23.1
      '@esbuild/openbsd-arm64': 0.23.1
      '@esbuild/openbsd-x64': 0.23.1
      '@esbuild/sunos-x64': 0.23.1
      '@esbuild/win32-arm64': 0.23.1
      '@esbuild/win32-ia32': 0.23.1
      '@esbuild/win32-x64': 0.23.1

  escalade@3.2.0: {}

  escape-html@1.0.3: {}

  escape-string-regexp@4.0.0: {}

  escape-string-regexp@5.0.0: {}

  eslint-compat-utils@0.6.4(eslint@9.16.0(jiti@1.21.6)):
    dependencies:
      eslint: 9.16.0(jiti@1.21.6)
      semver: 7.6.3

  eslint-config-prettier@9.1.0(eslint@9.16.0(jiti@1.21.6)):
    dependencies:
      eslint: 9.16.0(jiti@1.21.6)

  eslint-json-compat-utils@0.2.1(eslint@9.16.0(jiti@1.21.6))(jsonc-eslint-parser@2.4.0):
    dependencies:
      eslint: 9.16.0(jiti@1.21.6)
      esquery: 1.6.0
      jsonc-eslint-parser: 2.4.0

  eslint-plugin-jsonc@2.18.2(eslint@9.16.0(jiti@1.21.6)):
    dependencies:
      '@eslint-community/eslint-utils': 4.4.1(eslint@9.16.0(jiti@1.21.6))
      eslint: 9.16.0(jiti@1.21.6)
      eslint-compat-utils: 0.6.4(eslint@9.16.0(jiti@1.21.6))
      eslint-json-compat-utils: 0.2.1(eslint@9.16.0(jiti@1.21.6))(jsonc-eslint-parser@2.4.0)
      espree: 9.6.1
      graphemer: 1.4.0
      jsonc-eslint-parser: 2.4.0
      natural-compare: 1.4.0
      synckit: 0.6.2
    transitivePeerDependencies:
      - '@eslint/json'

  eslint-plugin-prettier@5.2.1(@types/eslint@8.56.10)(eslint-config-prettier@9.1.0(eslint@9.16.0(jiti@1.21.6)))(eslint@9.16.0(jiti@1.21.6))(prettier@3.4.1):
    dependencies:
      eslint: 9.16.0(jiti@1.21.6)
      prettier: 3.4.1
      prettier-linter-helpers: 1.0.0
      synckit: 0.9.2
    optionalDependencies:
      '@types/eslint': 8.56.10
      eslint-config-prettier: 9.1.0(eslint@9.16.0(jiti@1.21.6))

  eslint-scope@8.2.0:
    dependencies:
      esrecurse: 4.3.0
      estraverse: 5.3.0

  eslint-visitor-keys@3.4.3: {}

  eslint-visitor-keys@4.2.0: {}

  eslint@9.16.0(jiti@1.21.6):
    dependencies:
      '@eslint-community/eslint-utils': 4.4.1(eslint@9.16.0(jiti@1.21.6))
      '@eslint-community/regexpp': 4.12.1
      '@eslint/config-array': 0.19.0
      '@eslint/core': 0.9.0
      '@eslint/eslintrc': 3.2.0
      '@eslint/js': 9.16.0
      '@eslint/plugin-kit': 0.2.3
      '@humanfs/node': 0.16.6
      '@humanwhocodes/module-importer': 1.0.1
      '@humanwhocodes/retry': 0.4.1
      '@types/estree': 1.0.6
      '@types/json-schema': 7.0.15
      ajv: 6.12.6
      chalk: 4.1.2
      cross-spawn: 7.0.6
      debug: 4.3.7
      escape-string-regexp: 4.0.0
      eslint-scope: 8.2.0
      eslint-visitor-keys: 4.2.0
      espree: 10.3.0
      esquery: 1.6.0
      esutils: 2.0.3
      fast-deep-equal: 3.1.3
      file-entry-cache: 8.0.0
      find-up: 5.0.0
      glob-parent: 6.0.2
      ignore: 5.3.2
      imurmurhash: 0.1.4
      is-glob: 4.0.3
      json-stable-stringify-without-jsonify: 1.0.1
      lodash.merge: 4.6.2
      minimatch: 3.1.2
      natural-compare: 1.4.0
      optionator: 0.9.4
    optionalDependencies:
      jiti: 1.21.6
    transitivePeerDependencies:
      - supports-color

  espree@10.3.0:
    dependencies:
      acorn: 8.14.0
      acorn-jsx: 5.3.2(acorn@8.14.0)
      eslint-visitor-keys: 4.2.0

  espree@9.6.1:
    dependencies:
      acorn: 8.14.0
      acorn-jsx: 5.3.2(acorn@8.14.0)
      eslint-visitor-keys: 3.4.3

  esquery@1.6.0:
    dependencies:
      estraverse: 5.3.0

  esrecurse@4.3.0:
    dependencies:
      estraverse: 5.3.0

  estraverse@5.3.0: {}

  estree-util-attach-comments@2.1.1:
    dependencies:
      '@types/estree': 1.0.6

  estree-util-build-jsx@2.2.2:
    dependencies:
      '@types/estree-jsx': 1.0.5
      estree-util-is-identifier-name: 2.1.0
      estree-walker: 3.0.3

  estree-util-is-identifier-name@1.1.0: {}

  estree-util-is-identifier-name@2.1.0: {}

  estree-util-is-identifier-name@3.0.0: {}

  estree-util-to-js@1.2.0:
    dependencies:
      '@types/estree-jsx': 1.0.5
      astring: 1.9.0
      source-map: 0.7.4

  estree-util-value-to-estree@1.3.0:
    dependencies:
      is-plain-obj: 3.0.0

  estree-util-visit@1.2.1:
    dependencies:
      '@types/estree-jsx': 1.0.5
      '@types/unist': 2.0.11

  estree-walker@0.6.1: {}

  estree-walker@2.0.2: {}

  estree-walker@3.0.3:
    dependencies:
      '@types/estree': 1.0.6

  esutils@2.0.3: {}

  etag@1.8.1: {}

  eval@0.1.8:
    dependencies:
      '@types/node': 22.10.1
      require-like: 0.1.2

  event-target-shim@5.0.1: {}

  events@3.3.0: {}

  eventsource-parser@1.1.2: {}

  eventsource-parser@3.0.0: {}

  evp_bytestokey@1.0.3:
    dependencies:
      md5.js: 1.3.5
      safe-buffer: 5.2.1

  execa@5.1.1:
    dependencies:
      cross-spawn: 7.0.6
      get-stream: 6.0.1
      human-signals: 2.1.0
      is-stream: 2.0.1
      merge-stream: 2.0.0
      npm-run-path: 4.0.1
      onetime: 5.1.2
      signal-exit: 3.0.7
      strip-final-newline: 2.0.0

  exit-hook@2.2.1: {}

  expect-type@1.1.0: {}

  express@4.21.1:
    dependencies:
      accepts: 1.3.8
      array-flatten: 1.1.1
      body-parser: 1.20.3
      content-disposition: 0.5.4
      content-type: 1.0.5
      cookie: 0.7.1
      cookie-signature: 1.0.6
      debug: 2.6.9
      depd: 2.0.0
      encodeurl: 2.0.0
      escape-html: 1.0.3
      etag: 1.8.1
      finalhandler: 1.3.1
      fresh: 0.5.2
      http-errors: 2.0.0
      merge-descriptors: 1.0.3
      methods: 1.1.2
      on-finished: 2.4.1
      parseurl: 1.3.3
      path-to-regexp: 0.1.10
      proxy-addr: 2.0.7
      qs: 6.13.0
      range-parser: 1.2.1
      safe-buffer: 5.2.1
      send: 0.19.0
      serve-static: 1.16.2
      setprototypeof: 1.2.0
      statuses: 2.0.1
      type-is: 1.6.18
      utils-merge: 1.0.1
      vary: 1.1.2
    transitivePeerDependencies:
      - supports-color

  extend@3.0.2: {}

  fast-deep-equal@3.1.3: {}

  fast-diff@1.3.0: {}

  fast-glob@3.3.2:
    dependencies:
      '@nodelib/fs.stat': 2.0.5
      '@nodelib/fs.walk': 1.2.8
      glob-parent: 5.1.2
      merge2: 1.4.1
      micromatch: 4.0.8

  fast-json-stable-stringify@2.1.0: {}

  fast-levenshtein@2.0.6: {}

  fastq@1.17.1:
    dependencies:
      reusify: 1.0.4

  fault@2.0.1:
    dependencies:
      format: 0.2.2

  fetch-blob@3.2.0:
    dependencies:
      node-domexception: 1.0.0
      web-streams-polyfill: 3.3.3

  file-entry-cache@8.0.0:
    dependencies:
      flat-cache: 4.0.1

  file-saver@2.0.5: {}

  fill-range@7.1.1:
    dependencies:
      to-regex-range: 5.0.1

  finalhandler@1.3.1:
    dependencies:
      debug: 2.6.9
      encodeurl: 2.0.0
      escape-html: 1.0.3
      on-finished: 2.4.1
      parseurl: 1.3.3
      statuses: 2.0.1
      unpipe: 1.0.0
    transitivePeerDependencies:
      - supports-color

  find-up@5.0.0:
    dependencies:
      locate-path: 6.0.0
      path-exists: 4.0.0

  flat-cache@4.0.1:
    dependencies:
      flatted: 3.3.2
      keyv: 4.5.4

  flatted@3.3.2: {}

  for-each@0.3.3:
    dependencies:
      is-callable: 1.2.7

  foreground-child@3.3.0:
    dependencies:
      cross-spawn: 7.0.6
      signal-exit: 4.1.0

  format@0.2.2: {}

  formdata-polyfill@4.0.10:
    dependencies:
      fetch-blob: 3.2.0

  forwarded@0.2.0: {}

  framer-motion@11.12.0(react-dom@18.3.1(react@18.3.1))(react@18.3.1):
    dependencies:
      tslib: 2.8.1
    optionalDependencies:
      react: 18.3.1
      react-dom: 18.3.1(react@18.3.1)

  fresh@0.5.2: {}

  fs-constants@1.0.0: {}

  fs-extra@10.1.0:
    dependencies:
      graceful-fs: 4.2.11
      jsonfile: 6.1.0
      universalify: 2.0.1

  fs-minipass@2.1.0:
    dependencies:
      minipass: 3.3.6

  fs-minipass@3.0.3:
    dependencies:
      minipass: 7.1.2

  fsevents@2.3.3:
    optional: true

  function-bind@1.1.2: {}

  generic-names@4.0.0:
    dependencies:
      loader-utils: 3.3.1

  gensync@1.0.0-beta.2: {}

  get-intrinsic@1.2.4:
    dependencies:
      es-errors: 1.3.0
      function-bind: 1.1.2
      has-proto: 1.1.0
      has-symbols: 1.1.0
      hasown: 2.0.2

  get-nonce@1.0.1: {}

  get-port@5.1.1: {}

  get-source@2.0.12:
    dependencies:
      data-uri-to-buffer: 2.0.2
      source-map: 0.6.1

  get-stream@6.0.1: {}

  get-tsconfig@4.8.1:
    dependencies:
      resolve-pkg-maps: 1.0.0

  glob-parent@5.1.2:
    dependencies:
      is-glob: 4.0.3

  glob-parent@6.0.2:
    dependencies:
      is-glob: 4.0.3

  glob-to-regexp@0.4.1: {}

  glob@10.4.5:
    dependencies:
      foreground-child: 3.3.0
      jackspeak: 3.4.3
      minimatch: 9.0.5
      minipass: 7.1.2
      package-json-from-dist: 1.0.1
      path-scurry: 1.11.1

  globals@11.12.0: {}

  globals@14.0.0: {}

  globals@15.13.0: {}

  globrex@0.1.2: {}

  gopd@1.1.0:
    dependencies:
      get-intrinsic: 1.2.4

  graceful-fs@4.2.11: {}

  graphemer@1.4.0: {}

  gunzip-maybe@1.4.2:
    dependencies:
      browserify-zlib: 0.1.4
      is-deflate: 1.0.0
      is-gzip: 1.0.0
      peek-stream: 1.1.3
      pumpify: 1.5.1
      through2: 2.0.5

  gzip-size@6.0.0:
    dependencies:
      duplexer: 0.1.2

  has-flag@4.0.0: {}

  has-property-descriptors@1.0.2:
    dependencies:
      es-define-property: 1.0.0

  has-proto@1.1.0:
    dependencies:
      call-bind: 1.0.7

  has-symbols@1.1.0: {}

  has-tostringtag@1.0.2:
    dependencies:
      has-symbols: 1.1.0

  hash-base@3.0.5:
    dependencies:
      inherits: 2.0.4
      safe-buffer: 5.2.1

  hash.js@1.1.7:
    dependencies:
      inherits: 2.0.4
      minimalistic-assert: 1.0.1

  hasown@2.0.2:
    dependencies:
      function-bind: 1.1.2

  hast-util-from-parse5@8.0.2:
    dependencies:
      '@types/hast': 3.0.4
      '@types/unist': 3.0.3
      devlop: 1.1.0
      hastscript: 9.0.0
      property-information: 6.5.0
      vfile: 6.0.3
      vfile-location: 5.0.3
      web-namespaces: 2.0.1

  hast-util-parse-selector@4.0.0:
    dependencies:
      '@types/hast': 3.0.4

  hast-util-raw@9.1.0:
    dependencies:
      '@types/hast': 3.0.4
      '@types/unist': 3.0.3
      '@ungap/structured-clone': 1.2.0
      hast-util-from-parse5: 8.0.2
      hast-util-to-parse5: 8.0.0
      html-void-elements: 3.0.0
      mdast-util-to-hast: 13.2.0
      parse5: 7.2.1
      unist-util-position: 5.0.0
      unist-util-visit: 5.0.0
      vfile: 6.0.3
      web-namespaces: 2.0.1
      zwitch: 2.0.4

  hast-util-sanitize@5.0.2:
    dependencies:
      '@types/hast': 3.0.4
      '@ungap/structured-clone': 1.2.0
      unist-util-position: 5.0.0

  hast-util-to-estree@2.3.3:
    dependencies:
      '@types/estree': 1.0.6
      '@types/estree-jsx': 1.0.5
      '@types/hast': 2.3.10
      '@types/unist': 2.0.11
      comma-separated-tokens: 2.0.3
      estree-util-attach-comments: 2.1.1
      estree-util-is-identifier-name: 2.1.0
      hast-util-whitespace: 2.0.1
      mdast-util-mdx-expression: 1.3.2
      mdast-util-mdxjs-esm: 1.3.1
      property-information: 6.5.0
      space-separated-tokens: 2.0.2
      style-to-object: 0.4.4
      unist-util-position: 4.0.4
      zwitch: 2.0.4
    transitivePeerDependencies:
      - supports-color

  hast-util-to-html@9.0.3:
    dependencies:
      '@types/hast': 3.0.4
      '@types/unist': 3.0.3
      ccount: 2.0.1
      comma-separated-tokens: 2.0.3
      hast-util-whitespace: 3.0.0
      html-void-elements: 3.0.0
      mdast-util-to-hast: 13.2.0
      property-information: 6.5.0
      space-separated-tokens: 2.0.2
      stringify-entities: 4.0.4
      zwitch: 2.0.4

  hast-util-to-jsx-runtime@2.3.2:
    dependencies:
      '@types/estree': 1.0.6
      '@types/hast': 3.0.4
      '@types/unist': 3.0.3
      comma-separated-tokens: 2.0.3
      devlop: 1.1.0
      estree-util-is-identifier-name: 3.0.0
      hast-util-whitespace: 3.0.0
      mdast-util-mdx-expression: 2.0.1
      mdast-util-mdx-jsx: 3.1.3
      mdast-util-mdxjs-esm: 2.0.1
      property-information: 6.5.0
      space-separated-tokens: 2.0.2
      style-to-object: 1.0.8
      unist-util-position: 5.0.0
      vfile-message: 4.0.2
    transitivePeerDependencies:
      - supports-color

  hast-util-to-parse5@8.0.0:
    dependencies:
      '@types/hast': 3.0.4
      comma-separated-tokens: 2.0.3
      devlop: 1.1.0
      property-information: 6.5.0
      space-separated-tokens: 2.0.2
      web-namespaces: 2.0.1
      zwitch: 2.0.4

  hast-util-whitespace@2.0.1: {}

  hast-util-whitespace@3.0.0:
    dependencies:
      '@types/hast': 3.0.4

  hastscript@9.0.0:
    dependencies:
      '@types/hast': 3.0.4
      comma-separated-tokens: 2.0.3
      hast-util-parse-selector: 4.0.0
      property-information: 6.5.0
      space-separated-tokens: 2.0.2

  hmac-drbg@1.0.1:
    dependencies:
      hash.js: 1.1.7
      minimalistic-assert: 1.0.1
      minimalistic-crypto-utils: 1.0.1

  hosted-git-info@6.1.3:
    dependencies:
      lru-cache: 7.18.3

  html-url-attributes@3.0.1: {}

  html-void-elements@3.0.0: {}

  http-errors@2.0.0:
    dependencies:
      depd: 2.0.0
      inherits: 2.0.4
      setprototypeof: 1.2.0
      statuses: 2.0.1
      toidentifier: 1.0.1

  https-browserify@1.0.0: {}

  human-signals@2.1.0: {}

  husky@9.1.7: {}

  iconv-lite@0.4.24:
    dependencies:
      safer-buffer: 2.1.2

  icss-utils@5.1.0(postcss@8.4.49):
    dependencies:
      postcss: 8.4.49

  ieee754@1.2.1: {}

  ignore@5.3.2: {}

  ignore@6.0.2: {}

  immediate@3.0.6: {}

  immutable@5.0.3: {}

  import-fresh@3.3.0:
    dependencies:
      parent-module: 1.0.1
      resolve-from: 4.0.0

  importx@0.4.4:
    dependencies:
      bundle-require: 5.0.0(esbuild@0.23.1)
      debug: 4.3.7
      esbuild: 0.23.1
      jiti: 2.0.0-beta.3
      jiti-v1: jiti@1.21.6
      pathe: 1.1.2
      tsx: 4.19.2
    transitivePeerDependencies:
      - supports-color

  imurmurhash@0.1.4: {}

  indent-string@4.0.0: {}

  inherits@2.0.4: {}

  inline-style-parser@0.1.1: {}

  inline-style-parser@0.2.4: {}

  invariant@2.2.4:
    dependencies:
      loose-envify: 1.4.0

  ipaddr.js@1.9.1: {}

  is-alphabetical@2.0.1: {}

  is-alphanumerical@2.0.1:
    dependencies:
      is-alphabetical: 2.0.1
      is-decimal: 2.0.1

  is-arguments@1.1.1:
    dependencies:
      call-bind: 1.0.7
      has-tostringtag: 1.0.2

  is-binary-path@2.1.0:
    dependencies:
      binary-extensions: 2.3.0

  is-buffer@2.0.5: {}

  is-callable@1.2.7: {}

  is-ci@3.0.1:
    dependencies:
      ci-info: 3.9.0

  is-core-module@2.15.1:
    dependencies:
      hasown: 2.0.2

  is-decimal@2.0.1: {}

  is-deflate@1.0.0: {}

  is-extglob@2.1.1: {}

  is-fullwidth-code-point@3.0.0: {}

  is-generator-function@1.0.10:
    dependencies:
      has-tostringtag: 1.0.2

  is-glob@4.0.3:
    dependencies:
      is-extglob: 2.1.1

  is-gzip@1.0.0: {}

  is-hexadecimal@2.0.1: {}

  is-interactive@1.0.0: {}

  is-nan@1.3.2:
    dependencies:
      call-bind: 1.0.7
      define-properties: 1.2.1

  is-number@7.0.0: {}

  is-plain-obj@3.0.0: {}

  is-plain-obj@4.1.0: {}

  is-reference@3.0.3:
    dependencies:
      '@types/estree': 1.0.6

  is-stream@2.0.1: {}

  is-typed-array@1.1.13:
    dependencies:
      which-typed-array: 1.1.16

  is-unicode-supported@0.1.0: {}

  isarray@1.0.0: {}

  isbot@4.4.0: {}

  isexe@2.0.0: {}

  isomorphic-git@1.27.2:
    dependencies:
      async-lock: 1.4.1
      clean-git-ref: 2.0.1
      crc-32: 1.2.2
      diff3: 0.0.3
      ignore: 5.3.2
      minimisted: 2.0.1
      pako: 1.0.11
      path-browserify: 1.0.1
      pify: 4.0.1
      readable-stream: 3.6.2
      sha.js: 2.4.11
      simple-get: 4.0.1

  isomorphic-timers-promises@1.0.1: {}

  istextorbinary@9.5.0:
    dependencies:
      binaryextensions: 6.11.0
      editions: 6.21.0
      textextensions: 6.11.0

  itty-time@1.0.6: {}

  jackspeak@3.4.3:
    dependencies:
      '@isaacs/cliui': 8.0.2
    optionalDependencies:
      '@pkgjs/parseargs': 0.11.0

  javascript-stringify@2.1.0: {}

  jiti@1.21.6: {}

  jiti@2.0.0-beta.3: {}

  jose@5.9.6: {}

  js-cookie@3.0.5: {}

  js-tokens@4.0.0: {}

  js-yaml@4.1.0:
    dependencies:
      argparse: 2.0.1

  jsesc@3.0.2: {}

  json-buffer@3.0.1: {}

  json-parse-even-better-errors@3.0.2: {}

  json-schema-traverse@0.4.1: {}

  json-schema@0.4.0: {}

  json-stable-stringify-without-jsonify@1.0.1: {}

  json5@2.2.3: {}

  jsonc-eslint-parser@2.4.0:
    dependencies:
      acorn: 8.14.0
      eslint-visitor-keys: 3.4.3
      espree: 9.6.1
      semver: 7.6.3

  jsondiffpatch@0.6.0:
    dependencies:
      '@types/diff-match-patch': 1.0.36
      chalk: 5.3.0
      diff-match-patch: 1.0.5

  jsonfile@6.1.0:
    dependencies:
      universalify: 2.0.1
    optionalDependencies:
      graceful-fs: 4.2.11

  jszip@3.10.1:
    dependencies:
      lie: 3.3.0
      pako: 1.0.11
      readable-stream: 2.3.8
      setimmediate: 1.0.5

  keyv@4.5.4:
    dependencies:
      json-buffer: 3.0.1

  kleur@4.1.5: {}

  kolorist@1.8.0: {}

  levn@0.4.1:
    dependencies:
      prelude-ls: 1.2.1
      type-check: 0.4.0

  lie@3.3.0:
    dependencies:
      immediate: 3.0.6

  lilconfig@3.1.2: {}

  load-tsconfig@0.2.5: {}

  loader-utils@3.3.1: {}

  local-pkg@0.5.1:
    dependencies:
      mlly: 1.7.3
      pkg-types: 1.2.1

  locate-path@6.0.0:
    dependencies:
      p-locate: 5.0.0

  lodash.camelcase@4.3.0: {}

  lodash.debounce@4.0.8: {}

  lodash.merge@4.6.2: {}

  lodash@4.17.21: {}

  log-symbols@4.1.0:
    dependencies:
      chalk: 4.1.2
      is-unicode-supported: 0.1.0

  longest-streak@3.1.0: {}

  loose-envify@1.4.0:
    dependencies:
      js-tokens: 4.0.0

  loupe@3.1.2: {}

  lru-cache@10.4.3: {}

  lru-cache@5.1.1:
    dependencies:
      yallist: 3.1.1

  lru-cache@7.18.3: {}

  magic-string@0.25.9:
    dependencies:
      sourcemap-codec: 1.4.8

  magic-string@0.30.14:
    dependencies:
      '@jridgewell/sourcemap-codec': 1.5.0

  markdown-extensions@1.1.1: {}

  markdown-table@3.0.4: {}

  md5.js@1.3.5:
    dependencies:
      hash-base: 3.0.5
      inherits: 2.0.4
      safe-buffer: 5.2.1

  mdast-util-definitions@5.1.2:
    dependencies:
      '@types/mdast': 3.0.15
      '@types/unist': 2.0.11
      unist-util-visit: 4.1.2

  mdast-util-find-and-replace@3.0.1:
    dependencies:
      '@types/mdast': 4.0.4
      escape-string-regexp: 5.0.0
      unist-util-is: 6.0.0
      unist-util-visit-parents: 6.0.1

  mdast-util-from-markdown@1.3.1:
    dependencies:
      '@types/mdast': 3.0.15
      '@types/unist': 2.0.11
      decode-named-character-reference: 1.0.2
      mdast-util-to-string: 3.2.0
      micromark: 3.2.0
      micromark-util-decode-numeric-character-reference: 1.1.0
      micromark-util-decode-string: 1.1.0
      micromark-util-normalize-identifier: 1.1.0
      micromark-util-symbol: 1.1.0
      micromark-util-types: 1.1.0
      unist-util-stringify-position: 3.0.3
      uvu: 0.5.6
    transitivePeerDependencies:
      - supports-color

  mdast-util-from-markdown@2.0.2:
    dependencies:
      '@types/mdast': 4.0.4
      '@types/unist': 3.0.3
      decode-named-character-reference: 1.0.2
      devlop: 1.1.0
      mdast-util-to-string: 4.0.0
      micromark: 4.0.1
      micromark-util-decode-numeric-character-reference: 2.0.2
      micromark-util-decode-string: 2.0.1
      micromark-util-normalize-identifier: 2.0.1
      micromark-util-symbol: 2.0.1
      micromark-util-types: 2.0.1
      unist-util-stringify-position: 4.0.0
    transitivePeerDependencies:
      - supports-color

  mdast-util-frontmatter@1.0.1:
    dependencies:
      '@types/mdast': 3.0.15
      mdast-util-to-markdown: 1.5.0
      micromark-extension-frontmatter: 1.1.1

  mdast-util-gfm-autolink-literal@2.0.1:
    dependencies:
      '@types/mdast': 4.0.4
      ccount: 2.0.1
      devlop: 1.1.0
      mdast-util-find-and-replace: 3.0.1
      micromark-util-character: 2.1.1

  mdast-util-gfm-footnote@2.0.0:
    dependencies:
      '@types/mdast': 4.0.4
      devlop: 1.1.0
      mdast-util-from-markdown: 2.0.2
      mdast-util-to-markdown: 2.1.2
      micromark-util-normalize-identifier: 2.0.1
    transitivePeerDependencies:
      - supports-color

  mdast-util-gfm-strikethrough@2.0.0:
    dependencies:
      '@types/mdast': 4.0.4
      mdast-util-from-markdown: 2.0.2
      mdast-util-to-markdown: 2.1.2
    transitivePeerDependencies:
      - supports-color

  mdast-util-gfm-table@2.0.0:
    dependencies:
      '@types/mdast': 4.0.4
      devlop: 1.1.0
      markdown-table: 3.0.4
      mdast-util-from-markdown: 2.0.2
      mdast-util-to-markdown: 2.1.2
    transitivePeerDependencies:
      - supports-color

  mdast-util-gfm-task-list-item@2.0.0:
    dependencies:
      '@types/mdast': 4.0.4
      devlop: 1.1.0
      mdast-util-from-markdown: 2.0.2
      mdast-util-to-markdown: 2.1.2
    transitivePeerDependencies:
      - supports-color

  mdast-util-gfm@3.0.0:
    dependencies:
      mdast-util-from-markdown: 2.0.2
      mdast-util-gfm-autolink-literal: 2.0.1
      mdast-util-gfm-footnote: 2.0.0
      mdast-util-gfm-strikethrough: 2.0.0
      mdast-util-gfm-table: 2.0.0
      mdast-util-gfm-task-list-item: 2.0.0
      mdast-util-to-markdown: 2.1.2
    transitivePeerDependencies:
      - supports-color

  mdast-util-mdx-expression@1.3.2:
    dependencies:
      '@types/estree-jsx': 1.0.5
      '@types/hast': 2.3.10
      '@types/mdast': 3.0.15
      mdast-util-from-markdown: 1.3.1
      mdast-util-to-markdown: 1.5.0
    transitivePeerDependencies:
      - supports-color

  mdast-util-mdx-expression@2.0.1:
    dependencies:
      '@types/estree-jsx': 1.0.5
      '@types/hast': 3.0.4
      '@types/mdast': 4.0.4
      devlop: 1.1.0
      mdast-util-from-markdown: 2.0.2
      mdast-util-to-markdown: 2.1.2
    transitivePeerDependencies:
      - supports-color

  mdast-util-mdx-jsx@2.1.4:
    dependencies:
      '@types/estree-jsx': 1.0.5
      '@types/hast': 2.3.10
      '@types/mdast': 3.0.15
      '@types/unist': 2.0.11
      ccount: 2.0.1
      mdast-util-from-markdown: 1.3.1
      mdast-util-to-markdown: 1.5.0
      parse-entities: 4.0.1
      stringify-entities: 4.0.4
      unist-util-remove-position: 4.0.2
      unist-util-stringify-position: 3.0.3
      vfile-message: 3.1.4
    transitivePeerDependencies:
      - supports-color

  mdast-util-mdx-jsx@3.1.3:
    dependencies:
      '@types/estree-jsx': 1.0.5
      '@types/hast': 3.0.4
      '@types/mdast': 4.0.4
      '@types/unist': 3.0.3
      ccount: 2.0.1
      devlop: 1.1.0
      mdast-util-from-markdown: 2.0.2
      mdast-util-to-markdown: 2.1.2
      parse-entities: 4.0.1
      stringify-entities: 4.0.4
      unist-util-stringify-position: 4.0.0
      vfile-message: 4.0.2
    transitivePeerDependencies:
      - supports-color

  mdast-util-mdx@2.0.1:
    dependencies:
      mdast-util-from-markdown: 1.3.1
      mdast-util-mdx-expression: 1.3.2
      mdast-util-mdx-jsx: 2.1.4
      mdast-util-mdxjs-esm: 1.3.1
      mdast-util-to-markdown: 1.5.0
    transitivePeerDependencies:
      - supports-color

  mdast-util-mdxjs-esm@1.3.1:
    dependencies:
      '@types/estree-jsx': 1.0.5
      '@types/hast': 2.3.10
      '@types/mdast': 3.0.15
      mdast-util-from-markdown: 1.3.1
      mdast-util-to-markdown: 1.5.0
    transitivePeerDependencies:
      - supports-color

  mdast-util-mdxjs-esm@2.0.1:
    dependencies:
      '@types/estree-jsx': 1.0.5
      '@types/hast': 3.0.4
      '@types/mdast': 4.0.4
      devlop: 1.1.0
      mdast-util-from-markdown: 2.0.2
      mdast-util-to-markdown: 2.1.2
    transitivePeerDependencies:
      - supports-color

  mdast-util-phrasing@3.0.1:
    dependencies:
      '@types/mdast': 3.0.15
      unist-util-is: 5.2.1

  mdast-util-phrasing@4.1.0:
    dependencies:
      '@types/mdast': 4.0.4
      unist-util-is: 6.0.0

  mdast-util-to-hast@12.3.0:
    dependencies:
      '@types/hast': 2.3.10
      '@types/mdast': 3.0.15
      mdast-util-definitions: 5.1.2
      micromark-util-sanitize-uri: 1.2.0
      trim-lines: 3.0.1
      unist-util-generated: 2.0.1
      unist-util-position: 4.0.4
      unist-util-visit: 4.1.2

  mdast-util-to-hast@13.2.0:
    dependencies:
      '@types/hast': 3.0.4
      '@types/mdast': 4.0.4
      '@ungap/structured-clone': 1.2.0
      devlop: 1.1.0
      micromark-util-sanitize-uri: 2.0.1
      trim-lines: 3.0.1
      unist-util-position: 5.0.0
      unist-util-visit: 5.0.0
      vfile: 6.0.3

  mdast-util-to-markdown@1.5.0:
    dependencies:
      '@types/mdast': 3.0.15
      '@types/unist': 2.0.11
      longest-streak: 3.1.0
      mdast-util-phrasing: 3.0.1
      mdast-util-to-string: 3.2.0
      micromark-util-decode-string: 1.1.0
      unist-util-visit: 4.1.2
      zwitch: 2.0.4

  mdast-util-to-markdown@2.1.2:
    dependencies:
      '@types/mdast': 4.0.4
      '@types/unist': 3.0.3
      longest-streak: 3.1.0
      mdast-util-phrasing: 4.1.0
      mdast-util-to-string: 4.0.0
      micromark-util-classify-character: 2.0.1
      micromark-util-decode-string: 2.0.1
      unist-util-visit: 5.0.0
      zwitch: 2.0.4

  mdast-util-to-string@3.2.0:
    dependencies:
      '@types/mdast': 3.0.15

  mdast-util-to-string@4.0.0:
    dependencies:
      '@types/mdast': 4.0.4

  mdn-data@2.0.30: {}

  media-query-parser@2.0.2:
    dependencies:
      '@babel/runtime': 7.26.0

  media-typer@0.3.0: {}

  merge-descriptors@1.0.3: {}

  merge-stream@2.0.0: {}

  merge2@1.4.1: {}

  methods@1.1.2: {}

  micromark-core-commonmark@1.1.0:
    dependencies:
      decode-named-character-reference: 1.0.2
      micromark-factory-destination: 1.1.0
      micromark-factory-label: 1.1.0
      micromark-factory-space: 1.1.0
      micromark-factory-title: 1.1.0
      micromark-factory-whitespace: 1.1.0
      micromark-util-character: 1.2.0
      micromark-util-chunked: 1.1.0
      micromark-util-classify-character: 1.1.0
      micromark-util-html-tag-name: 1.2.0
      micromark-util-normalize-identifier: 1.1.0
      micromark-util-resolve-all: 1.1.0
      micromark-util-subtokenize: 1.1.0
      micromark-util-symbol: 1.1.0
      micromark-util-types: 1.1.0
      uvu: 0.5.6

  micromark-core-commonmark@2.0.2:
    dependencies:
      decode-named-character-reference: 1.0.2
      devlop: 1.1.0
      micromark-factory-destination: 2.0.1
      micromark-factory-label: 2.0.1
      micromark-factory-space: 2.0.1
      micromark-factory-title: 2.0.1
      micromark-factory-whitespace: 2.0.1
      micromark-util-character: 2.1.1
      micromark-util-chunked: 2.0.1
      micromark-util-classify-character: 2.0.1
      micromark-util-html-tag-name: 2.0.1
      micromark-util-normalize-identifier: 2.0.1
      micromark-util-resolve-all: 2.0.1
      micromark-util-subtokenize: 2.0.3
      micromark-util-symbol: 2.0.1
      micromark-util-types: 2.0.1

  micromark-extension-frontmatter@1.1.1:
    dependencies:
      fault: 2.0.1
      micromark-util-character: 1.2.0
      micromark-util-symbol: 1.1.0
      micromark-util-types: 1.1.0

  micromark-extension-gfm-autolink-literal@2.1.0:
    dependencies:
      micromark-util-character: 2.1.1
      micromark-util-sanitize-uri: 2.0.1
      micromark-util-symbol: 2.0.1
      micromark-util-types: 2.0.1

  micromark-extension-gfm-footnote@2.1.0:
    dependencies:
      devlop: 1.1.0
      micromark-core-commonmark: 2.0.2
      micromark-factory-space: 2.0.1
      micromark-util-character: 2.1.1
      micromark-util-normalize-identifier: 2.0.1
      micromark-util-sanitize-uri: 2.0.1
      micromark-util-symbol: 2.0.1
      micromark-util-types: 2.0.1

  micromark-extension-gfm-strikethrough@2.1.0:
    dependencies:
      devlop: 1.1.0
      micromark-util-chunked: 2.0.1
      micromark-util-classify-character: 2.0.1
      micromark-util-resolve-all: 2.0.1
      micromark-util-symbol: 2.0.1
      micromark-util-types: 2.0.1

  micromark-extension-gfm-table@2.1.0:
    dependencies:
      devlop: 1.1.0
      micromark-factory-space: 2.0.1
      micromark-util-character: 2.1.1
      micromark-util-symbol: 2.0.1
      micromark-util-types: 2.0.1

  micromark-extension-gfm-tagfilter@2.0.0:
    dependencies:
      micromark-util-types: 2.0.1

  micromark-extension-gfm-task-list-item@2.1.0:
    dependencies:
      devlop: 1.1.0
      micromark-factory-space: 2.0.1
      micromark-util-character: 2.1.1
      micromark-util-symbol: 2.0.1
      micromark-util-types: 2.0.1

  micromark-extension-gfm@3.0.0:
    dependencies:
      micromark-extension-gfm-autolink-literal: 2.1.0
      micromark-extension-gfm-footnote: 2.1.0
      micromark-extension-gfm-strikethrough: 2.1.0
      micromark-extension-gfm-table: 2.1.0
      micromark-extension-gfm-tagfilter: 2.0.0
      micromark-extension-gfm-task-list-item: 2.1.0
      micromark-util-combine-extensions: 2.0.1
      micromark-util-types: 2.0.1

  micromark-extension-mdx-expression@1.0.8:
    dependencies:
      '@types/estree': 1.0.6
      micromark-factory-mdx-expression: 1.0.9
      micromark-factory-space: 1.1.0
      micromark-util-character: 1.2.0
      micromark-util-events-to-acorn: 1.2.3
      micromark-util-symbol: 1.1.0
      micromark-util-types: 1.1.0
      uvu: 0.5.6

  micromark-extension-mdx-jsx@1.0.5:
    dependencies:
      '@types/acorn': 4.0.6
      '@types/estree': 1.0.6
      estree-util-is-identifier-name: 2.1.0
      micromark-factory-mdx-expression: 1.0.9
      micromark-factory-space: 1.1.0
      micromark-util-character: 1.2.0
      micromark-util-symbol: 1.1.0
      micromark-util-types: 1.1.0
      uvu: 0.5.6
      vfile-message: 3.1.4

  micromark-extension-mdx-md@1.0.1:
    dependencies:
      micromark-util-types: 1.1.0

  micromark-extension-mdxjs-esm@1.0.5:
    dependencies:
      '@types/estree': 1.0.6
      micromark-core-commonmark: 1.1.0
      micromark-util-character: 1.2.0
      micromark-util-events-to-acorn: 1.2.3
      micromark-util-symbol: 1.1.0
      micromark-util-types: 1.1.0
      unist-util-position-from-estree: 1.1.2
      uvu: 0.5.6
      vfile-message: 3.1.4

  micromark-extension-mdxjs@1.0.1:
    dependencies:
      acorn: 8.14.0
      acorn-jsx: 5.3.2(acorn@8.14.0)
      micromark-extension-mdx-expression: 1.0.8
      micromark-extension-mdx-jsx: 1.0.5
      micromark-extension-mdx-md: 1.0.1
      micromark-extension-mdxjs-esm: 1.0.5
      micromark-util-combine-extensions: 1.1.0
      micromark-util-types: 1.1.0

  micromark-factory-destination@1.1.0:
    dependencies:
      micromark-util-character: 1.2.0
      micromark-util-symbol: 1.1.0
      micromark-util-types: 1.1.0

  micromark-factory-destination@2.0.1:
    dependencies:
      micromark-util-character: 2.1.1
      micromark-util-symbol: 2.0.1
      micromark-util-types: 2.0.1

  micromark-factory-label@1.1.0:
    dependencies:
      micromark-util-character: 1.2.0
      micromark-util-symbol: 1.1.0
      micromark-util-types: 1.1.0
      uvu: 0.5.6

  micromark-factory-label@2.0.1:
    dependencies:
      devlop: 1.1.0
      micromark-util-character: 2.1.1
      micromark-util-symbol: 2.0.1
      micromark-util-types: 2.0.1

  micromark-factory-mdx-expression@1.0.9:
    dependencies:
      '@types/estree': 1.0.6
      micromark-util-character: 1.2.0
      micromark-util-events-to-acorn: 1.2.3
      micromark-util-symbol: 1.1.0
      micromark-util-types: 1.1.0
      unist-util-position-from-estree: 1.1.2
      uvu: 0.5.6
      vfile-message: 3.1.4

  micromark-factory-space@1.1.0:
    dependencies:
      micromark-util-character: 1.2.0
      micromark-util-types: 1.1.0

  micromark-factory-space@2.0.1:
    dependencies:
      micromark-util-character: 2.1.1
      micromark-util-types: 2.0.1

  micromark-factory-title@1.1.0:
    dependencies:
      micromark-factory-space: 1.1.0
      micromark-util-character: 1.2.0
      micromark-util-symbol: 1.1.0
      micromark-util-types: 1.1.0

  micromark-factory-title@2.0.1:
    dependencies:
      micromark-factory-space: 2.0.1
      micromark-util-character: 2.1.1
      micromark-util-symbol: 2.0.1
      micromark-util-types: 2.0.1

  micromark-factory-whitespace@1.1.0:
    dependencies:
      micromark-factory-space: 1.1.0
      micromark-util-character: 1.2.0
      micromark-util-symbol: 1.1.0
      micromark-util-types: 1.1.0

  micromark-factory-whitespace@2.0.1:
    dependencies:
      micromark-factory-space: 2.0.1
      micromark-util-character: 2.1.1
      micromark-util-symbol: 2.0.1
      micromark-util-types: 2.0.1

  micromark-util-character@1.2.0:
    dependencies:
      micromark-util-symbol: 1.1.0
      micromark-util-types: 1.1.0

  micromark-util-character@2.1.1:
    dependencies:
      micromark-util-symbol: 2.0.1
      micromark-util-types: 2.0.1

  micromark-util-chunked@1.1.0:
    dependencies:
      micromark-util-symbol: 1.1.0

  micromark-util-chunked@2.0.1:
    dependencies:
      micromark-util-symbol: 2.0.1

  micromark-util-classify-character@1.1.0:
    dependencies:
      micromark-util-character: 1.2.0
      micromark-util-symbol: 1.1.0
      micromark-util-types: 1.1.0

  micromark-util-classify-character@2.0.1:
    dependencies:
      micromark-util-character: 2.1.1
      micromark-util-symbol: 2.0.1
      micromark-util-types: 2.0.1

  micromark-util-combine-extensions@1.1.0:
    dependencies:
      micromark-util-chunked: 1.1.0
      micromark-util-types: 1.1.0

  micromark-util-combine-extensions@2.0.1:
    dependencies:
      micromark-util-chunked: 2.0.1
      micromark-util-types: 2.0.1

  micromark-util-decode-numeric-character-reference@1.1.0:
    dependencies:
      micromark-util-symbol: 1.1.0

  micromark-util-decode-numeric-character-reference@2.0.2:
    dependencies:
      micromark-util-symbol: 2.0.1

  micromark-util-decode-string@1.1.0:
    dependencies:
      decode-named-character-reference: 1.0.2
      micromark-util-character: 1.2.0
      micromark-util-decode-numeric-character-reference: 1.1.0
      micromark-util-symbol: 1.1.0

  micromark-util-decode-string@2.0.1:
    dependencies:
      decode-named-character-reference: 1.0.2
      micromark-util-character: 2.1.1
      micromark-util-decode-numeric-character-reference: 2.0.2
      micromark-util-symbol: 2.0.1

  micromark-util-encode@1.1.0: {}

  micromark-util-encode@2.0.1: {}

  micromark-util-events-to-acorn@1.2.3:
    dependencies:
      '@types/acorn': 4.0.6
      '@types/estree': 1.0.6
      '@types/unist': 2.0.11
      estree-util-visit: 1.2.1
      micromark-util-symbol: 1.1.0
      micromark-util-types: 1.1.0
      uvu: 0.5.6
      vfile-message: 3.1.4

  micromark-util-html-tag-name@1.2.0: {}

  micromark-util-html-tag-name@2.0.1: {}

  micromark-util-normalize-identifier@1.1.0:
    dependencies:
      micromark-util-symbol: 1.1.0

  micromark-util-normalize-identifier@2.0.1:
    dependencies:
      micromark-util-symbol: 2.0.1

  micromark-util-resolve-all@1.1.0:
    dependencies:
      micromark-util-types: 1.1.0

  micromark-util-resolve-all@2.0.1:
    dependencies:
      micromark-util-types: 2.0.1

  micromark-util-sanitize-uri@1.2.0:
    dependencies:
      micromark-util-character: 1.2.0
      micromark-util-encode: 1.1.0
      micromark-util-symbol: 1.1.0

  micromark-util-sanitize-uri@2.0.1:
    dependencies:
      micromark-util-character: 2.1.1
      micromark-util-encode: 2.0.1
      micromark-util-symbol: 2.0.1

  micromark-util-subtokenize@1.1.0:
    dependencies:
      micromark-util-chunked: 1.1.0
      micromark-util-symbol: 1.1.0
      micromark-util-types: 1.1.0
      uvu: 0.5.6

  micromark-util-subtokenize@2.0.3:
    dependencies:
      devlop: 1.1.0
      micromark-util-chunked: 2.0.1
      micromark-util-symbol: 2.0.1
      micromark-util-types: 2.0.1

  micromark-util-symbol@1.1.0: {}

  micromark-util-symbol@2.0.1: {}

  micromark-util-types@1.1.0: {}

  micromark-util-types@2.0.1: {}

  micromark@3.2.0:
    dependencies:
      '@types/debug': 4.1.12
      debug: 4.3.7
      decode-named-character-reference: 1.0.2
      micromark-core-commonmark: 1.1.0
      micromark-factory-space: 1.1.0
      micromark-util-character: 1.2.0
      micromark-util-chunked: 1.1.0
      micromark-util-combine-extensions: 1.1.0
      micromark-util-decode-numeric-character-reference: 1.1.0
      micromark-util-encode: 1.1.0
      micromark-util-normalize-identifier: 1.1.0
      micromark-util-resolve-all: 1.1.0
      micromark-util-sanitize-uri: 1.2.0
      micromark-util-subtokenize: 1.1.0
      micromark-util-symbol: 1.1.0
      micromark-util-types: 1.1.0
      uvu: 0.5.6
    transitivePeerDependencies:
      - supports-color

  micromark@4.0.1:
    dependencies:
      '@types/debug': 4.1.12
      debug: 4.3.7
      decode-named-character-reference: 1.0.2
      devlop: 1.1.0
      micromark-core-commonmark: 2.0.2
      micromark-factory-space: 2.0.1
      micromark-util-character: 2.1.1
      micromark-util-chunked: 2.0.1
      micromark-util-combine-extensions: 2.0.1
      micromark-util-decode-numeric-character-reference: 2.0.2
      micromark-util-encode: 2.0.1
      micromark-util-normalize-identifier: 2.0.1
      micromark-util-resolve-all: 2.0.1
      micromark-util-sanitize-uri: 2.0.1
      micromark-util-subtokenize: 2.0.3
      micromark-util-symbol: 2.0.1
      micromark-util-types: 2.0.1
    transitivePeerDependencies:
      - supports-color

  micromatch@4.0.8:
    dependencies:
      braces: 3.0.3
      picomatch: 2.3.1

  miller-rabin@4.0.1:
    dependencies:
      bn.js: 4.12.1
      brorand: 1.1.0

  mime-db@1.52.0: {}

  mime-types@2.1.35:
    dependencies:
      mime-db: 1.52.0

  mime@1.6.0: {}

  mime@2.6.0: {}

  mime@3.0.0: {}

  mimic-fn@2.1.0: {}

  mimic-response@3.1.0: {}

  miniflare@3.20241106.1:
    dependencies:
      '@cspotcode/source-map-support': 0.8.1
      acorn: 8.14.0
      acorn-walk: 8.3.4
      capnp-ts: 0.7.0
      exit-hook: 2.2.1
      glob-to-regexp: 0.4.1
      stoppable: 1.1.0
      undici: 5.28.4
      workerd: 1.20241106.1
      ws: 8.18.0
      youch: 3.3.4
      zod: 3.23.8
    transitivePeerDependencies:
      - bufferutil
      - supports-color
      - utf-8-validate

  minimalistic-assert@1.0.1: {}

  minimalistic-crypto-utils@1.0.1: {}

  minimatch@3.1.2:
    dependencies:
      brace-expansion: 1.1.11

  minimatch@9.0.5:
    dependencies:
      brace-expansion: 2.0.1

  minimist@1.2.8: {}

  minimisted@2.0.1:
    dependencies:
      minimist: 1.2.8

  minipass-collect@1.0.2:
    dependencies:
      minipass: 3.3.6

  minipass-flush@1.0.5:
    dependencies:
      minipass: 3.3.6

  minipass-pipeline@1.2.4:
    dependencies:
      minipass: 3.3.6

  minipass@3.3.6:
    dependencies:
      yallist: 4.0.0

  minipass@5.0.0: {}

  minipass@7.1.2: {}

  minizlib@2.1.2:
    dependencies:
      minipass: 3.3.6
      yallist: 4.0.0

  mkdirp-classic@0.5.3: {}

  mkdirp@1.0.4: {}

  mlly@1.7.3:
    dependencies:
      acorn: 8.14.0
      pathe: 1.1.2
      pkg-types: 1.2.1
      ufo: 1.5.4

  modern-ahocorasick@1.1.0: {}

  mri@1.2.0: {}

  mrmime@1.0.1: {}

  mrmime@2.0.0: {}

  ms@2.0.0: {}

  ms@2.1.3: {}

  mustache@4.2.0: {}

  nanoid@3.3.6: {}

  nanoid@3.3.8: {}

  nanostores@0.10.3: {}

  natural-compare@1.4.0: {}

  negotiator@0.6.3: {}

  node-domexception@1.0.0: {}

  node-fetch-native@1.6.4: {}

  node-fetch@3.3.2:
    dependencies:
      data-uri-to-buffer: 4.0.1
      fetch-blob: 3.2.0
      formdata-polyfill: 4.0.10

  node-forge@1.3.1: {}

  node-releases@2.0.18: {}

  node-stdlib-browser@1.3.0:
    dependencies:
      assert: 2.1.0
      browser-resolve: 2.0.0
      browserify-zlib: 0.2.0
      buffer: 5.7.1
      console-browserify: 1.2.0
      constants-browserify: 1.0.0
      create-require: 1.1.1
      crypto-browserify: 3.12.1
      domain-browser: 4.22.0
      events: 3.3.0
      https-browserify: 1.0.0
      isomorphic-timers-promises: 1.0.1
      os-browserify: 0.3.0
      path-browserify: 1.0.1
      pkg-dir: 5.0.0
      process: 0.11.10
      punycode: 1.4.1
      querystring-es3: 0.2.1
      readable-stream: 3.6.2
      stream-browserify: 3.0.0
      stream-http: 3.2.0
      string_decoder: 1.3.0
      timers-browserify: 2.0.12
      tty-browserify: 0.0.1
      url: 0.11.4
      util: 0.12.5
      vm-browserify: 1.1.2

  normalize-package-data@5.0.0:
    dependencies:
      hosted-git-info: 6.1.3
      is-core-module: 2.15.1
      semver: 7.6.3
      validate-npm-package-license: 3.0.4

  normalize-path@3.0.0: {}

  npm-install-checks@6.3.0:
    dependencies:
      semver: 7.6.3

  npm-normalize-package-bin@3.0.1: {}

  npm-package-arg@10.1.0:
    dependencies:
      hosted-git-info: 6.1.3
      proc-log: 3.0.0
      semver: 7.6.3
      validate-npm-package-name: 5.0.1

  npm-pick-manifest@8.0.2:
    dependencies:
      npm-install-checks: 6.3.0
      npm-normalize-package-bin: 3.0.1
      npm-package-arg: 10.1.0
      semver: 7.6.3

  npm-run-path@4.0.1:
    dependencies:
      path-key: 3.1.1

  object-inspect@1.13.3: {}

  object-is@1.1.6:
    dependencies:
      call-bind: 1.0.7
      define-properties: 1.2.1

  object-keys@1.1.1: {}

  object.assign@4.1.5:
    dependencies:
      call-bind: 1.0.7
      define-properties: 1.2.1
      has-symbols: 1.1.0
      object-keys: 1.1.1

  ofetch@1.4.1:
    dependencies:
      destr: 2.0.3
      node-fetch-native: 1.6.4
      ufo: 1.5.4

  ohash@1.1.4: {}

  ollama-ai-provider@0.15.2(zod@3.23.8):
    dependencies:
      '@ai-sdk/provider': 0.0.24
      '@ai-sdk/provider-utils': 1.0.20(zod@3.23.8)
      partial-json: 0.1.7
    optionalDependencies:
      zod: 3.23.8

  on-finished@2.4.1:
    dependencies:
      ee-first: 1.1.1

  once@1.4.0:
    dependencies:
      wrappy: 1.0.2

  onetime@5.1.2:
    dependencies:
      mimic-fn: 2.1.0

  oniguruma-to-es@0.7.0:
    dependencies:
      emoji-regex-xs: 1.0.0
      regex: 5.0.2
      regex-recursion: 4.3.0

  optionator@0.9.4:
    dependencies:
      deep-is: 0.1.4
      fast-levenshtein: 2.0.6
      levn: 0.4.1
      prelude-ls: 1.2.1
      type-check: 0.4.0
      word-wrap: 1.2.5

  ora@5.4.1:
    dependencies:
      bl: 4.1.0
      chalk: 4.1.2
      cli-cursor: 3.1.0
      cli-spinners: 2.9.2
      is-interactive: 1.0.0
      is-unicode-supported: 0.1.0
      log-symbols: 4.1.0
      strip-ansi: 6.0.1
      wcwidth: 1.0.1

  os-browserify@0.3.0: {}

  outdent@0.8.0: {}

  p-limit@3.1.0:
    dependencies:
      yocto-queue: 0.1.0

  p-locate@5.0.0:
    dependencies:
      p-limit: 3.1.0

  p-map@4.0.0:
    dependencies:
      aggregate-error: 3.1.0

  package-json-from-dist@1.0.1: {}

  package-manager-detector@0.2.6: {}

  pako@0.2.9: {}

  pako@1.0.11: {}

  parent-module@1.0.1:
    dependencies:
      callsites: 3.1.0

  parse-asn1@5.1.7:
    dependencies:
      asn1.js: 4.10.1
      browserify-aes: 1.2.0
      evp_bytestokey: 1.0.3
      hash-base: 3.0.5
      pbkdf2: 3.1.2
      safe-buffer: 5.2.1

  parse-entities@4.0.1:
    dependencies:
      '@types/unist': 2.0.11
      character-entities: 2.0.2
      character-entities-legacy: 3.0.0
      character-reference-invalid: 2.0.1
      decode-named-character-reference: 1.0.2
      is-alphanumerical: 2.0.1
      is-decimal: 2.0.1
      is-hexadecimal: 2.0.1

  parse-ms@2.1.0: {}

  parse5@7.2.1:
    dependencies:
      entities: 4.5.0

  parseurl@1.3.3: {}

  partial-json@0.1.7: {}

  path-browserify@1.0.1: {}

  path-exists@4.0.0: {}

  path-key@3.1.1: {}

  path-parse@1.0.7: {}

  path-scurry@1.11.1:
    dependencies:
      lru-cache: 10.4.3
      minipass: 7.1.2

  path-to-regexp@0.1.10: {}

  path-to-regexp@6.3.0: {}

  pathe@1.1.2: {}

  pathval@2.0.0: {}

  pbkdf2@3.1.2:
    dependencies:
      create-hash: 1.2.0
      create-hmac: 1.1.7
      ripemd160: 2.0.2
      safe-buffer: 5.2.1
      sha.js: 2.4.11

  peek-stream@1.1.3:
    dependencies:
      buffer-from: 1.1.2
      duplexify: 3.7.1
      through2: 2.0.5

  perfect-debounce@1.0.0: {}

  periscopic@3.1.0:
    dependencies:
      '@types/estree': 1.0.6
      estree-walker: 3.0.3
      is-reference: 3.0.3

  picocolors@1.1.1: {}

  picomatch@2.3.1: {}

  picomatch@4.0.2: {}

  pidtree@0.6.0: {}

  pify@4.0.1: {}

  pkg-dir@5.0.0:
    dependencies:
      find-up: 5.0.0

  pkg-types@1.2.1:
    dependencies:
      confbox: 0.1.8
      mlly: 1.7.3
      pathe: 1.1.2

  pnpm@9.14.4: {}

  possible-typed-array-names@1.0.0: {}

  postcss-discard-duplicates@5.1.0(postcss@8.4.49):
    dependencies:
      postcss: 8.4.49

  postcss-load-config@4.0.2(postcss@8.4.49):
    dependencies:
      lilconfig: 3.1.2
      yaml: 2.6.1
    optionalDependencies:
      postcss: 8.4.49

  postcss-modules-extract-imports@3.1.0(postcss@8.4.49):
    dependencies:
      postcss: 8.4.49

  postcss-modules-local-by-default@4.1.0(postcss@8.4.49):
    dependencies:
      icss-utils: 5.1.0(postcss@8.4.49)
      postcss: 8.4.49
      postcss-selector-parser: 7.0.0
      postcss-value-parser: 4.2.0

  postcss-modules-scope@3.2.1(postcss@8.4.49):
    dependencies:
      postcss: 8.4.49
      postcss-selector-parser: 7.0.0

  postcss-modules-values@4.0.0(postcss@8.4.49):
    dependencies:
      icss-utils: 5.1.0(postcss@8.4.49)
      postcss: 8.4.49

  postcss-modules@6.0.1(postcss@8.4.49):
    dependencies:
      generic-names: 4.0.0
      icss-utils: 5.1.0(postcss@8.4.49)
      lodash.camelcase: 4.3.0
      postcss: 8.4.49
      postcss-modules-extract-imports: 3.1.0(postcss@8.4.49)
      postcss-modules-local-by-default: 4.1.0(postcss@8.4.49)
      postcss-modules-scope: 3.2.1(postcss@8.4.49)
      postcss-modules-values: 4.0.0(postcss@8.4.49)
      string-hash: 1.1.3

  postcss-selector-parser@7.0.0:
    dependencies:
      cssesc: 3.0.0
      util-deprecate: 1.0.2

  postcss-value-parser@4.2.0: {}

  postcss@8.4.49:
    dependencies:
      nanoid: 3.3.8
      picocolors: 1.1.1
      source-map-js: 1.2.1

  prelude-ls@1.2.1: {}

  prettier-linter-helpers@1.0.0:
    dependencies:
      fast-diff: 1.3.0

  prettier@2.8.8: {}

  prettier@3.4.1: {}

  pretty-ms@7.0.1:
    dependencies:
      parse-ms: 2.1.0

  printable-characters@1.0.42: {}

  proc-log@3.0.0: {}

  process-nextick-args@2.0.1: {}

  process@0.11.10: {}

  promise-inflight@1.0.1: {}

  promise-retry@2.0.1:
    dependencies:
      err-code: 2.0.3
      retry: 0.12.0

  property-information@6.5.0: {}

  proxy-addr@2.0.7:
    dependencies:
      forwarded: 0.2.0
      ipaddr.js: 1.9.1

  public-encrypt@4.0.3:
    dependencies:
      bn.js: 4.12.1
      browserify-rsa: 4.1.1
      create-hash: 1.2.0
      parse-asn1: 5.1.7
      randombytes: 2.1.0
      safe-buffer: 5.2.1

  pump@2.0.1:
    dependencies:
      end-of-stream: 1.4.4
      once: 1.4.0

  pump@3.0.2:
    dependencies:
      end-of-stream: 1.4.4
      once: 1.4.0

  pumpify@1.5.1:
    dependencies:
      duplexify: 3.7.1
      inherits: 2.0.4
      pump: 2.0.1

  punycode@1.4.1: {}

  punycode@2.3.1: {}

  qs@6.13.0:
    dependencies:
      side-channel: 1.0.6

  qs@6.13.1:
    dependencies:
      side-channel: 1.0.6

  querystring-es3@0.2.1: {}

  queue-microtask@1.2.3: {}

  randombytes@2.1.0:
    dependencies:
      safe-buffer: 5.2.1

  randomfill@1.0.4:
    dependencies:
      randombytes: 2.1.0
      safe-buffer: 5.2.1

  range-parser@1.2.1: {}

  raw-body@2.5.2:
    dependencies:
      bytes: 3.1.2
      http-errors: 2.0.0
      iconv-lite: 0.4.24
      unpipe: 1.0.0

  react-dom@18.3.1(react@18.3.1):
    dependencies:
      loose-envify: 1.4.0
      react: 18.3.1
      scheduler: 0.23.2

  react-hotkeys-hook@4.6.1(react-dom@18.3.1(react@18.3.1))(react@18.3.1):
    dependencies:
      react: 18.3.1
      react-dom: 18.3.1(react@18.3.1)

  react-markdown@9.0.1(@types/react@18.3.12)(react@18.3.1):
    dependencies:
      '@types/hast': 3.0.4
      '@types/react': 18.3.12
      devlop: 1.1.0
      hast-util-to-jsx-runtime: 2.3.2
      html-url-attributes: 3.0.1
      mdast-util-to-hast: 13.2.0
      react: 18.3.1
      remark-parse: 11.0.0
      remark-rehype: 11.1.1
      unified: 11.0.5
      unist-util-visit: 5.0.0
      vfile: 6.0.3
    transitivePeerDependencies:
      - supports-color

  react-refresh@0.14.2: {}

  react-remove-scroll-bar@2.3.6(@types/react@18.3.12)(react@18.3.1):
    dependencies:
      react: 18.3.1
      react-style-singleton: 2.2.1(@types/react@18.3.12)(react@18.3.1)
      tslib: 2.8.1
    optionalDependencies:
      '@types/react': 18.3.12

  react-remove-scroll@2.6.0(@types/react@18.3.12)(react@18.3.1):
    dependencies:
      react: 18.3.1
      react-remove-scroll-bar: 2.3.6(@types/react@18.3.12)(react@18.3.1)
      react-style-singleton: 2.2.1(@types/react@18.3.12)(react@18.3.1)
      tslib: 2.8.1
      use-callback-ref: 1.3.2(@types/react@18.3.12)(react@18.3.1)
      use-sidecar: 1.1.2(@types/react@18.3.12)(react@18.3.1)
    optionalDependencies:
      '@types/react': 18.3.12

  react-resizable-panels@2.1.7(react-dom@18.3.1(react@18.3.1))(react@18.3.1):
    dependencies:
      react: 18.3.1
      react-dom: 18.3.1(react@18.3.1)

  react-router-dom@6.28.0(react-dom@18.3.1(react@18.3.1))(react@18.3.1):
    dependencies:
      '@remix-run/router': 1.21.0
      react: 18.3.1
      react-dom: 18.3.1(react@18.3.1)
      react-router: 6.28.0(react@18.3.1)

  react-router@6.28.0(react@18.3.1):
    dependencies:
      '@remix-run/router': 1.21.0
      react: 18.3.1

  react-style-singleton@2.2.1(@types/react@18.3.12)(react@18.3.1):
    dependencies:
      get-nonce: 1.0.1
      invariant: 2.2.4
      react: 18.3.1
      tslib: 2.8.1
    optionalDependencies:
      '@types/react': 18.3.12

  react-toastify@10.0.6(react-dom@18.3.1(react@18.3.1))(react@18.3.1):
    dependencies:
      clsx: 2.1.1
      react: 18.3.1
      react-dom: 18.3.1(react@18.3.1)

  react@18.3.1:
    dependencies:
      loose-envify: 1.4.0

  readable-stream@2.3.8:
    dependencies:
      core-util-is: 1.0.3
      inherits: 2.0.4
      isarray: 1.0.0
      process-nextick-args: 2.0.1
      safe-buffer: 5.1.2
      string_decoder: 1.1.1
      util-deprecate: 1.0.2

  readable-stream@3.6.2:
    dependencies:
      inherits: 2.0.4
      string_decoder: 1.3.0
      util-deprecate: 1.0.2

  readdirp@3.6.0:
    dependencies:
      picomatch: 2.3.1

  readdirp@4.0.2: {}

  regenerator-runtime@0.14.1: {}

  regex-recursion@4.3.0:
    dependencies:
      regex-utilities: 2.3.0

  regex-utilities@2.3.0: {}

  regex@5.0.2:
    dependencies:
      regex-utilities: 2.3.0

  rehype-raw@7.0.0:
    dependencies:
      '@types/hast': 3.0.4
      hast-util-raw: 9.1.0
      vfile: 6.0.3

  rehype-sanitize@6.0.0:
    dependencies:
      '@types/hast': 3.0.4
      hast-util-sanitize: 5.0.2

  remark-frontmatter@4.0.1:
    dependencies:
      '@types/mdast': 3.0.15
      mdast-util-frontmatter: 1.0.1
      micromark-extension-frontmatter: 1.1.1
      unified: 10.1.2

  remark-gfm@4.0.0:
    dependencies:
      '@types/mdast': 4.0.4
      mdast-util-gfm: 3.0.0
      micromark-extension-gfm: 3.0.0
      remark-parse: 11.0.0
      remark-stringify: 11.0.0
      unified: 11.0.5
    transitivePeerDependencies:
      - supports-color

  remark-mdx-frontmatter@1.1.1:
    dependencies:
      estree-util-is-identifier-name: 1.1.0
      estree-util-value-to-estree: 1.3.0
      js-yaml: 4.1.0
      toml: 3.0.0

  remark-mdx@2.3.0:
    dependencies:
      mdast-util-mdx: 2.0.1
      micromark-extension-mdxjs: 1.0.1
    transitivePeerDependencies:
      - supports-color

  remark-parse@10.0.2:
    dependencies:
      '@types/mdast': 3.0.15
      mdast-util-from-markdown: 1.3.1
      unified: 10.1.2
    transitivePeerDependencies:
      - supports-color

  remark-parse@11.0.0:
    dependencies:
      '@types/mdast': 4.0.4
      mdast-util-from-markdown: 2.0.2
      micromark-util-types: 2.0.1
      unified: 11.0.5
    transitivePeerDependencies:
      - supports-color

  remark-rehype@10.1.0:
    dependencies:
      '@types/hast': 2.3.10
      '@types/mdast': 3.0.15
      mdast-util-to-hast: 12.3.0
      unified: 10.1.2

  remark-rehype@11.1.1:
    dependencies:
      '@types/hast': 3.0.4
      '@types/mdast': 4.0.4
      mdast-util-to-hast: 13.2.0
      unified: 11.0.5
      vfile: 6.0.3

  remark-stringify@11.0.0:
    dependencies:
      '@types/mdast': 4.0.4
      mdast-util-to-markdown: 2.1.2
      unified: 11.0.5

  remix-island@0.2.0(@remix-run/react@2.15.0(react-dom@18.3.1(react@18.3.1))(react@18.3.1)(typescript@5.7.2))(@remix-run/server-runtime@2.15.0(typescript@5.7.2))(react-dom@18.3.1(react@18.3.1))(react@18.3.1):
    dependencies:
      '@remix-run/react': 2.15.0(react-dom@18.3.1(react@18.3.1))(react@18.3.1)(typescript@5.7.2)
      '@remix-run/server-runtime': 2.15.0(typescript@5.7.2)
      react: 18.3.1
      react-dom: 18.3.1(react@18.3.1)

  remix-utils@7.7.0(@remix-run/cloudflare@2.15.0(@cloudflare/workers-types@4.20241127.0)(typescript@5.7.2))(@remix-run/node@2.15.0(typescript@5.7.2))(@remix-run/react@2.15.0(react-dom@18.3.1(react@18.3.1))(react@18.3.1)(typescript@5.7.2))(@remix-run/router@1.21.0)(react@18.3.1)(zod@3.23.8):
    dependencies:
      type-fest: 4.30.0
    optionalDependencies:
      '@remix-run/cloudflare': 2.15.0(@cloudflare/workers-types@4.20241127.0)(typescript@5.7.2)
      '@remix-run/node': 2.15.0(typescript@5.7.2)
      '@remix-run/react': 2.15.0(react-dom@18.3.1(react@18.3.1))(react@18.3.1)(typescript@5.7.2)
      '@remix-run/router': 1.21.0
      react: 18.3.1
      zod: 3.23.8

  require-like@0.1.2: {}

  resolve-from@4.0.0: {}

  resolve-pkg-maps@1.0.0: {}

  resolve.exports@2.0.3: {}

  resolve@1.22.8:
    dependencies:
      is-core-module: 2.15.1
      path-parse: 1.0.7
      supports-preserve-symlinks-flag: 1.0.0

  restore-cursor@3.1.0:
    dependencies:
      onetime: 5.1.2
      signal-exit: 3.0.7

  retry@0.12.0: {}

  reusify@1.0.4: {}

  ripemd160@2.0.2:
    dependencies:
      hash-base: 3.0.5
      inherits: 2.0.4

  rollup-plugin-inject@3.0.2:
    dependencies:
      estree-walker: 0.6.1
      magic-string: 0.25.9
      rollup-pluginutils: 2.8.2

  rollup-plugin-node-polyfills@0.2.1:
    dependencies:
      rollup-plugin-inject: 3.0.2

  rollup-pluginutils@2.8.2:
    dependencies:
      estree-walker: 0.6.1

  rollup@4.28.0:
    dependencies:
      '@types/estree': 1.0.6
    optionalDependencies:
      '@rollup/rollup-android-arm-eabi': 4.28.0
      '@rollup/rollup-android-arm64': 4.28.0
      '@rollup/rollup-darwin-arm64': 4.28.0
      '@rollup/rollup-darwin-x64': 4.28.0
      '@rollup/rollup-freebsd-arm64': 4.28.0
      '@rollup/rollup-freebsd-x64': 4.28.0
      '@rollup/rollup-linux-arm-gnueabihf': 4.28.0
      '@rollup/rollup-linux-arm-musleabihf': 4.28.0
      '@rollup/rollup-linux-arm64-gnu': 4.28.0
      '@rollup/rollup-linux-arm64-musl': 4.28.0
      '@rollup/rollup-linux-powerpc64le-gnu': 4.28.0
      '@rollup/rollup-linux-riscv64-gnu': 4.28.0
      '@rollup/rollup-linux-s390x-gnu': 4.28.0
      '@rollup/rollup-linux-x64-gnu': 4.28.0
      '@rollup/rollup-linux-x64-musl': 4.28.0
      '@rollup/rollup-win32-arm64-msvc': 4.28.0
      '@rollup/rollup-win32-ia32-msvc': 4.28.0
      '@rollup/rollup-win32-x64-msvc': 4.28.0
      fsevents: 2.3.3

  run-parallel@1.2.0:
    dependencies:
      queue-microtask: 1.2.3

  rxjs@7.8.1:
    dependencies:
      tslib: 2.8.1

  sade@1.8.1:
    dependencies:
      mri: 1.2.0

  safe-buffer@5.1.2: {}

  safe-buffer@5.2.1: {}

  safer-buffer@2.1.2: {}

  sass-embedded-android-arm64@1.81.0:
    optional: true

  sass-embedded-android-arm@1.81.0:
    optional: true

  sass-embedded-android-ia32@1.81.0:
    optional: true

  sass-embedded-android-riscv64@1.81.0:
    optional: true

  sass-embedded-android-x64@1.81.0:
    optional: true

  sass-embedded-darwin-arm64@1.81.0:
    optional: true

  sass-embedded-darwin-x64@1.81.0:
    optional: true

  sass-embedded-linux-arm64@1.81.0:
    optional: true

  sass-embedded-linux-arm@1.81.0:
    optional: true

  sass-embedded-linux-ia32@1.81.0:
    optional: true

  sass-embedded-linux-musl-arm64@1.81.0:
    optional: true

  sass-embedded-linux-musl-arm@1.81.0:
    optional: true

  sass-embedded-linux-musl-ia32@1.81.0:
    optional: true

  sass-embedded-linux-musl-riscv64@1.81.0:
    optional: true

  sass-embedded-linux-musl-x64@1.81.0:
    optional: true

  sass-embedded-linux-riscv64@1.81.0:
    optional: true

  sass-embedded-linux-x64@1.81.0:
    optional: true

  sass-embedded-win32-arm64@1.81.0:
    optional: true

  sass-embedded-win32-ia32@1.81.0:
    optional: true

  sass-embedded-win32-x64@1.81.0:
    optional: true

  sass-embedded@1.81.0:
    dependencies:
      '@bufbuild/protobuf': 2.2.2
      buffer-builder: 0.2.0
      colorjs.io: 0.5.2
      immutable: 5.0.3
      rxjs: 7.8.1
      supports-color: 8.1.1
      sync-child-process: 1.0.2
      varint: 6.0.0
    optionalDependencies:
      sass-embedded-android-arm: 1.81.0
      sass-embedded-android-arm64: 1.81.0
      sass-embedded-android-ia32: 1.81.0
      sass-embedded-android-riscv64: 1.81.0
      sass-embedded-android-x64: 1.81.0
      sass-embedded-darwin-arm64: 1.81.0
      sass-embedded-darwin-x64: 1.81.0
      sass-embedded-linux-arm: 1.81.0
      sass-embedded-linux-arm64: 1.81.0
      sass-embedded-linux-ia32: 1.81.0
      sass-embedded-linux-musl-arm: 1.81.0
      sass-embedded-linux-musl-arm64: 1.81.0
      sass-embedded-linux-musl-ia32: 1.81.0
      sass-embedded-linux-musl-riscv64: 1.81.0
      sass-embedded-linux-musl-x64: 1.81.0
      sass-embedded-linux-riscv64: 1.81.0
      sass-embedded-linux-x64: 1.81.0
      sass-embedded-win32-arm64: 1.81.0
      sass-embedded-win32-ia32: 1.81.0
      sass-embedded-win32-x64: 1.81.0

  scheduler@0.23.2:
    dependencies:
      loose-envify: 1.4.0

  secure-json-parse@2.7.0: {}

  selfsigned@2.4.1:
    dependencies:
      '@types/node-forge': 1.3.11
      node-forge: 1.3.1

  semver@6.3.1: {}

  semver@7.6.3: {}

  send@0.19.0:
    dependencies:
      debug: 2.6.9
      depd: 2.0.0
      destroy: 1.2.0
      encodeurl: 1.0.2
      escape-html: 1.0.3
      etag: 1.8.1
      fresh: 0.5.2
      http-errors: 2.0.0
      mime: 1.6.0
      ms: 2.1.3
      on-finished: 2.4.1
      range-parser: 1.2.1
      statuses: 2.0.1
    transitivePeerDependencies:
      - supports-color

  serve-static@1.16.2:
    dependencies:
      encodeurl: 2.0.0
      escape-html: 1.0.3
      parseurl: 1.3.3
      send: 0.19.0
    transitivePeerDependencies:
      - supports-color

  set-cookie-parser@2.7.1: {}

  set-function-length@1.2.2:
    dependencies:
      define-data-property: 1.1.4
      es-errors: 1.3.0
      function-bind: 1.1.2
      get-intrinsic: 1.2.4
      gopd: 1.1.0
      has-property-descriptors: 1.0.2

  setimmediate@1.0.5: {}

  setprototypeof@1.2.0: {}

  sha.js@2.4.11:
    dependencies:
      inherits: 2.0.4
      safe-buffer: 5.2.1

  shebang-command@2.0.0:
    dependencies:
      shebang-regex: 3.0.0

  shebang-regex@3.0.0: {}

  shiki@1.24.0:
    dependencies:
      '@shikijs/core': 1.24.0
      '@shikijs/engine-javascript': 1.24.0
      '@shikijs/engine-oniguruma': 1.24.0
      '@shikijs/types': 1.24.0
      '@shikijs/vscode-textmate': 9.3.0
      '@types/hast': 3.0.4

  side-channel@1.0.6:
    dependencies:
      call-bind: 1.0.7
      es-errors: 1.3.0
      get-intrinsic: 1.2.4
      object-inspect: 1.13.3

  siginfo@2.0.0: {}

  signal-exit@3.0.7: {}

  signal-exit@4.1.0: {}

  simple-concat@1.0.1: {}

  simple-get@4.0.1:
    dependencies:
      decompress-response: 6.0.0
      once: 1.4.0
      simple-concat: 1.0.1

  sirv@2.0.4:
    dependencies:
      '@polka/url': 1.0.0-next.28
      mrmime: 2.0.0
      totalist: 3.0.1

  source-map-js@1.2.1: {}

  source-map-support@0.5.21:
    dependencies:
      buffer-from: 1.1.2
      source-map: 0.6.1

  source-map@0.6.1: {}

  source-map@0.7.4: {}

  sourcemap-codec@1.4.8: {}

  space-separated-tokens@2.0.2: {}

  spdx-correct@3.2.0:
    dependencies:
      spdx-expression-parse: 3.0.1
      spdx-license-ids: 3.0.20

  spdx-exceptions@2.5.0: {}

  spdx-expression-parse@3.0.1:
    dependencies:
      spdx-exceptions: 2.5.0
      spdx-license-ids: 3.0.20

  spdx-license-ids@3.0.20: {}

  ssri@10.0.6:
    dependencies:
      minipass: 7.1.2

  stackback@0.0.2: {}

  stacktracey@2.1.8:
    dependencies:
      as-table: 1.0.55
      get-source: 2.0.12

  statuses@2.0.1: {}

  std-env@3.8.0: {}

  stoppable@1.1.0: {}

  stream-browserify@3.0.0:
    dependencies:
      inherits: 2.0.4
      readable-stream: 3.6.2

  stream-http@3.2.0:
    dependencies:
      builtin-status-codes: 3.0.0
      inherits: 2.0.4
      readable-stream: 3.6.2
      xtend: 4.0.2

  stream-shift@1.0.3: {}

  stream-slice@0.1.2: {}

  string-hash@1.1.3: {}

  string-width@4.2.3:
    dependencies:
      emoji-regex: 8.0.0
      is-fullwidth-code-point: 3.0.0
      strip-ansi: 6.0.1

  string-width@5.1.2:
    dependencies:
      eastasianwidth: 0.2.0
      emoji-regex: 9.2.2
      strip-ansi: 7.1.0

  string_decoder@1.1.1:
    dependencies:
      safe-buffer: 5.1.2

  string_decoder@1.3.0:
    dependencies:
      safe-buffer: 5.2.1

  stringify-entities@4.0.4:
    dependencies:
      character-entities-html4: 2.1.0
      character-entities-legacy: 3.0.0

  strip-ansi@6.0.1:
    dependencies:
      ansi-regex: 5.0.1

  strip-ansi@7.1.0:
    dependencies:
      ansi-regex: 6.1.0

  strip-bom@3.0.0: {}

  strip-final-newline@2.0.0: {}

  strip-json-comments@3.1.1: {}

  style-mod@4.1.2: {}

  style-to-object@0.4.4:
    dependencies:
      inline-style-parser: 0.1.1

  style-to-object@1.0.8:
    dependencies:
      inline-style-parser: 0.2.4

  supports-color@7.2.0:
    dependencies:
      has-flag: 4.0.0

  supports-color@8.1.1:
    dependencies:
      has-flag: 4.0.0

  supports-preserve-symlinks-flag@1.0.0: {}

  swr@2.2.5(react@18.3.1):
    dependencies:
      client-only: 0.0.1
      react: 18.3.1
      use-sync-external-store: 1.2.2(react@18.3.1)

<<<<<<< HEAD
=======
  swrev@4.0.0: {}

  swrv@1.0.4(vue@3.5.13(typescript@5.7.2)):
    dependencies:
      vue: 3.5.13(typescript@5.7.2)

>>>>>>> 9efc7097
  sync-child-process@1.0.2:
    dependencies:
      sync-message-port: 1.1.3

  sync-message-port@1.1.3: {}

  synckit@0.6.2:
    dependencies:
      tslib: 2.8.1

  synckit@0.9.2:
    dependencies:
      '@pkgr/core': 0.1.1
      tslib: 2.8.1

  tar-fs@2.1.1:
    dependencies:
      chownr: 1.1.4
      mkdirp-classic: 0.5.3
      pump: 3.0.2
      tar-stream: 2.2.0

  tar-stream@2.2.0:
    dependencies:
      bl: 4.1.0
      end-of-stream: 1.4.4
      fs-constants: 1.0.0
      inherits: 2.0.4
      readable-stream: 3.6.2

  tar@6.2.1:
    dependencies:
      chownr: 2.0.0
      fs-minipass: 2.1.0
      minipass: 5.0.0
      minizlib: 2.1.2
      mkdirp: 1.0.4
      yallist: 4.0.0

  textextensions@6.11.0:
    dependencies:
      editions: 6.21.0

  throttleit@2.1.0: {}

  through2@2.0.5:
    dependencies:
      readable-stream: 2.3.8
      xtend: 4.0.2

  timers-browserify@2.0.12:
    dependencies:
      setimmediate: 1.0.5

  tinybench@2.9.0: {}

  tinyexec@0.3.1: {}

  tinypool@1.0.2: {}

  tinyrainbow@1.2.0: {}

  tinyspy@3.0.2: {}

  to-regex-range@5.0.1:
    dependencies:
      is-number: 7.0.0

  toidentifier@1.0.1: {}

  toml@3.0.0: {}

  totalist@3.0.1: {}

  trim-lines@3.0.1: {}

  trough@2.2.0: {}

  ts-api-utils@1.4.3(typescript@5.7.2):
    dependencies:
      typescript: 5.7.2

  tsconfck@3.1.4(typescript@5.7.2):
    optionalDependencies:
      typescript: 5.7.2

  tsconfig-paths@4.2.0:
    dependencies:
      json5: 2.2.3
      minimist: 1.2.8
      strip-bom: 3.0.0

  tslib@2.8.1: {}

  tsx@4.19.2:
    dependencies:
      esbuild: 0.23.1
      get-tsconfig: 4.8.1
    optionalDependencies:
      fsevents: 2.3.3

  tty-browserify@0.0.1: {}

  turbo-stream@2.4.0: {}

  type-check@0.4.0:
    dependencies:
      prelude-ls: 1.2.1

  type-fest@4.30.0: {}

  type-is@1.6.18:
    dependencies:
      media-typer: 0.3.0
      mime-types: 2.1.35

  typescript-eslint@8.17.0(eslint@9.16.0(jiti@1.21.6))(typescript@5.7.2):
    dependencies:
      '@typescript-eslint/eslint-plugin': 8.17.0(@typescript-eslint/parser@8.17.0(eslint@9.16.0(jiti@1.21.6))(typescript@5.7.2))(eslint@9.16.0(jiti@1.21.6))(typescript@5.7.2)
      '@typescript-eslint/parser': 8.17.0(eslint@9.16.0(jiti@1.21.6))(typescript@5.7.2)
      '@typescript-eslint/utils': 8.17.0(eslint@9.16.0(jiti@1.21.6))(typescript@5.7.2)
      eslint: 9.16.0(jiti@1.21.6)
    optionalDependencies:
      typescript: 5.7.2
    transitivePeerDependencies:
      - supports-color

  typescript@5.7.2: {}

  ufo@1.5.4: {}

  unconfig@0.5.5:
    dependencies:
      '@antfu/utils': 0.7.10
      defu: 6.1.4
      importx: 0.4.4
    transitivePeerDependencies:
      - supports-color

  undici-types@6.20.0: {}

  undici@5.28.4:
    dependencies:
      '@fastify/busboy': 2.1.1

  undici@6.21.0: {}

  unenv-nightly@2.0.0-20241121-161142-806b5c0:
    dependencies:
      defu: 6.1.4
      ohash: 1.1.4
      pathe: 1.1.2
      ufo: 1.5.4

  unified@10.1.2:
    dependencies:
      '@types/unist': 2.0.11
      bail: 2.0.2
      extend: 3.0.2
      is-buffer: 2.0.5
      is-plain-obj: 4.1.0
      trough: 2.2.0
      vfile: 5.3.7

  unified@11.0.5:
    dependencies:
      '@types/unist': 3.0.3
      bail: 2.0.2
      devlop: 1.1.0
      extend: 3.0.2
      is-plain-obj: 4.1.0
      trough: 2.2.0
      vfile: 6.0.3

  unique-filename@3.0.0:
    dependencies:
      unique-slug: 4.0.0

  unique-slug@4.0.0:
    dependencies:
      imurmurhash: 0.1.4

  unist-util-generated@2.0.1: {}

  unist-util-is@5.2.1:
    dependencies:
      '@types/unist': 2.0.11

  unist-util-is@6.0.0:
    dependencies:
      '@types/unist': 3.0.3

  unist-util-position-from-estree@1.1.2:
    dependencies:
      '@types/unist': 2.0.11

  unist-util-position@4.0.4:
    dependencies:
      '@types/unist': 2.0.11

  unist-util-position@5.0.0:
    dependencies:
      '@types/unist': 3.0.3

  unist-util-remove-position@4.0.2:
    dependencies:
      '@types/unist': 2.0.11
      unist-util-visit: 4.1.2

  unist-util-stringify-position@3.0.3:
    dependencies:
      '@types/unist': 2.0.11

  unist-util-stringify-position@4.0.0:
    dependencies:
      '@types/unist': 3.0.3

  unist-util-visit-parents@5.1.3:
    dependencies:
      '@types/unist': 2.0.11
      unist-util-is: 5.2.1

  unist-util-visit-parents@6.0.1:
    dependencies:
      '@types/unist': 3.0.3
      unist-util-is: 6.0.0

  unist-util-visit@4.1.2:
    dependencies:
      '@types/unist': 2.0.11
      unist-util-is: 5.2.1
      unist-util-visit-parents: 5.1.3

  unist-util-visit@5.0.0:
    dependencies:
      '@types/unist': 3.0.3
      unist-util-is: 6.0.0
      unist-util-visit-parents: 6.0.1

  universal-user-agent@7.0.2: {}

  universalify@2.0.1: {}

  unocss@0.61.9(postcss@8.4.49)(rollup@4.28.0)(vite@5.4.11(@types/node@22.10.1)(sass-embedded@1.81.0)):
    dependencies:
      '@unocss/astro': 0.61.9(rollup@4.28.0)(vite@5.4.11(@types/node@22.10.1)(sass-embedded@1.81.0))
      '@unocss/cli': 0.61.9(rollup@4.28.0)
      '@unocss/core': 0.61.9
      '@unocss/extractor-arbitrary-variants': 0.61.9
      '@unocss/postcss': 0.61.9(postcss@8.4.49)
      '@unocss/preset-attributify': 0.61.9
      '@unocss/preset-icons': 0.61.9
      '@unocss/preset-mini': 0.61.9
      '@unocss/preset-tagify': 0.61.9
      '@unocss/preset-typography': 0.61.9
      '@unocss/preset-uno': 0.61.9
      '@unocss/preset-web-fonts': 0.61.9
      '@unocss/preset-wind': 0.61.9
      '@unocss/reset': 0.61.9
      '@unocss/transformer-attributify-jsx': 0.61.9
      '@unocss/transformer-attributify-jsx-babel': 0.61.9
      '@unocss/transformer-compile-class': 0.61.9
      '@unocss/transformer-directives': 0.61.9
      '@unocss/transformer-variant-group': 0.61.9
      '@unocss/vite': 0.61.9(rollup@4.28.0)(vite@5.4.11(@types/node@22.10.1)(sass-embedded@1.81.0))
    optionalDependencies:
      vite: 5.4.11(@types/node@22.10.1)(sass-embedded@1.81.0)
    transitivePeerDependencies:
      - postcss
      - rollup
      - supports-color

  unpipe@1.0.0: {}

  update-browserslist-db@1.1.1(browserslist@4.24.2):
    dependencies:
      browserslist: 4.24.2
      escalade: 3.2.0
      picocolors: 1.1.1

  uri-js@4.4.1:
    dependencies:
      punycode: 2.3.1

  url@0.11.4:
    dependencies:
      punycode: 1.4.1
      qs: 6.13.1

  use-callback-ref@1.3.2(@types/react@18.3.12)(react@18.3.1):
    dependencies:
      react: 18.3.1
      tslib: 2.8.1
    optionalDependencies:
      '@types/react': 18.3.12

  use-sidecar@1.1.2(@types/react@18.3.12)(react@18.3.1):
    dependencies:
      detect-node-es: 1.1.0
      react: 18.3.1
      tslib: 2.8.1
    optionalDependencies:
      '@types/react': 18.3.12

  use-sync-external-store@1.2.2(react@18.3.1):
    dependencies:
      react: 18.3.1

  util-deprecate@1.0.2: {}

  util@0.12.5:
    dependencies:
      inherits: 2.0.4
      is-arguments: 1.1.1
      is-generator-function: 1.0.10
      is-typed-array: 1.1.13
      which-typed-array: 1.1.16

  utils-merge@1.0.1: {}

  uvu@0.5.6:
    dependencies:
      dequal: 2.0.3
      diff: 5.2.0
      kleur: 4.1.5
      sade: 1.8.1

  valibot@0.41.0(typescript@5.7.2):
    optionalDependencies:
      typescript: 5.7.2

  validate-npm-package-license@3.0.4:
    dependencies:
      spdx-correct: 3.2.0
      spdx-expression-parse: 3.0.1

  validate-npm-package-name@5.0.1: {}

  varint@6.0.0: {}

  vary@1.1.2: {}

  version-range@4.14.0: {}

  vfile-location@5.0.3:
    dependencies:
      '@types/unist': 3.0.3
      vfile: 6.0.3

  vfile-message@3.1.4:
    dependencies:
      '@types/unist': 2.0.11
      unist-util-stringify-position: 3.0.3

  vfile-message@4.0.2:
    dependencies:
      '@types/unist': 3.0.3
      unist-util-stringify-position: 4.0.0

  vfile@5.3.7:
    dependencies:
      '@types/unist': 2.0.11
      is-buffer: 2.0.5
      unist-util-stringify-position: 3.0.3
      vfile-message: 3.1.4

  vfile@6.0.3:
    dependencies:
      '@types/unist': 3.0.3
      vfile-message: 4.0.2

  vite-node@1.6.0(@types/node@22.10.1)(sass-embedded@1.81.0):
    dependencies:
      cac: 6.7.14
      debug: 4.3.7
      pathe: 1.1.2
      picocolors: 1.1.1
      vite: 5.4.11(@types/node@22.10.1)(sass-embedded@1.81.0)
    transitivePeerDependencies:
      - '@types/node'
      - less
      - lightningcss
      - sass
      - sass-embedded
      - stylus
      - sugarss
      - supports-color
      - terser

  vite-node@2.1.8(@types/node@22.10.1)(sass-embedded@1.81.0):
    dependencies:
      cac: 6.7.14
      debug: 4.3.7
      es-module-lexer: 1.5.4
      pathe: 1.1.2
      vite: 5.4.11(@types/node@22.10.1)(sass-embedded@1.81.0)
    transitivePeerDependencies:
      - '@types/node'
      - less
      - lightningcss
      - sass
      - sass-embedded
      - stylus
      - sugarss
      - supports-color
      - terser

  vite-plugin-node-polyfills@0.22.0(rollup@4.28.0)(vite@5.4.11(@types/node@22.10.1)(sass-embedded@1.81.0)):
    dependencies:
      '@rollup/plugin-inject': 5.0.5(rollup@4.28.0)
      node-stdlib-browser: 1.3.0
      vite: 5.4.11(@types/node@22.10.1)(sass-embedded@1.81.0)
    transitivePeerDependencies:
      - rollup

  vite-plugin-optimize-css-modules@1.1.0(vite@5.4.11(@types/node@22.10.1)(sass-embedded@1.81.0)):
    dependencies:
      vite: 5.4.11(@types/node@22.10.1)(sass-embedded@1.81.0)

  vite-tsconfig-paths@4.3.2(typescript@5.7.2)(vite@5.4.11(@types/node@22.10.1)(sass-embedded@1.81.0)):
    dependencies:
      debug: 4.3.7
      globrex: 0.1.2
      tsconfck: 3.1.4(typescript@5.7.2)
    optionalDependencies:
      vite: 5.4.11(@types/node@22.10.1)(sass-embedded@1.81.0)
    transitivePeerDependencies:
      - supports-color
      - typescript

  vite@5.4.11(@types/node@22.10.1)(sass-embedded@1.81.0):
    dependencies:
      esbuild: 0.21.5
      postcss: 8.4.49
      rollup: 4.28.0
    optionalDependencies:
      '@types/node': 22.10.1
      fsevents: 2.3.3
      sass-embedded: 1.81.0

  vitest@2.1.8(@types/node@22.10.1)(sass-embedded@1.81.0):
    dependencies:
      '@vitest/expect': 2.1.8
      '@vitest/mocker': 2.1.8(vite@5.4.11(@types/node@22.10.1)(sass-embedded@1.81.0))
      '@vitest/pretty-format': 2.1.8
      '@vitest/runner': 2.1.8
      '@vitest/snapshot': 2.1.8
      '@vitest/spy': 2.1.8
      '@vitest/utils': 2.1.8
      chai: 5.1.2
      debug: 4.3.7
      expect-type: 1.1.0
      magic-string: 0.30.14
      pathe: 1.1.2
      std-env: 3.8.0
      tinybench: 2.9.0
      tinyexec: 0.3.1
      tinypool: 1.0.2
      tinyrainbow: 1.2.0
      vite: 5.4.11(@types/node@22.10.1)(sass-embedded@1.81.0)
      vite-node: 2.1.8(@types/node@22.10.1)(sass-embedded@1.81.0)
      why-is-node-running: 2.3.0
    optionalDependencies:
      '@types/node': 22.10.1
    transitivePeerDependencies:
      - less
      - lightningcss
      - msw
      - sass
      - sass-embedded
      - stylus
      - sugarss
      - supports-color
      - terser

  vm-browserify@1.1.2: {}

<<<<<<< HEAD
=======
  vue@3.5.13(typescript@5.7.2):
    dependencies:
      '@vue/compiler-dom': 3.5.13
      '@vue/compiler-sfc': 3.5.13
      '@vue/runtime-dom': 3.5.13
      '@vue/server-renderer': 3.5.13(vue@3.5.13(typescript@5.7.2))
      '@vue/shared': 3.5.13
    optionalDependencies:
      typescript: 5.7.2

>>>>>>> 9efc7097
  w3c-keyname@2.2.8: {}

  wcwidth@1.0.1:
    dependencies:
      defaults: 1.0.4

  web-encoding@1.1.5:
    dependencies:
      util: 0.12.5
    optionalDependencies:
      '@zxing/text-encoding': 0.9.0

  web-namespaces@2.0.1: {}

  web-streams-polyfill@3.3.3: {}

  which-typed-array@1.1.16:
    dependencies:
      available-typed-arrays: 1.0.7
      call-bind: 1.0.7
      for-each: 0.3.3
      gopd: 1.1.0
      has-tostringtag: 1.0.2

  which@2.0.2:
    dependencies:
      isexe: 2.0.0

  which@3.0.1:
    dependencies:
      isexe: 2.0.0

  why-is-node-running@2.3.0:
    dependencies:
      siginfo: 2.0.0
      stackback: 0.0.2

  word-wrap@1.2.5: {}

  workerd@1.20241106.1:
    optionalDependencies:
      '@cloudflare/workerd-darwin-64': 1.20241106.1
      '@cloudflare/workerd-darwin-arm64': 1.20241106.1
      '@cloudflare/workerd-linux-64': 1.20241106.1
      '@cloudflare/workerd-linux-arm64': 1.20241106.1
      '@cloudflare/workerd-windows-64': 1.20241106.1

  wrangler@3.91.0(@cloudflare/workers-types@4.20241127.0):
    dependencies:
      '@cloudflare/kv-asset-handler': 0.3.4
      '@cloudflare/workers-shared': 0.9.0
      '@esbuild-plugins/node-globals-polyfill': 0.2.3(esbuild@0.17.19)
      '@esbuild-plugins/node-modules-polyfill': 0.2.2(esbuild@0.17.19)
      blake3-wasm: 2.1.5
      chokidar: 4.0.1
      date-fns: 4.1.0
      esbuild: 0.17.19
      itty-time: 1.0.6
      miniflare: 3.20241106.1
      nanoid: 3.3.8
      path-to-regexp: 6.3.0
      resolve: 1.22.8
      resolve.exports: 2.0.3
      selfsigned: 2.4.1
      source-map: 0.6.1
      unenv: unenv-nightly@2.0.0-20241121-161142-806b5c0
      workerd: 1.20241106.1
      xxhash-wasm: 1.1.0
    optionalDependencies:
      '@cloudflare/workers-types': 4.20241127.0
      fsevents: 2.3.3
    transitivePeerDependencies:
      - bufferutil
      - supports-color
      - utf-8-validate

  wrap-ansi@7.0.0:
    dependencies:
      ansi-styles: 4.3.0
      string-width: 4.2.3
      strip-ansi: 6.0.1

  wrap-ansi@8.1.0:
    dependencies:
      ansi-styles: 6.2.1
      string-width: 5.1.2
      strip-ansi: 7.1.0

  wrappy@1.0.2: {}

  ws@7.5.10: {}

  ws@8.18.0: {}

  xtend@4.0.2: {}

  xxhash-wasm@1.1.0: {}

  yallist@3.1.1: {}

  yallist@4.0.0: {}

  yaml@2.6.1: {}

  yocto-queue@0.1.0: {}

  youch@3.3.4:
    dependencies:
      cookie: 0.7.2
      mustache: 4.2.0
      stacktracey: 2.1.8

  zod-to-json-schema@3.23.5(zod@3.23.8):
    dependencies:
      zod: 3.23.8

  zod@3.23.8: {}

  zwitch@2.0.4: {}<|MERGE_RESOLUTION|>--- conflicted
+++ resolved
@@ -104,12 +104,9 @@
       '@radix-ui/react-separator':
         specifier: ^1.1.0
         version: 1.1.0(@types/react-dom@18.3.1)(@types/react@18.3.12)(react-dom@18.3.1(react@18.3.1))(react@18.3.1)
-<<<<<<< HEAD
-=======
       '@radix-ui/react-switch':
         specifier: ^1.1.1
         version: 1.1.1(@types/react-dom@18.3.1)(@types/react@18.3.12)(react-dom@18.3.1(react@18.3.1))(react@18.3.1)
->>>>>>> 9efc7097
       '@radix-ui/react-tooltip':
         specifier: ^1.1.4
         version: 1.1.4(@types/react-dom@18.3.1)(@types/react@18.3.12)(react-dom@18.3.1(react@18.3.1))(react@18.3.1)
@@ -141,13 +138,8 @@
         specifier: ^5.5.0
         version: 5.5.0
       ai:
-<<<<<<< HEAD
         specifier: ^4.0.13
-        version: 4.0.13(react@18.3.1)(zod@3.23.8)
-=======
-        specifier: ^3.4.33
-        version: 3.4.33(react@18.3.1)(sswr@2.1.0(svelte@5.4.0))(svelte@5.4.0)(vue@3.5.13(typescript@5.7.2))(zod@3.23.8)
->>>>>>> 9efc7097
+        version: 4.0.18(react@18.3.1)(zod@3.23.8)
       date-fns:
         specifier: ^3.6.0
         version: 3.6.0
@@ -374,8 +366,8 @@
       zod:
         optional: true
 
-  '@ai-sdk/provider-utils@2.0.3':
-    resolution: {integrity: sha512-Cyk7GlFEse2jQ4I3FWYuZ1Zhr5w1mD9SHMJTYm/in1rd7r89nmEoQiOy3h8YV2ZvTa2/6aR10xZ4M0k4B3BluA==}
+  '@ai-sdk/provider-utils@2.0.4':
+    resolution: {integrity: sha512-GMhcQCZbwM6RoZCri0MWeEWXRt/T+uCxsmHEsTwNvEH3GDjNzchfX25C8ftry2MeEOOn6KfqCLSKomcgK6RoOg==}
     engines: {node: '>=18'}
     peerDependencies:
       zod: ^3.0.0
@@ -399,8 +391,12 @@
     resolution: {integrity: sha512-mV+3iNDkzUsZ0pR2jG0sVzU6xtQY5DtSCBy3JFycLp6PwjyLw/iodfL3MwdmMCRJWgs3dadcHejRnMvF9nGTBg==}
     engines: {node: '>=18'}
 
-  '@ai-sdk/react@1.0.5':
-    resolution: {integrity: sha512-OPqYhltJE9dceWxw5pTXdYtAhs1Ca6Ly8xR7z/T+JZ0lrcgembFIMvnJ0dMBkba07P4GQBmuvd5DVTeAqPM9SQ==}
+  '@ai-sdk/provider@1.0.2':
+    resolution: {integrity: sha512-YYtP6xWQyaAf5LiWLJ+ycGTOeBLWrED7LUrvc+SQIWhGaneylqbaGsyQL7VouQUeQ4JZ1qKYZuhmi3W56HADPA==}
+    engines: {node: '>=18'}
+
+  '@ai-sdk/react@1.0.6':
+    resolution: {integrity: sha512-8Hkserq0Ge6AEi7N4hlv2FkfglAGbkoAXEZ8YSp255c3PbnZz6+/5fppw+aROmZMOfNwallSRuy1i/iPa2rBpQ==}
     engines: {node: '>=18'}
     peerDependencies:
       react: ^18 || ^19 || ^19.0.0-rc
@@ -411,8 +407,8 @@
       zod:
         optional: true
 
-  '@ai-sdk/ui-utils@1.0.4':
-    resolution: {integrity: sha512-P2vDvASaGsD+lmbsQ5WYjELxJBQgse3CpxyLSA+usZiZxspwYbLFsSWiYz3zhIemcnS0T6/OwQdU6UlMB4N5BQ==}
+  '@ai-sdk/ui-utils@1.0.5':
+    resolution: {integrity: sha512-DGJSbDf+vJyWmFNexSPUsS1AAy7gtsmFmoSyNbNbJjwl9hRIf2dknfA1V0ahx6pg3NNklNYFm53L8Nphjovfvg==}
     engines: {node: '>=18'}
     peerDependencies:
       zod: ^3.0.0
@@ -2379,8 +2375,8 @@
     resolution: {integrity: sha512-4I7Td01quW/RpocfNayFdFVk1qSuoh0E7JrbRJ16nH01HhKFQ88INq9Sd+nd72zqRySlr9BmDA8xlEJ6vJMrYA==}
     engines: {node: '>=8'}
 
-  ai@4.0.13:
-    resolution: {integrity: sha512-ic+qEVPQhfLpGPnZ2M55ErofeuKaD/TQebeh0qSPwv2PF+dQwsPr2Pw+JNYXahezAOaxFNdrDPz0EF1kKcSFSw==}
+  ai@4.0.18:
+    resolution: {integrity: sha512-BTWzalLNE1LQphEka5xzJXDs5v4xXy1Uzr7dAVk+C/CnO3WNpuMBgrCymwUv0VrWaWc8xMQuh+OqsT7P7JyekQ==}
     engines: {node: '>=18'}
     peerDependencies:
       react: ^18 || ^19 || ^19.0.0-rc
@@ -5779,18 +5775,6 @@
       nanoid: 3.3.6
       secure-json-parse: 2.7.0
     optionalDependencies:
-<<<<<<< HEAD
-=======
-      zod: 3.23.8
-
-  '@ai-sdk/provider-utils@1.0.22(zod@3.23.8)':
-    dependencies:
-      '@ai-sdk/provider': 0.0.26
-      eventsource-parser: 1.1.2
-      nanoid: 3.3.8
-      secure-json-parse: 2.7.0
-    optionalDependencies:
->>>>>>> 9efc7097
       zod: 3.23.8
 
   '@ai-sdk/provider-utils@1.0.9(zod@3.23.8)':
@@ -5809,18 +5793,15 @@
       nanoid: 3.3.8
       secure-json-parse: 2.7.0
     optionalDependencies:
-<<<<<<< HEAD
       zod: 3.23.8
 
-  '@ai-sdk/provider-utils@2.0.3(zod@3.23.8)':
-    dependencies:
-      '@ai-sdk/provider': 1.0.1
+  '@ai-sdk/provider-utils@2.0.4(zod@3.23.8)':
+    dependencies:
+      '@ai-sdk/provider': 1.0.2
       eventsource-parser: 3.0.0
       nanoid: 3.3.8
       secure-json-parse: 2.7.0
     optionalDependencies:
-=======
->>>>>>> 9efc7097
       zod: 3.23.8
 
   '@ai-sdk/provider@0.0.12':
@@ -5839,67 +5820,27 @@
     dependencies:
       json-schema: 0.4.0
 
-  '@ai-sdk/react@1.0.5(react@18.3.1)(zod@3.23.8)':
-    dependencies:
-<<<<<<< HEAD
-      '@ai-sdk/provider-utils': 2.0.3(zod@3.23.8)
-      '@ai-sdk/ui-utils': 1.0.4(zod@3.23.8)
-=======
-      '@ai-sdk/provider-utils': 1.0.22(zod@3.23.8)
-      '@ai-sdk/ui-utils': 0.0.50(zod@3.23.8)
->>>>>>> 9efc7097
+  '@ai-sdk/provider@1.0.2':
+    dependencies:
+      json-schema: 0.4.0
+
+  '@ai-sdk/react@1.0.6(react@18.3.1)(zod@3.23.8)':
+    dependencies:
+      '@ai-sdk/provider-utils': 2.0.4(zod@3.23.8)
+      '@ai-sdk/ui-utils': 1.0.5(zod@3.23.8)
       swr: 2.2.5(react@18.3.1)
       throttleit: 2.1.0
     optionalDependencies:
       react: 18.3.1
       zod: 3.23.8
 
-<<<<<<< HEAD
-  '@ai-sdk/ui-utils@1.0.4(zod@3.23.8)':
-    dependencies:
-      '@ai-sdk/provider': 1.0.1
-      '@ai-sdk/provider-utils': 2.0.3(zod@3.23.8)
+  '@ai-sdk/ui-utils@1.0.5(zod@3.23.8)':
+    dependencies:
+      '@ai-sdk/provider': 1.0.2
+      '@ai-sdk/provider-utils': 2.0.4(zod@3.23.8)
       zod-to-json-schema: 3.23.5(zod@3.23.8)
     optionalDependencies:
       zod: 3.23.8
-=======
-  '@ai-sdk/solid@0.0.54(zod@3.23.8)':
-    dependencies:
-      '@ai-sdk/provider-utils': 1.0.22(zod@3.23.8)
-      '@ai-sdk/ui-utils': 0.0.50(zod@3.23.8)
-    transitivePeerDependencies:
-      - zod
-
-  '@ai-sdk/svelte@0.0.57(svelte@5.4.0)(zod@3.23.8)':
-    dependencies:
-      '@ai-sdk/provider-utils': 1.0.22(zod@3.23.8)
-      '@ai-sdk/ui-utils': 0.0.50(zod@3.23.8)
-      sswr: 2.1.0(svelte@5.4.0)
-    optionalDependencies:
-      svelte: 5.4.0
-    transitivePeerDependencies:
-      - zod
-
-  '@ai-sdk/ui-utils@0.0.50(zod@3.23.8)':
-    dependencies:
-      '@ai-sdk/provider': 0.0.26
-      '@ai-sdk/provider-utils': 1.0.22(zod@3.23.8)
-      json-schema: 0.4.0
-      secure-json-parse: 2.7.0
-      zod-to-json-schema: 3.23.5(zod@3.23.8)
-    optionalDependencies:
-      zod: 3.23.8
-
-  '@ai-sdk/vue@0.0.59(vue@3.5.13(typescript@5.7.2))(zod@3.23.8)':
-    dependencies:
-      '@ai-sdk/provider-utils': 1.0.22(zod@3.23.8)
-      '@ai-sdk/ui-utils': 0.0.50(zod@3.23.8)
-      swrv: 1.0.4(vue@3.5.13(typescript@5.7.2))
-    optionalDependencies:
-      vue: 3.5.13(typescript@5.7.2)
-    transitivePeerDependencies:
-      - zod
->>>>>>> 9efc7097
 
   '@ampproject/remapping@2.3.0':
     dependencies:
@@ -7141,11 +7082,6 @@
   '@radix-ui/react-slot@1.1.0(@types/react@18.3.12)(react@18.3.1)':
     dependencies:
       '@radix-ui/react-compose-refs': 1.1.0(@types/react@18.3.12)(react@18.3.1)
-<<<<<<< HEAD
-      react: 18.3.1
-    optionalDependencies:
-      '@types/react': 18.3.12
-=======
       react: 18.3.1
     optionalDependencies:
       '@types/react': 18.3.12
@@ -7164,7 +7100,6 @@
     optionalDependencies:
       '@types/react': 18.3.12
       '@types/react-dom': 18.3.1
->>>>>>> 9efc7097
 
   '@radix-ui/react-tooltip@1.1.4(@types/react-dom@18.3.1)(@types/react@18.3.12)(react-dom@18.3.1(react@18.3.1))(react@18.3.1)':
     dependencies:
@@ -7208,15 +7143,12 @@
 
   '@radix-ui/react-use-layout-effect@1.1.0(@types/react@18.3.12)(react@18.3.1)':
     dependencies:
-<<<<<<< HEAD
-=======
       react: 18.3.1
     optionalDependencies:
       '@types/react': 18.3.12
 
   '@radix-ui/react-use-previous@1.1.0(@types/react@18.3.12)(react@18.3.1)':
     dependencies:
->>>>>>> 9efc7097
       react: 18.3.1
     optionalDependencies:
       '@types/react': 18.3.12
@@ -7939,63 +7871,6 @@
       loupe: 3.1.2
       tinyrainbow: 1.2.0
 
-<<<<<<< HEAD
-=======
-  '@vue/compiler-core@3.5.13':
-    dependencies:
-      '@babel/parser': 7.26.2
-      '@vue/shared': 3.5.13
-      entities: 4.5.0
-      estree-walker: 2.0.2
-      source-map-js: 1.2.1
-
-  '@vue/compiler-dom@3.5.13':
-    dependencies:
-      '@vue/compiler-core': 3.5.13
-      '@vue/shared': 3.5.13
-
-  '@vue/compiler-sfc@3.5.13':
-    dependencies:
-      '@babel/parser': 7.26.2
-      '@vue/compiler-core': 3.5.13
-      '@vue/compiler-dom': 3.5.13
-      '@vue/compiler-ssr': 3.5.13
-      '@vue/shared': 3.5.13
-      estree-walker: 2.0.2
-      magic-string: 0.30.14
-      postcss: 8.4.49
-      source-map-js: 1.2.1
-
-  '@vue/compiler-ssr@3.5.13':
-    dependencies:
-      '@vue/compiler-dom': 3.5.13
-      '@vue/shared': 3.5.13
-
-  '@vue/reactivity@3.5.13':
-    dependencies:
-      '@vue/shared': 3.5.13
-
-  '@vue/runtime-core@3.5.13':
-    dependencies:
-      '@vue/reactivity': 3.5.13
-      '@vue/shared': 3.5.13
-
-  '@vue/runtime-dom@3.5.13':
-    dependencies:
-      '@vue/reactivity': 3.5.13
-      '@vue/runtime-core': 3.5.13
-      '@vue/shared': 3.5.13
-      csstype: 3.1.3
-
-  '@vue/server-renderer@3.5.13(vue@3.5.13(typescript@5.7.2))':
-    dependencies:
-      '@vue/compiler-ssr': 3.5.13
-      '@vue/shared': 3.5.13
-      vue: 3.5.13(typescript@5.7.2)
-
-  '@vue/shared@3.5.13': {}
-
->>>>>>> 9efc7097
   '@web3-storage/multipart-parser@1.0.0': {}
 
   '@webcontainer/api@1.3.0-internal.10': {}
@@ -8037,43 +7912,18 @@
       clean-stack: 2.2.0
       indent-string: 4.0.0
 
-<<<<<<< HEAD
-  ai@4.0.13(react@18.3.1)(zod@3.23.8):
-    dependencies:
-      '@ai-sdk/provider': 1.0.1
-      '@ai-sdk/provider-utils': 2.0.3(zod@3.23.8)
-      '@ai-sdk/react': 1.0.5(react@18.3.1)(zod@3.23.8)
-      '@ai-sdk/ui-utils': 1.0.4(zod@3.23.8)
-=======
-  ai@3.4.33(react@18.3.1)(sswr@2.1.0(svelte@5.4.0))(svelte@5.4.0)(vue@3.5.13(typescript@5.7.2))(zod@3.23.8):
-    dependencies:
-      '@ai-sdk/provider': 0.0.26
-      '@ai-sdk/provider-utils': 1.0.22(zod@3.23.8)
-      '@ai-sdk/react': 0.0.70(react@18.3.1)(zod@3.23.8)
-      '@ai-sdk/solid': 0.0.54(zod@3.23.8)
-      '@ai-sdk/svelte': 0.0.57(svelte@5.4.0)(zod@3.23.8)
-      '@ai-sdk/ui-utils': 0.0.50(zod@3.23.8)
-      '@ai-sdk/vue': 0.0.59(vue@3.5.13(typescript@5.7.2))(zod@3.23.8)
->>>>>>> 9efc7097
+  ai@4.0.18(react@18.3.1)(zod@3.23.8):
+    dependencies:
+      '@ai-sdk/provider': 1.0.2
+      '@ai-sdk/provider-utils': 2.0.4(zod@3.23.8)
+      '@ai-sdk/react': 1.0.6(react@18.3.1)(zod@3.23.8)
+      '@ai-sdk/ui-utils': 1.0.5(zod@3.23.8)
       '@opentelemetry/api': 1.9.0
       jsondiffpatch: 0.6.0
-<<<<<<< HEAD
       zod-to-json-schema: 3.23.5(zod@3.23.8)
     optionalDependencies:
       react: 18.3.1
       zod: 3.23.8
-=======
-      secure-json-parse: 2.7.0
-      zod-to-json-schema: 3.23.5(zod@3.23.8)
-    optionalDependencies:
-      react: 18.3.1
-      sswr: 2.1.0(svelte@5.4.0)
-      svelte: 5.4.0
-      zod: 3.23.8
-    transitivePeerDependencies:
-      - solid-js
-      - vue
->>>>>>> 9efc7097
 
   ajv@6.12.6:
     dependencies:
@@ -11482,15 +11332,6 @@
       react: 18.3.1
       use-sync-external-store: 1.2.2(react@18.3.1)
 
-<<<<<<< HEAD
-=======
-  swrev@4.0.0: {}
-
-  swrv@1.0.4(vue@3.5.13(typescript@5.7.2)):
-    dependencies:
-      vue: 3.5.13(typescript@5.7.2)
-
->>>>>>> 9efc7097
   sync-child-process@1.0.2:
     dependencies:
       sync-message-port: 1.1.3
@@ -11968,19 +11809,6 @@
 
   vm-browserify@1.1.2: {}
 
-<<<<<<< HEAD
-=======
-  vue@3.5.13(typescript@5.7.2):
-    dependencies:
-      '@vue/compiler-dom': 3.5.13
-      '@vue/compiler-sfc': 3.5.13
-      '@vue/runtime-dom': 3.5.13
-      '@vue/server-renderer': 3.5.13(vue@3.5.13(typescript@5.7.2))
-      '@vue/shared': 3.5.13
-    optionalDependencies:
-      typescript: 5.7.2
-
->>>>>>> 9efc7097
   w3c-keyname@2.2.8: {}
 
   wcwidth@1.0.1:
